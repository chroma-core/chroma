--- conflicted
+++ resolved
@@ -46,38 +46,11 @@
       <div
         className={`absolute bottom-4 z-20 right-4 bg-white border border-black h-48 overflow-hidden max-w-[400px] ml-4 flex flex-col gap-0 sm:rounded-none p-0 dark:border-white dark:border dark:bg-gray-950 ${imageLoaded ? "opacity-100" : "opacity-0"}`}
       >
-<<<<<<< HEAD
-        <div className="relative py-2 px-[3px] h-fit border-b-[1px] border-black dark:border-gray-300 dark:bg-gray-950">
-          <div className="flex flex-col gap-0.5">
-            {[...Array(7)].map((_, index) => (
-              <div
-                key={index}
-                className="w-full h-[1px] bg-black dark:bg-gray-300"
-              />
-            ))}
-            <div className="absolute top-1/2 left-1/2 -translate-x-1/2 -translate-y-1/2 px-2 py-1 bg-white dark:bg-gray-950 font-mono select-none">
-              NEW
-            </div>
-            <div
-              className="absolute right-4 top-[6px] px-1 bg-white dark:bg-gray-950 cursor-pointer"
-              onClick={handleDialogClose}
-            >
-              <div className="flex items-center justify-center bg-white dark:bg-gray-950 border-[1px] border-black disabled:pointer-events-none focus-visible:outline-none">
-                <Cross2Icon className="h-5 w-5" />
-                <span className="sr-only">Close</span>
-              </div>
-            </div>
-          </div>
-        </div>
-        <div className="flex justify-between gap-3 sm:gap-5 h-full">
-          <div className="flex flex-col gap-3 pt-1 pl-3 sm:pt-4 sm:pl-5">
-=======
         <Header84 title="NEW">
           <CloseButton84 onClick={handleDialogClose} />
         </Header84>
         <div className="flex gap-5 h-full">
           <div className="flex flex-col gap-3 pt-4 pl-5 ">
->>>>>>> 472ff87e
             <div className="flex items-center gap-2 select-none">
               <ChromaIcon className="w-10 h-10" />
               <p className="text-md sm:text-lg font-bold whitespace-nowrap">Chroma Cloud</p>
