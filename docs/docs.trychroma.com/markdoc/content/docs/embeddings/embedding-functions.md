---
id: embedding-functions
name: Embedding Functions
---

# Embedding Functions

Embeddings are the way to represent any kind of data, making them the perfect fit for working with all kinds of AI-powered tools and algorithms. They can represent text, images, and soon audio and video. Chroma collections index embeddings to enable efficient similarity search on the data they represent. There are many options for creating embeddings, whether locally using an installed library, or by calling an API.

Chroma provides lightweight wrappers around popular embedding providers, making it easy to use them in your apps. You can set an embedding function when you [create](../collections/manage-collections) a Chroma collection, to be automatically used when adding and querying data, or you can call them directly yourself.

|                                                                                          | Python | Typescript |
| ---------------------------------------------------------------------------------------- | ------ | ---------- |
| [OpenAI](../../integrations/embedding-models/openai)                                     | ✓      | ✓          |
| [Google Generative AI](../../integrations/embedding-models/google-gemini)                | ✓      | ✓          |
| [Cohere](../../integrations/embedding-models/cohere)                                     | ✓      | ✓          |
| [Hugging Face](../../integrations/embedding-models/hugging-face)                         | ✓      | -          |
| [Instructor](../../integrations/embedding-models/instructor)                             | ✓      | -          |
| [Hugging Face Embedding Server](../../integrations/embedding-models/hugging-face-server) | ✓      | ✓          |
| [Jina AI](../../integrations/embedding-models/jina-ai)                                   | ✓      | ✓          |
<<<<<<< HEAD
| [Cloudflare Workers AI](../../integrations/embedding-models/cloudflare-workers-ai)    | ✓      | ✓          |
| [Together AI](../../integrations/embedding-models/together-ai)                        | ✓      | ✓          |
| [Mistral](../../integrations/embedding-models/mistral)                                | ✓      | ✓          |
| [RunPod](../../integrations/embedding-models/runpod)                                | ✓      | ✓          |
=======
| [Cloudflare Workers AI](../../integrations/embedding-models/cloudflare-workers-ai)       | ✓      | ✓          |
| [Together AI](../../integrations/embedding-models/together-ai)                           | ✓      | ✓          |
| [Mistral](../../integrations/embedding-models/mistral)                                   | ✓      | ✓          |
| [Morph](../../integrations/embedding-models/morph)                                       | ✓      | ✓          |
>>>>>>> fe4bdc8e

We welcome pull requests to add new Embedding Functions to the community.

---

## Default: all-MiniLM-L6-v2

Chroma's default embedding function uses the [Sentence Transformers](https://www.sbert.net/) `all-MiniLM-L6-v2` model to create embeddings. This embedding model can create sentence and document embeddings that can be used for a wide variety of tasks. This embedding function runs locally on your machine, and may require you download the model files (this will happen automatically).

If you don't specify an embedding function when creating a collection, Chroma will set it to be the `DefaultEmbeddingFunction`:

{% Tabs %}

{% Tab label="python" %}

```python
collection = client.create_collection(name="my_collection")
```

{% /Tab %}

{% Tab label="typescript" %}
Install the `@chroma-core/default-embed` package:

{% TabbedUseCaseCodeBlock language="Terminal" %}

{% Tab label="npm" %}

```terminal
npm install @chroma-core/default-embed
```

{% /Tab %}

{% Tab label="pnpm" %}

```terminal
pnpm add @chroma-core/default-embed
```

{% /Tab %}

{% Tab label="yarn" %}

```terminal
yarn add @chroma-core/default-embed
```

{% /Tab %}

{% Tab label="bun" %}

```terminal
bun add @chroma-core/default-embed
```

{% /Tab %}

{% /TabbedUseCaseCodeBlock %}

Create a collection without providing an embedding function. It will automatically be set with the `DefaultEmbeddingFunction`:

```typescript
const collection = await client.createCollection({ name: "my-collection" });
```

{% /Tab %}

{% /Tabs %}

## Using Embedding Functions

Embedding functions can be linked to a collection and used whenever you call `add`, `update`, `upsert` or `query`.

{% Tabs %}

{% Tab label="python" %}

```python
# Set your OPENAI_API_KEY environment variable
from chromadb.utils.embedding_functions import OpenAIEmbeddingFunction

collection = client.create_collection(
    name="my_collection",
    embedding_function=OpenAIEmbeddingFunction(
        model_name="text-embedding-3-small"
    )
)

# Chroma will use OpenAIEmbeddingFunction to embed your documents
collection.add(
    ids=["id1", "id2"],
    documents=["doc1", "doc2"]
)
```

{% /Tab %}

{% Tab label="typescript" %}
Install the `@chroma-core/openai` package:

{% TabbedUseCaseCodeBlock language="Terminal" %}

{% Tab label="npm" %}

```terminal
npm install @chroma-core/openai
```

{% /Tab %}

{% Tab label="pnpm" %}

```terminal
pnpm add @chroma-core/openai
```

{% /Tab %}

{% Tab label="yarn" %}

```terminal
yarn add @chroma-core/openai
```

{% /Tab %}

{% Tab label="bun" %}

```terminal
bun add @chroma-core/openai
```

{% /Tab %}

{% /TabbedUseCaseCodeBlock %}

Create a collection with the `OpenAIEmbeddingFunction`:

```typescript
// Set your OPENAI_API_KEY environment variable
import { OpenAIEmbeddingFunction } from "@chroma-core/openai";

collection = await client.createCollection({
  name: "my_collection",
  embedding_function: new OpenAIEmbeddingFunction({
    modelName: "text-embedding-3-small",
  }),
});

// Chroma will use OpenAIEmbeddingFunction to embed your documents
await collection.add({
  ids: ["id1", "id2"],
  documents: ["doc1", "doc2"],
});
```

{% /Tab %}

{% /Tabs %}

You can also use embedding functions directly which can be handy for debugging.

{% TabbedCodeBlock %}

{% Tab label="python" %}

```python
from chromadb.utils.embedding_functions import DefaultEmbeddingFunction

default_ef = DefaultEmbeddingFunction()
embeddings = default_ef(["foo"])
print(embeddings) # [[0.05035809800028801, 0.0626462921500206, -0.061827320605516434...]]

collection.query(query_embeddings=embeddings)
```

{% /Tab %}

{% Tab label="typescript" %}

```typescript
import { DefaultEmbeddingFunction } from "@chroma-core/default-embed";

const defaultEF = new DefaultEmbeddingFunction();
const embeddings = await defaultEF.generate(["foo"]);
console.log(embeddings); // [[0.05035809800028801, 0.0626462921500206, -0.061827320605516434...]]

await collection.query({ queryEmbeddings: embeddings });
```

{% /Tab %}

{% /TabbedCodeBlock %}

## Custom Embedding Functions

You can create your own embedding function to use with Chroma; it just needs to implement `EmbeddingFunction`.

{% TabbedCodeBlock %}

{% Tab label="python" %}

```python
from chromadb import Documents, EmbeddingFunction, Embeddings

class MyEmbeddingFunction(EmbeddingFunction):
    def __call__(self, input: Documents) -> Embeddings:
        # embed the documents somehow
        return embeddings
```

{% /Tab %}

{% Tab label="typescript" %}

```typescript
import { EmbeddingFunction } from "chromadb";

class MyEmbeddingFunction implements EmbeddingFunction {
  private api_key: string;

  constructor(api_key: string) {
    this.api_key = api_key;
  }

  public async generate(texts: string[]): Promise<number[][]> {
    // do things to turn texts into embeddings with an api_key perhaps
    return embeddings;
  }
}
```

{% /Tab %}

{% /TabbedCodeBlock %}

We welcome contributions! If you create an embedding function that you think would be useful to others, please consider [submitting a pull request](https://github.com/chroma-core/chroma).<|MERGE_RESOLUTION|>--- conflicted
+++ resolved
@@ -18,17 +18,14 @@
 | [Instructor](../../integrations/embedding-models/instructor)                             | ✓      | -          |
 | [Hugging Face Embedding Server](../../integrations/embedding-models/hugging-face-server) | ✓      | ✓          |
 | [Jina AI](../../integrations/embedding-models/jina-ai)                                   | ✓      | ✓          |
-<<<<<<< HEAD
 | [Cloudflare Workers AI](../../integrations/embedding-models/cloudflare-workers-ai)    | ✓      | ✓          |
 | [Together AI](../../integrations/embedding-models/together-ai)                        | ✓      | ✓          |
 | [Mistral](../../integrations/embedding-models/mistral)                                | ✓      | ✓          |
 | [RunPod](../../integrations/embedding-models/runpod)                                | ✓      | ✓          |
-=======
 | [Cloudflare Workers AI](../../integrations/embedding-models/cloudflare-workers-ai)       | ✓      | ✓          |
 | [Together AI](../../integrations/embedding-models/together-ai)                           | ✓      | ✓          |
 | [Mistral](../../integrations/embedding-models/mistral)                                   | ✓      | ✓          |
 | [Morph](../../integrations/embedding-models/morph)                                       | ✓      | ✓          |
->>>>>>> fe4bdc8e
 
 We welcome pull requests to add new Embedding Functions to the community.
 
