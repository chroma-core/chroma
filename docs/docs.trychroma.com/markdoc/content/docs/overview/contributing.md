--- conflicted
+++ resolved
@@ -3,7 +3,7 @@
   "id": "contributing",
   "title": "Contributing",
   "section": "Overview",
-  "order": 3
+  "order": 3,
 }
 ---
 
@@ -12,6 +12,7 @@
 We welcome all contributions, bug reports, bug fixes, documentation improvements, enhancements, and ideas.
 
 ## Getting Started
+
 Here are some helpful links to get you started with contributing to Chroma
 
 - The Chroma codebase is hosted on [Github](https://github.com/chroma-core/chroma)
@@ -20,10 +21,10 @@
 - If you want to contribute and aren't sure where to get started you can search for issues with the [Good first issue](https://github.com/chroma-core/chroma/issues?q=is%3Aissue+is%3Aopen+label%3A%22good+first+issue%22) tag or take a look at our [Roadmap](https://docs.trychroma.com/roadmap).
 - The Chroma documentation (including this page!) is hosted on [Github](https://github.com/chroma-core/docs) as well. If you find any issues with the documentation please report them on the Github Issues page for the documentation [here](https://github.com/chroma-core/docs/issues).
 
-
 ## Contributing Code and Ideas
 
 ### Pull Requests
+
 In order to submit a change to Chroma please submit a [Pull Request](https://github.com/chroma-core/chroma/compare) against Chroma or the documentation. The pull request will be reviewed by the Chroma team and if approved, will be merged into the repository. We will do our best to review pull requests in a timely manner but please be patient as we are a small team. We will work to integrate your proposed changes as quickly as possible if they align with the goals of the project. We ask that you label your pull request with a title prefix that indicates the type of change you are proposing. The following prefixes are used:
 
 ```
@@ -38,16 +39,12 @@
 CHORE: Maintenance and other tasks that do not modify source or test files
 ```
 
+### CIPs
 
-### CIPs
 Chroma Improvement Proposals or CIPs (pronounced "Chips") are the way to propose new features or large changes to Chroma. If you plan to make a large change to Chroma please submit a CIP first so that the core Chroma team as well as the community can discuss the proposed change and provide feedback. A CIP should provide a concise technical specification of the feature and a rationale for why it is needed. The CIP should be submitted as a pull request to the [CIPs folder](https://github.com/chroma-core/chroma/tree/main/docs). The CIP will be reviewed by the Chroma team and if approved will be merged into the repository. To learn more about writing a CIP you can read the [guide](https://github.com/chroma-core/chroma/blob/main/docs/CIP_Chroma_Improvment_Proposals.md). CIPs are not required for small changes such as bug fixes or documentation updates.
 
 A CIP starts in the "Proposed" state, then moves to "Under Review" once the Chroma team has reviewed it and is considering it for implementation. Once the CIP is approved it will move to the "Accepted" state and the implementation can begin. Once the implementation is complete the CIP will move to the "Implemented" state. If the CIP is not approved it will move to the "Rejected" state. If the CIP is withdrawn by the author it will move to the "Withdrawn" state.
 
+### Discord
 
-### Discord
-<<<<<<< HEAD
-For less fleshed out ideas you want to discuss with the community, you can join our [Discord](https://discord.gg/MMeYNTmh3x) and chat with us in the [#feature-ideas](https://discord.com/channels/1073293645303795742/1131592310786887700) channel. We are always happy to discuss new ideas and features with the community.
-=======
-For less fleshed out ideas you want to discuss with the community, you can join our [Discord](https://discord.gg/MMeYNTmh3x) and chat with us in the #feature-ideas channel. We are always happy to discuss new ideas and features with the community.
->>>>>>> 5b242e46
+For less fleshed out ideas you want to discuss with the community, you can join our [Discord](https://discord.gg/MMeYNTmh3x) and chat with us in the #feature-ideas channel. We are always happy to discuss new ideas and features with the community.