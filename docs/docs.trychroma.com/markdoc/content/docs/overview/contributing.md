--- conflicted
+++ resolved
@@ -46,9 +46,4 @@
 A CIP starts in the "Proposed" state, then moves to "Under Review" once the Chroma team has reviewed it and is considering it for implementation. Once the CIP is approved it will move to the "Accepted" state and the implementation can begin. Once the implementation is complete the CIP will move to the "Implemented" state. If the CIP is not approved it will move to the "Rejected" state. If the CIP is withdrawn by the author it will move to the "Withdrawn" state.
 
 ### Discord
-<<<<<<< HEAD
-
-For less fleshed out ideas you want to discuss with the community, you can join our [Discord](https://discord.gg/Fk2pH7k6) and chat with us in the #feature-ideas channel. We are always happy to discuss new ideas and features with the community.
-=======
-For less fleshed out ideas you want to discuss with the community, you can join our [Discord](https://discord.gg/MMeYNTmh3x) and chat with us in the [#feature-ideas](https://discord.com/channels/1073293645303795742/1131592310786887700) channel. We are always happy to discuss new ideas and features with the community.
->>>>>>> 17e95eb2
+For less fleshed out ideas you want to discuss with the community, you can join our [Discord](https://discord.gg/MMeYNTmh3x) and chat with us in the [#feature-ideas](https://discord.com/channels/1073293645303795742/1131592310786887700) channel. We are always happy to discuss new ideas and features with the community.