--- conflicted
+++ resolved
@@ -22,15 +22,12 @@
       - CHROMA_SERVER_AUTH_CREDENTIALS=${CHROMA_SERVER_AUTH_CREDENTIALS}
       - CHROMA_SERVER_AUTH_CREDENTIALS_PROVIDER=${CHROMA_SERVER_AUTH_CREDENTIALS_PROVIDER}
       - PERSIST_DIRECTORY=${PERSIST_DIRECTORY:-/chroma/chroma}
-<<<<<<< HEAD
-      - chroma_server_env_endpoint_enabled=1
-=======
       - CHROMA_OTEL_EXPORTER_ENDPOINT=${CHROMA_OTEL_EXPORTER_ENDPOINT}
       - CHROMA_OTEL_EXPORTER_HEADERS=${CHROMA_OTEL_EXPORTER_HEADERS}
       - CHROMA_OTEL_SERVICE_NAME=${CHROMA_OTEL_SERVICE_NAME}
       - CHROMA_OTEL_GRANULARITY=${CHROMA_OTEL_GRANULARITY}
       - CHROMA_SERVER_NOFILE=${CHROMA_SERVER_NOFILE}
->>>>>>> aa4702b6
+      - chroma_server_env_endpoint_enabled=1
     ports:
       - 8000:8000
     networks:
