name: 'ChromaDB'
description: 'Instantiates a chroma database server.'
branding:
  icon: 'database'
  color: 'yellow'

runs:
  using: 'composite'
  steps:
    - name: Checkout ChromaDB repository
      uses: actions/checkout@v2
      with:
<<<<<<< HEAD
        repository: 'chroma-core/chroma'
        path: './chroma'
=======
        repository: 'CakeCrusher/chroma'
        path: './chroma'

    - name: Remove clients directory
      run: rm -rf ./chroma/clients
      shell: bash
>>>>>>> 6ea14a76

    - name: Setup C++ compiler
      run: |
        sudo apt-get update
        sudo apt-get install -y g++
      shell: bash

    - name: Start server by running docker-compose
      run: cd ./chroma && docker-compose up -d
      shell: bash

    - name: Wait for server to be ready
      run: |
        while ! curl -s http://localhost:8000 > /dev/null; do
          echo "Waiting for server..."
          sleep 5
        done
      shell: bash<|MERGE_RESOLUTION|>--- conflicted
+++ resolved
@@ -10,17 +10,12 @@
     - name: Checkout ChromaDB repository
       uses: actions/checkout@v2
       with:
-<<<<<<< HEAD
         repository: 'chroma-core/chroma'
-        path: './chroma'
-=======
-        repository: 'CakeCrusher/chroma'
         path: './chroma'
 
     - name: Remove clients directory
       run: rm -rf ./chroma/clients
       shell: bash
->>>>>>> 6ea14a76
 
     - name: Setup C++ compiler
       run: |
