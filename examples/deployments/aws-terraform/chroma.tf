terraform {
  required_providers {
    aws = {
      source  = "hashicorp/aws"
      version = "~> 5.0"
    }
  }
}

# Define provider
variable "AWS_ACCESS_KEY" {}
variable "AWS_SECRET_ACCESS_KEY" {}

provider "aws" {
  access_key = var.AWS_ACCESS_KEY
  secret_key = var.AWS_SECRET_ACCESS_KEY
  region     = var.region
}

# Create security group
resource "aws_security_group" "chroma_sg" {
  name        = "chroma-cluster-sg"
  description = "Security group for the cluster nodes"

  ingress {
    from_port   = 22
    to_port     = 22
    protocol    = "tcp"
    cidr_blocks = var.mgmt_source_ranges
  }

  dynamic "ingress" {
    for_each = var.public_access ? [1] : []
    content {
      from_port   = var.chroma_port
      to_port     = 8000
      protocol    = "tcp"
      cidr_blocks = var.source_ranges
    }
  }

  egress {
    from_port        = 0
    to_port          = 0
    protocol         = "-1"
    cidr_blocks      = ["0.0.0.0/0"]
    ipv6_cidr_blocks = ["::/0"]
  }

  tags = local.tags
}

resource "aws_key_pair" "chroma-keypair" {
  key_name   = "chroma-keypair"  # Replace with your desired key pair name
  public_key = file(var.ssh_public_key)  # Replace with the path to your public key file
}

data "aws_ami" "ubuntu" {
  most_recent = true

  filter {
    name   = "name"
    values = ["ubuntu/images/hvm-ssd/ubuntu-jammy*"]
  }

  filter {
    name   = "virtualization-type"
    values = ["hvm"]
  }
  filter {
    name   = "architecture"
    values = ["x86_64"]
  }

  owners = ["099720109477"] # Canonical
}
# Create EC2 instances
resource "aws_instance" "chroma_instance" {
  ami             = data.aws_ami.ubuntu.id
  instance_type   = var.instance_type
  key_name        = "chroma-keypair"
  security_groups = [aws_security_group.chroma_sg.name]

  user_data = data.template_file.user_data.rendered

  tags = local.tags

  ebs_block_device {
    device_name = "/dev/sda1"
    volume_size = var.chroma_instance_volume_size  # size in GBs
  }
}


resource "aws_ebs_volume" "chroma-volume" {
  availability_zone = aws_instance.chroma_instance.availability_zone
  size              = var.chroma_data_volume_size
  final_snapshot = var.chroma_data_volume_snapshot_before_destroy
  snapshot_id = var.chroma_data_restore_from_snapshot_id

  tags = local.tags

<<<<<<< HEAD
=======
  lifecycle {
    prevent_destroy = true
  }
>>>>>>> c7a0414e
}

locals {
  cleaned_volume_id = replace(aws_ebs_volume.chroma-volume.id, "-", "")
}

locals {
  restore_from_snapshot = length(var.chroma_data_restore_from_snapshot_id) == 0 ? false : true
}

resource "aws_volume_attachment" "chroma_volume_attachment" {
  device_name = "/dev/sdh"
  volume_id   = aws_ebs_volume.chroma-volume.id
  instance_id = aws_instance.chroma_instance.id
  provisioner "remote-exec" {
    inline = [
      "if [ -z \"${local.restore_from_snapshot}\"  ]; then export VOLUME_ID=${local.cleaned_volume_id} && sudo mkfs -t ext4 /dev/$(lsblk -o +SERIAL | grep $VOLUME_ID | awk '{print $1}'); fi",
      "sudo mkdir /chroma-data",
      "export VOLUME_ID=${local.cleaned_volume_id} && sudo mount /dev/$(lsblk -o +SERIAL | grep $VOLUME_ID | awk '{print $1}') /chroma-data",
      "export VOLUME_ID=${local.cleaned_volume_id} && cat <<EOF | sudo tee /etc/fstab >> /dev/null",
      "/dev/$(lsblk -o +SERIAL | grep $VOLUME_ID | awk '{print $1}') /chroma-data ext4 defaults,nofail,discard 0 0",
      "EOF",
    ]

    connection {
      host = aws_instance.chroma_instance.public_ip
      type = "ssh"
      user = "ubuntu"
      private_key = file(var.ssh_private_key)
    }
  }
    depends_on = [aws_instance.chroma_instance, aws_ebs_volume.chroma-volume]
}


output "instance_public_ip" {
  value = aws_instance.chroma_instance.public_ip
}

output "instance_private_ip" {
  value = aws_instance.chroma_instance.private_ip
}

output "chroma_auth_token" {
  value = random_password.chroma_token.result
  sensitive = true
}


output "chroma_auth_basic" {
  value = "${local.basic_auth_credentials.username}:${local.basic_auth_credentials.password}"
  sensitive = true
}<|MERGE_RESOLUTION|>--- conflicted
+++ resolved
@@ -100,12 +100,9 @@
 
   tags = local.tags
 
-<<<<<<< HEAD
-=======
   lifecycle {
     prevent_destroy = true
   }
->>>>>>> c7a0414e
 }
 
 locals {
