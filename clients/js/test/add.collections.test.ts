--- conflicted
+++ resolved
@@ -3,14 +3,9 @@
 import { DOCUMENTS, EMBEDDINGS, IDS } from "./data";
 import { METADATAS } from "./data";
 import { IncludeEnum } from "../src/types";
-<<<<<<< HEAD
-import {OpenAIEmbeddingFunction} from "../src/embeddings/OpenAIEmbeddingFunction";
-import {CohereEmbeddingFunction} from "../src/embeddings/CohereEmbeddingFunction";
-import {OllamaEmbeddingFunction} from "../src/embeddings/OllamaEmbeddingFunction";
-=======
 import { OpenAIEmbeddingFunction } from "../src/embeddings/OpenAIEmbeddingFunction";
 import { CohereEmbeddingFunction } from "../src/embeddings/CohereEmbeddingFunction";
->>>>>>> 47fdc612
+import {OllamaEmbeddingFunction} from "../src/embeddings/OllamaEmbeddingFunction";
 test("it should add single embeddings to a collection", async () => {
   await chroma.reset();
   const collection = await chroma.createCollection({ name: "test" });
@@ -125,8 +120,7 @@
   } catch (e: any) {
     expect(e.message).toMatch("got empty embedding at pos");
   }
-<<<<<<< HEAD
-})
+});
 
 
 if (!process.env.OLLAMA_SERVER_URL) {
@@ -148,7 +142,4 @@
     });
     expect(res.embeddings).toEqual(embeddings); // reverse because of the order of the ids
   });
-}
-=======
-});
->>>>>>> 47fdc612
+};