import { expect, test } from "@jest/globals";
import chroma from "./initClient";
import { DOCUMENTS, EMBEDDINGS, IDS } from "./data";
import { METADATAS } from "./data";
import { IncludeEnum } from "../src/types";
import { OpenAIEmbeddingFunction } from "../src/embeddings/OpenAIEmbeddingFunction";
import { CohereEmbeddingFunction } from "../src/embeddings/CohereEmbeddingFunction";
import { OllamaEmbeddingFunction } from "../src/embeddings/OllamaEmbeddingFunction";
<<<<<<< HEAD
=======
import { InvalidCollectionError } from "../src/Errors";
>>>>>>> 97dbe40e

test("it should add single embeddings to a collection", async () => {
  await chroma.reset();
  const collection = await chroma.createCollection({ name: "test" });
  const ids = "test1";
  const embeddings = [1, 2, 3, 4, 5, 6, 7, 8, 9, 10];
  const metadatas = { test: "test" };
  await collection.add({ ids, embeddings, metadatas });
  const count = await collection.count();
  expect(count).toBe(1);
  var res = await collection.get({
    ids: [ids],
    include: [IncludeEnum.Embeddings],
  });
  expect(res.embeddings![0]).toEqual(embeddings);
});

test("it should add batch embeddings to a collection", async () => {
  await chroma.reset();
  const collection = await chroma.createCollection({ name: "test" });
  await collection.add({ ids: IDS, embeddings: EMBEDDINGS });
  const count = await collection.count();
  expect(count).toBe(3);
  var res = await collection.get({
    ids: IDS,
    include: [IncludeEnum.Embeddings],
  });
  expect(res.embeddings).toEqual(EMBEDDINGS); // reverse because of the order of the ids
});

if (!process.env.OPENAI_API_KEY) {
  test.skip("it should add OpenAI embeddings", async () => {});
} else {
  test("it should add OpenAI embeddings", async () => {
    await chroma.reset();
    const embedder = new OpenAIEmbeddingFunction({
      openai_api_key: process.env.OPENAI_API_KEY || "",
    });
    const collection = await chroma.createCollection({
      name: "test",
      embeddingFunction: embedder,
    });
    const embeddings = await embedder.generate(DOCUMENTS);
    await collection.add({ ids: IDS, embeddings: embeddings });
    const count = await collection.count();
    expect(count).toBe(3);
    var res = await collection.get({
      ids: IDS,
      include: [IncludeEnum.Embeddings],
    });
    expect(res.embeddings).toEqual(embeddings); // reverse because of the order of the ids
  });
}

if (!process.env.COHERE_API_KEY) {
  test.skip("it should add Cohere embeddings", async () => {});
} else {
  test("it should add Cohere embeddings", async () => {
    await chroma.reset();
    const embedder = new CohereEmbeddingFunction({
      cohere_api_key: process.env.COHERE_API_KEY || "",
    });
    const collection = await chroma.createCollection({
      name: "test",
      embeddingFunction: embedder,
    });
    const embeddings = await embedder.generate(DOCUMENTS);
    await collection.add({ ids: IDS, embeddings: embeddings });
    const count = await collection.count();
    expect(count).toBe(3);
    var res = await collection.get({
      ids: IDS,
      include: [IncludeEnum.Embeddings],
    });
    expect(res.embeddings).toEqual(embeddings); // reverse because of the order of the ids
  });
}

test("add documents", async () => {
  await chroma.reset();
  const collection = await chroma.createCollection({ name: "test" });
  let resp = await collection.add({
    ids: IDS,
    embeddings: EMBEDDINGS,
    documents: DOCUMENTS,
  });
  expect(resp).toBe(true);
  const results = await collection.get({ ids: ["test1"] });
  expect(results.documents[0]).toBe("This is a test");
});

test("should error on non existing collection", async () => {
  await chroma.reset();
  const collection = await chroma.createCollection({ name: "test" });
  await chroma.deleteCollection({ name: "test" });
  expect(async () => {
    await collection.add({ ids: IDS, embeddings: EMBEDDINGS });
  }).rejects.toThrow(InvalidCollectionError);
});

test("It should return an error when inserting duplicate IDs in the same batch", async () => {
  await chroma.reset();
  const collection = await chroma.createCollection({ name: "test" });
  const ids = IDS.concat(["test1"]);
  const embeddings = EMBEDDINGS.concat([[1, 2, 3, 4, 5, 6, 7, 8, 9, 10]]);
  const metadatas = METADATAS.concat([{ test: "test1", float_value: 0.1 }]);
  try {
    await collection.add({ ids, embeddings, metadatas });
  } catch (e: any) {
    expect(e.message).toMatch("duplicates");
  }
});

test("should error on empty embedding", async () => {
  await chroma.reset();
  const collection = await chroma.createCollection({ name: "test" });
  const ids = ["id1"];
  const embeddings = [[]];
  const metadatas = [{ test: "test1", float_value: 0.1 }];
  try {
    await collection.add({ ids, embeddings, metadatas });
  } catch (e: any) {
    expect(e.message).toMatch("got empty embedding at pos");
  }
});

if (!process.env.OLLAMA_SERVER_URL) {
  test.skip("it should use ollama EF, OLLAMA_SERVER_URL not defined", async () => {});
} else {
  test("it should use ollama EF", async () => {
    await chroma.reset();
    const embedder = new OllamaEmbeddingFunction({
      url:
        process.env.OLLAMA_SERVER_URL ||
        "http://127.0.0.1:11434/api/embeddings",
      model: "nomic-embed-text",
    });
    const collection = await chroma.createCollection({
      name: "test",
      embeddingFunction: embedder,
    });
    const embeddings = await embedder.generate(DOCUMENTS);
    await collection.add({ ids: IDS, embeddings: embeddings });
    const count = await collection.count();
    expect(count).toBe(3);
    var res = await collection.get({
      ids: IDS,
      include: [IncludeEnum.Embeddings],
    });
    expect(res.embeddings).toEqual(embeddings); // reverse because of the order of the ids
  });
}<|MERGE_RESOLUTION|>--- conflicted
+++ resolved
@@ -6,10 +6,7 @@
 import { OpenAIEmbeddingFunction } from "../src/embeddings/OpenAIEmbeddingFunction";
 import { CohereEmbeddingFunction } from "../src/embeddings/CohereEmbeddingFunction";
 import { OllamaEmbeddingFunction } from "../src/embeddings/OllamaEmbeddingFunction";
-<<<<<<< HEAD
-=======
 import { InvalidCollectionError } from "../src/Errors";
->>>>>>> 97dbe40e
 
 test("it should add single embeddings to a collection", async () => {
   await chroma.reset();
