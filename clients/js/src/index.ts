--- conflicted
+++ resolved
@@ -4,7 +4,6 @@
 export { IEmbeddingFunction } from './embeddings/IEmbeddingFunction';
 export { OpenAIEmbeddingFunction } from './embeddings/OpenAIEmbeddingFunction';
 export { CohereEmbeddingFunction } from './embeddings/CohereEmbeddingFunction';
-<<<<<<< HEAD
 export {
     IncludeEnum,
     GetParams,
@@ -36,7 +35,4 @@
     PeekParams,
     DeleteParams
 } from './types';
-=======
-export { IncludeEnum, GetParams } from './types';
-export { HuggingFaceEmbeddingServerFunction } from './embeddings/HuggingFaceEmbeddingServerFunction';
->>>>>>> 9a311ef1
+export { HuggingFaceEmbeddingServerFunction } from './embeddings/HuggingFaceEmbeddingServerFunction';