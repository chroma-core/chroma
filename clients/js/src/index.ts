--- conflicted
+++ resolved
@@ -137,11 +137,7 @@
   private api_key: string;
   private model: string;
 
-<<<<<<< HEAD
-  constructor({ cohere_api_key }: { cohere_api_key: string }) {
-=======
-  constructor(cohere_api_key: string, model?: string) {
->>>>>>> 8ca1969f
+  constructor({ cohere_api_key, model }: { cohere_api_key: string, model?: string }) {
     try {
       // eslint-disable-next-line global-require,import/no-extraneous-dependencies
       CohereAiApi = require("cohere-ai");
