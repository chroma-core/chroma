--- conflicted
+++ resolved
@@ -4,7 +4,7 @@
 export { IEmbeddingFunction } from './embeddings/IEmbeddingFunction';
 export { OpenAIEmbeddingFunction } from './embeddings/OpenAIEmbeddingFunction';
 export { CohereEmbeddingFunction } from './embeddings/CohereEmbeddingFunction';
-<<<<<<< HEAD
+
 export {
     IncludeEnum,
     GetParams,
@@ -36,7 +36,4 @@
     PeekParams,
     DeleteParams
 } from './types';
-=======
-export { IncludeEnum, GetParams } from './types';
->>>>>>> f480291a
-export { HuggingFaceEmbeddingServerFunction } from './embeddings/HuggingFaceEmbeddingServerFunction';+export { HuggingFaceEmbeddingServerFunction } from './embeddings/HuggingFaceEmbeddingServerFunction';
