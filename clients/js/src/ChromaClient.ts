--- conflicted
+++ resolved
@@ -8,11 +8,8 @@
     ClientAuthProtocolAdapter,
     IsomorphicFetchClientAuthProtocolAdapter
 } from "./auth";
-<<<<<<< HEAD
 import { DefaultEmbeddingFunction } from './embeddings/DefaultEmbeddingFunction';
-=======
 import { AdminClient } from './AdminClient';
->>>>>>> 9cf28fd9
 
 const DEFAULT_TENANT = "default_tenant"
 const DEFAULT_DATABASE = "default_database"
@@ -147,20 +144,12 @@
         name,
         metadata,
         embeddingFunction
-<<<<<<< HEAD
-    }: {
-        name: string,
-        metadata?: CollectionMetadata,
-        embeddingFunction?: IEmbeddingFunction
-}): Promise<Collection> {
+    }: CreateCollectionParams): Promise<Collection> {
 
         if (embeddingFunction === undefined) {
             embeddingFunction = new DefaultEmbeddingFunction();
         }
-
-=======
-    }: CreateCollectionParams): Promise<Collection> {
->>>>>>> 9cf28fd9
+      
         const newCollection = await this.api
             .createCollection(this.tenant, this.database, {
                 name,
@@ -201,20 +190,12 @@
         name,
         metadata,
         embeddingFunction
-<<<<<<< HEAD
-    }: {
-        name: string,
-        metadata?: CollectionMetadata,
-        embeddingFunction?: IEmbeddingFunction
-    }): Promise<Collection> {
+    }: GetOrCreateCollectionParams): Promise<Collection> {
 
         if (embeddingFunction === undefined) {
             embeddingFunction = new DefaultEmbeddingFunction();
         }
 
-=======
-    }: GetOrCreateCollectionParams): Promise<Collection> {
->>>>>>> 9cf28fd9
         const newCollection = await this.api
             .createCollection(this.tenant, this.database, {
                 name,
