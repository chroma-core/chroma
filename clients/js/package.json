{
  "name": "chromadb",
  "version": "1.7.1",
  "description": "A JavaScript interface for chroma",
  "keywords": [],
  "author": "",
  "license": "Apache-2.0",
  "devDependencies": {
    "@openapi-generator-plus/typescript-fetch-client-generator": "^1.5.0",
    "@types/jest": "^29.5.0",
    "@types/node": "^20.8.10",
    "jest": "^29.5.0",
    "npm-run-all": "^4.1.5",
    "openapi-generator-plus": "^2.6.0",
    "openapi-types": "^12.1.3",
    "prettier": "2.8.7",
    "rimraf": "^5.0.0",
    "ts-jest": "^29.1.0",
    "ts-node": "^10.9.1",
    "tsd": "^0.28.1",
    "tsup": "^7.2.0",
    "typescript": "^5.0.4"
  },
  "type": "module",
  "main": "dist/cjs/chromadb.cjs",
  "module": "dist/chromadb.legacy-esm.js",
  "exports": {
    ".": {
      "import": {
        "types": "./dist/chromadb.d.ts",
        "default": "./dist/chromadb.mjs"
      },
      "require": {
        "types": "./dist/cjs/chromadb.d.cts",
        "default": "./dist/cjs/chromadb.cjs"
      }
    }
  },
  "files": [
    "src",
    "dist"
  ],
  "scripts": {
    "test": "run-s db:clean db:cleanauth db:run test:runfull db:clean test:runfull-authonly db:cleanauth",
    "testnoauth": "run-s db:clean db:run test:runfull db:clean",
    "testauth": "run-s db:cleanauth test:runfull-authonly db:cleanauth",
    "test:set-port": "cross-env URL=localhost:8001",
    "test:run": "jest --runInBand --testPathIgnorePatterns=test/auth.*.test.ts",
    "test:run-auth-basic": "jest --runInBand --testPathPattern=test/auth.basic.test.ts",
    "test:run-auth-token": "jest --runInBand --testPathPattern=test/auth.token.test.ts",
    "test:run-auth-xtoken": "XTOKEN_TEST=true jest --runInBand --testPathPattern=test/auth.token.test.ts",
    "test:runfull": "PORT=8001 jest --runInBand --testPathIgnorePatterns=test/auth.*.test.ts",
    "test:runfull-authonly": "run-s db:run-auth-basic test:runfull-authonly-basic db:clean db:run-auth-token test:runfull-authonly-token db:clean db:run-auth-xtoken test:runfull-authonly-xtoken db:clean",
    "test:runfull-authonly-basic": "PORT=8001 jest --runInBand --testPathPattern=test/auth.basic.test.ts",
    "test:runfull-authonly-token": "PORT=8001 jest --runInBand --testPathPattern=test/auth.token.test.ts",
    "test:runfull-authonly-xtoken": "PORT=8001 XTOKEN_TEST=true jest --runInBand --testPathPattern=test/auth.token.test.ts",
    "test:update": "run-s db:clean db:run && jest --runInBand --updateSnapshot && run-s db:clean",
    "db:clean": "cd ../.. && CHROMA_PORT=8001 docker-compose -f docker-compose.test.yml down --volumes",
    "db:cleanauth": "cd ../.. && CHROMA_PORT=8001 docker-compose -f docker-compose.test-auth.yml down --volumes",
    "db:run": "cd ../.. && CHROMA_PORT=8001 docker-compose -f docker-compose.test.yml up --detach && sleep 5",
    "db:run-auth-basic": "cd ../.. && docker run --rm --entrypoint htpasswd httpd:2 -Bbn admin admin > server.htpasswd && echo \"CHROMA_SERVER_AUTH_CREDENTIALS_FILE=/chroma/server.htpasswd\\nCHROMA_SERVER_AUTH_CREDENTIALS_PROVIDER=chromadb.auth.providers.HtpasswdFileServerAuthCredentialsProvider\\nCHROMA_SERVER_AUTH_PROVIDER=chromadb.auth.basic.BasicAuthServerProvider\\nCHROMA_PORT=8001\" > .chroma_env && docker-compose -f docker-compose.test-auth.yml --env-file ./.chroma_env up --detach && sleep 5",
    "db:run-auth-token": "cd ../.. && echo \"CHROMA_SERVER_AUTH_CREDENTIALS=test-token\nCHROMA_SERVER_AUTH_CREDENTIALS_PROVIDER=chromadb.auth.token.TokenConfigServerAuthCredentialsProvider\nCHROMA_SERVER_AUTH_PROVIDER=chromadb.auth.token.TokenAuthServerProvider\\nCHROMA_PORT=8001\" > .chroma_env && docker-compose -f docker-compose.test-auth.yml --env-file ./.chroma_env up --detach && sleep 5",
    "db:run-auth-xtoken": "cd ../.. && echo \"CHROMA_SERVER_AUTH_TOKEN_TRANSPORT_HEADER=X_CHROMA_TOKEN\nCHROMA_SERVER_AUTH_CREDENTIALS=test-token\nCHROMA_SERVER_AUTH_CREDENTIALS_PROVIDER=chromadb.auth.token.TokenConfigServerAuthCredentialsProvider\nCHROMA_SERVER_AUTH_PROVIDER=chromadb.auth.token.TokenAuthServerProvider\\nCHROMA_PORT=8001\" > .chroma_env && docker-compose -f docker-compose.test-auth.yml --env-file ./.chroma_env up --detach && sleep 5",
    "prebuild": "rimraf dist",
    "build": "tsup",
    "genapi": "./genapi.sh",
    "prettier": "prettier --write .",
    "release": "run-s build test:run && npm publish",
    "release_alpha": "run-s build test:run && npm publish --tag alpha"
  },
  "engines": {
    "node": ">=14.17.0"
  },
  "dependencies": {
    "isomorphic-fetch": "^3.0.0",
    "cliui": "^8.0.1"
  },
  "peerDependencies": {
<<<<<<< HEAD
    "cohere-ai": "^5.0.0 || ^6.0.0 || ^7.0.0",
=======
    "@google/generative-ai": "^0.1.1",
    "cohere-ai": "^5.0.0 || ^6.0.0",
>>>>>>> fc8788dd
    "openai": "^3.0.0 || ^4.0.0"
  },
  "peerDependenciesMeta": {
    "@google/generative-ai": {
      "optional": true
    },
    "cohere-ai": {
      "optional": true
    },
    "openai": {
      "optional": true
    }
  }
}<|MERGE_RESOLUTION|>--- conflicted
+++ resolved
@@ -76,12 +76,8 @@
     "cliui": "^8.0.1"
   },
   "peerDependencies": {
-<<<<<<< HEAD
+    "@google/generative-ai": "^0.1.1",
     "cohere-ai": "^5.0.0 || ^6.0.0 || ^7.0.0",
-=======
-    "@google/generative-ai": "^0.1.1",
-    "cohere-ai": "^5.0.0 || ^6.0.0",
->>>>>>> fc8788dd
     "openai": "^3.0.0 || ^4.0.0"
   },
   "peerDependenciesMeta": {
