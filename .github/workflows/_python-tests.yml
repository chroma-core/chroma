name: Chroma Python Base Tests

on:
  workflow_call:
    inputs:
      python_versions:
        description: 'Python versions to test (as json array)'
        required: false
        default: '["3.9"]'
        type: string
      property_testing_preset:
        description: 'Property testing preset'
        required: true
        type: string
      platform:
        description: 'Platform to test on (string)'
        required: false
        default: 'blacksmith-8vcpu-ubuntu-2204'
        type: string
      env-file:
        description: 'Environment file to use'
        required: false
        default: 'compose-env.linux'
        type: string

jobs:
  test-rust-bindings:
    timeout-minutes: 90
    strategy:
      fail-fast: false
      matrix:
        python: ${{fromJson(inputs.python_versions)}}
        test-globs:
          - "--ignore-glob 'chromadb/test/property/*' --ignore-glob 'chromadb/test/stress/*' --ignore-glob 'chromadb/test/distributed/*'"
          - "chromadb/test/property --ignore-glob chromadb/test/property/test_cross_version_persist.py"
          - "chromadb/test/property/test_cross_version_persist.py"
        include:
          - test-globs: "chromadb/test/property --ignore-glob chromadb/test/property/test_cross_version_persist.py"
            parallelized: true
          - test-globs: "chromadb/test/property/test_cross_version_persist.py"
            parallelized: true

    runs-on: ${{ inputs.platform }}
    steps:
      - uses: actions/checkout@v4
      - name: Setup Python
        uses: ./.github/actions/python
        with:
          python-version: ${{ matrix.python }}
      - name: Setup Rust
        uses: ./.github/actions/rust
        with:
          github-token: ${{ github.token }}
      - name: Build Rust bindings
        uses: PyO3/maturin-action@v1
        with:
          command: build
      - name: Install built wheel
        shell: bash
        run: pip install --no-index --find-links target/wheels/ chromadb
      - name: Test
        run: python -m pytest ${{ matrix.test-globs }} ${{ matrix.parallelized && '-n auto --dist worksteal' || '' }} -v --color=yes --durations 10
        shell: bash
        env:
          PROPERTY_TESTING_PRESET: ${{ inputs.property_testing_preset }}
          CHROMA_RUST_BINDINGS_TEST_ONLY: "1"
          RUST_BACKTRACE: 1

  test-rust-single-node-integration:
    strategy:
      fail-fast: false
      matrix:
        python: ${{fromJson(inputs.python_versions)}}
        test-globs: ["--ignore-glob 'chromadb/test/property/*' --ignore-glob 'chromadb/test/stress/*' --ignore='chromadb/test/test_cli.py' --ignore-glob 'chromadb/test/distributed/*'",
                    "chromadb/test/property/test_add.py",
                    "chromadb/test/property/test_collections.py",
                    "chromadb/test/property/test_collections_with_database_tenant.py",
                    "chromadb/test/property/test_cross_version_persist.py",
                    "chromadb/test/property/test_embeddings.py",
                    "chromadb/test/property/test_filtering.py",
                    "chromadb/test/property/test_persist.py",
                    "chromadb/test/stress"]
    runs-on: ${{ inputs.platform }}
    steps:
    - name: Checkout
      uses: actions/checkout@v4
    - name: Set up Python (${{ matrix.python }})
      uses: ./.github/actions/python
    - name: Setup Rust
      uses: ./.github/actions/rust
      with:
          github-token: ${{ github.token }}
    - name: Rust Integration Test
      run: bin/rust-integration-test.sh ${{ matrix.test-globs }}
      shell: bash
      env:
        ENV_FILE: ${{ inputs.env-file }}
        PROPERTY_TESTING_PRESET: ${{ inputs.property_testing_preset }}

  test-rust-thin-client:
    strategy:
      matrix:
        python: ${{fromJson(inputs.python_versions)}}
        test-globs: ["chromadb/test/property/test_add.py",
                    "chromadb/test/property/test_collections.py",
                    "chromadb/test/property/test_collections_with_database_tenant.py",
                    "chromadb/test/property/test_embeddings.py",
                    "chromadb/test/property/test_filtering.py"]
    runs-on: ${{ inputs.platform }}
    steps:
      - uses: actions/checkout@v4
      - name: Set up Python (${{ matrix.python }})
        uses: ./.github/actions/python
        with:
          python-version: ${{ matrix.python }}
      - name: Setup Rust
        uses: ./.github/actions/rust
        with:
          github-token: ${{ github.token }}
      - name: Test
        run: bin/rust-integration-test.sh ${{ matrix.test-globs }}
        shell: bash
        env:
          CHROMA_THIN_CLIENT: "1"
          ENV_FILE: ${{ inputs.env-file }}
          PROPERTY_TESTING_PRESET: ${{ inputs.property_testing_preset }}

  test-cluster-rust-frontend:
    if: ${{ contains(inputs.platform, 'ubuntu') }}
    strategy:
      fail-fast: false
      matrix:
        python: ${{fromJson(inputs.python_versions)}}
<<<<<<< HEAD
=======
        platform: ["blacksmith-8vcpu-ubuntu-2204"]
>>>>>>> 2d451d37
        test-globs: ["chromadb/test/api",
                    "chromadb/test/api/test_collection.py",
                    "chromadb/test/api/test_limit_offset.py",
                    "chromadb/test/property/test_collections.py",
                    "chromadb/test/property/test_add.py",
                    "chromadb/test/property/test_filtering.py",
                    "chromadb/test/property/test_fork.py",
                    "chromadb/test/property/test_embeddings.py",
                    "chromadb/test/property/test_collections_with_database_tenant.py",
                    "chromadb/test/property/test_collections_with_database_tenant_overwrite.py",
                    "chromadb/test/distributed/test_sanity.py",
                    "chromadb/test/distributed/test_log_failover.py"]
    runs-on: ["blacksmith-16vcpu-ubuntu-2204"]
    # OIDC token auth for AWS
    permissions:
      contents: read
      id-token: write
    steps:
      - uses: actions/checkout@v4
      - uses: ./.github/actions/python
        with:
          python-version: ${{ matrix.python }}
      - name: Set up Docker
        uses: ./.github/actions/docker
        with:
          dockerhub-username: ${{ secrets.DOCKERHUB_USERNAME }}
          dockerhub-password: ${{ secrets.DOCKERHUB_TOKEN }}
      - name: Start Tilt services
        uses: ./.github/actions/tilt
      - name: Test
        run: bin/cluster-test.sh bash -c 'python -m pytest "${{ matrix.test-globs }}" --durations 10'
        shell: bash
        env:
          PROPERTY_TESTING_PRESET: ${{ inputs.property_testing_preset }}
          CHROMA_RUST_FRONTEND_TEST_ONLY: "1"
          CHROMA_SERVER_HOST: "localhost:3000"
      - name: Compute artifact name
        if: always()
        id: compute-artifact-name
        run: echo "artifact_name=cluster_logs_rust_frontend_$(basename "${{ matrix.test-globs }}" .py)_${{ matrix.python }}" >> $GITHUB_OUTPUT
      - name: Save service logs to artifact
        if: always()
        uses: ./.github/actions/export-tilt-logs
        with:
          artifact-name: ${{ steps.compute-artifact-name.outputs.artifact_name }}

  merge-cluster-logs:
    if: ${{ contains(inputs.platform, 'ubuntu') }}
    runs-on: blacksmith-4vcpu-ubuntu-2204
    needs: test-cluster-rust-frontend
    steps:
      - name: Merge
        uses: actions/upload-artifact/merge@v4
        with:
          name: cluster_test_logs
          pattern: cluster_logs_*

  test-rust-bindings-stress:
    timeout-minutes: 90
    strategy:
      fail-fast: false
      matrix:
        python: ${{fromJson(inputs.python_versions)}}
        test-globs: ["chromadb/test/stress"]
    runs-on: ${{ inputs.platform }}
    steps:
      - uses: actions/checkout@v4
      - name: Setup Python
        uses: ./.github/actions/python
        with:
          python-version: ${{ matrix.python }}
      - name: Setup Rust
        uses: ./.github/actions/rust
        with:
          github-token: ${{ github.token }}
      - name: Build Rust bindings
        uses: PyO3/maturin-action@v1
        with:
          command: build
      - name: Install built wheel
        shell: bash
        run: pip install --no-index --find-links target/wheels/ chromadb
      - name: Test
        run: python -m pytest ${{ matrix.test-globs }} --durations 10
        shell: bash
        env:
          PROPERTY_TESTING_PRESET: ${{ inputs.property_testing_preset }}
          CHROMA_RUST_BINDINGS_TEST_ONLY: "1"

  test-python-cli:
    strategy:
      fail-fast: false
      matrix:
        python: ${{fromJson(inputs.python_versions)}}
    runs-on: ${{ inputs.platform }}
    steps:
    - name: Checkout
      uses: actions/checkout@v4
    - name: Set up Python (${{ matrix.python }})
      uses: ./.github/actions/python
    - name: Setup Rust
      uses: ./.github/actions/rust
      with:
        github-token: ${{ github.token }}
    - name: Build Rust bindings
      uses: PyO3/maturin-action@v1
      with:
        command: build
    - name: Install built wheel
      shell: bash
      run: pip install --no-index --find-links target/wheels/ chromadb
    - name: Integration Test
      run: python -m pytest "chromadb/test/test_cli.py"
      shell: bash
      env:
        ENV_FILE: ${{ inputs.env-file }}
        PROPERTY_TESTING_PRESET: ${{ inputs.property_testing_preset }}<|MERGE_RESOLUTION|>--- conflicted
+++ resolved
@@ -131,10 +131,7 @@
       fail-fast: false
       matrix:
         python: ${{fromJson(inputs.python_versions)}}
-<<<<<<< HEAD
-=======
         platform: ["blacksmith-8vcpu-ubuntu-2204"]
->>>>>>> 2d451d37
         test-globs: ["chromadb/test/api",
                     "chromadb/test/api/test_collection.py",
                     "chromadb/test/api/test_limit_offset.py",
