--- conflicted
+++ resolved
@@ -82,11 +82,8 @@
         uses: PyO3/maturin-action@v1
         with:
           command: build
-<<<<<<< HEAD
           args: "--features python"
           working-directory: rust/python_bindings
-=======
->>>>>>> 6ab4718b
           sccache: true
       - name: Install built wheel
         shell: bash
