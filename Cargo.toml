--- conflicted
+++ resolved
@@ -17,10 +17,7 @@
     "rust/log-service",
     "rust/memberlist",
     "rust/metering-macros",
-<<<<<<< HEAD
     "rust/metering",
-=======
->>>>>>> 2e86ab51
     "rust/storage",
     "rust/system",
     "rust/sysdb",
@@ -114,11 +111,6 @@
 chroma-index = { path = "rust/index" }
 chroma-log = { path = "rust/log" }
 chroma-memberlist = { path = "rust/memberlist" }
-chroma-metering-macros = { path = "rust/metering-macros" }
-<<<<<<< HEAD
-chroma-metering = { path = "rust/metering" }
-=======
->>>>>>> 2e86ab51
 chroma-segment = { path = "rust/segment" }
 chroma-storage = { path = "rust/storage" }
 chroma-system = { path = "rust/system" }
