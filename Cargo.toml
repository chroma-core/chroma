[workspace]
resolver = "2"

members = [
    "rust/benchmark",
    "rust/blockstore",
    "rust/cache",
    "rust/chroma",
    "rust/config",
    "rust/distance",
    "rust/error",
    "rust/frontend",
    "rust/garbage_collector",
    "rust/index",
    "rust/load",
    "rust/log",
    "rust/log-service",
    "rust/memberlist",
    "rust/metering-macros",
    "rust/metering",
    "rust/storage",
    "rust/system",
    "rust/sysdb",
    "rust/types",
    "rust/worker",
    "rust/segment",
    "rust/python_bindings",
    "rust/mdac",
    "rust/tracing",
    "rust/sqlite",
    "rust/cli",
    "rust/wal3",
    "rust/js_bindings",
    "rust/jemalloc-pprof-server"
]

[workspace.dependencies]
arrow = "55.1"
async-trait = "0.1"
axum = { version = "0.8", features = ["macros"] }
bytes = "1.10"
chrono = { version = "0.4", features = ["serde"] }
clap = { version = "4", features = ["derive"] }
criterion = { version = "0.5", features = ["async_tokio"] }
figment = { version = "0.10.12", features = ["env", "yaml", "test"] }
flatbuffers = "25.2.10"
futures = "0.3"
futures-core = "0.3"
http-body-util = "0.1.3"
lazy_static = { version = "1.4" }
lexical-core = "1.0"
num_cpus = "1.16.0"
once_cell = "1.21.3"
opentelemetry = { version = "0.27.0", default-features = false, features = ["trace", "metrics"] }
opentelemetry-otlp = { version = "0.27", features = ["http-proto"] }
opentelemetry-http = { version = "0.27", features = ["reqwest"] }
opentelemetry_sdk = { version = "0.27", features = ["rt-tokio"] }
parking_lot = { version = "0.12.3", features = ["serde"] }
<<<<<<< HEAD
parquet = { version = "55.1", features = ["async"] }
=======
parquet = "52"
pin-project = "1.1.10"
>>>>>>> 981a93cd
prost = "0.13"
prost-types = "0.13.5"
regex = "1.11.1"
regex-syntax = "0.8.5"
roaring = "0.10.6"
sea-query = "0.32"
sea-query-binder = "0.7"
serde = { version = "1.0.215", features = ["derive"] }
serde_json = "1.0.133"
setsum = "0.7"
tantivy = "0.22.0"
thiserror = "1.0.69"
tokio = { version = "1.41", features = ["fs", "macros", "rt-multi-thread"] }
tokio-util = "0.7.12"
tonic = "0.12"
tonic-health = "0.12.3"
tower = { version = "0.4.13", features = ["discover"] }
backon = "1.3.0"
tracing = { version = "0.1" }
tracing-bunyan-formatter = "0.3"
tracing-opentelemetry = "0.28.0"
tracing-subscriber = { version = "0.3", features = ["env-filter"] }
uuid = { version = "1.11.0", features = ["v4", "fast-rng", "macro-diagnostics", "serde"] }
utoipa = { version = "5.0.0", features = ["macros", "axum_extras", "debug", "uuid"] }
sqlx = { version = "0.8.3", features = ["runtime-tokio", "sqlite"] }
sha2 = "0.10.8"
md5 = "0.7.0"
pyo3 = { version = "0.24.1", features = ["abi3-py39"] }
http = "1.1.0"
tower-http = { version = "0.6.2", features = ["trace", "cors"] }
bytemuck = "1.21.0"
rayon = "1.10.0"
validator = { version = "0.19", features = ["derive"] }
rust-embed = { version = "8.5.0", features = ["include-exclude", "debug-embed"] }
hnswlib = { version = "0.8.1", git = "https://github.com/chroma-core/hnswlib.git" }
reqwest = { version = "0.12.9", features = ["rustls-tls-native-roots", "http2"], default-features = false }
random-port = "0.1.1"
ndarray = { version = "0.16.1", features = ["approx"] }
humantime = { version = "2.2.0" }
petgraph = { version = "0.8.1" }
base64 = "0.22"
tikv-jemallocator = { version = "0.6.0", features = ["profiling"] }

chroma-benchmark = { path = "rust/benchmark" }
chroma-blockstore = { path = "rust/blockstore" }
chroma-cache = { path = "rust/cache" }
chroma-config = { path = "rust/config" }
chroma-distance = { path = "rust/distance" }
chroma-error = { path = "rust/error" }
chroma-frontend = { path = "rust/frontend" }
chroma-index = { path = "rust/index" }
chroma-log = { path = "rust/log" }
chroma-memberlist = { path = "rust/memberlist" }
chroma-metering-macros = { path = "rust/metering-macros" }
chroma-metering = { path = "rust/metering" }
chroma-segment = { path = "rust/segment" }
chroma-storage = { path = "rust/storage" }
chroma-system = { path = "rust/system" }
chroma-sysdb = { path = "rust/sysdb" }
chroma-tracing = { path = "rust/tracing" }
chroma-types = { path = "rust/types" }
chroma-sqlite = { path = "rust/sqlite" }
chroma-cli = { path = "rust/cli" }
chroma-jemalloc-pprof-server = { path = "rust/jemalloc-pprof-server" }
mdac = { path = "rust/mdac" }
wal3 = { path = "rust/wal3" }
worker = { path = "rust/worker" }

# Dev dependencies
bincode = "1.3.3"
indicatif = { version = "0.17.9", features = ["rayon"] }
proptest = "1.6.0"
proptest-state-machine = "0.3.1"
proptest-derive = "0.5.1"
rand = "0.8.5"
rand_xorshift = "0.3.0"
shuttle = "0.7.1"
tempfile = "3.14.0"
itertools = "0.13.0"
serial_test = "3.2.0"
zip = "2.3.0"

[profile.dev]
# Significantly reduces compile times
split-debuginfo = "unpacked"

[profile.release]
debug = 2
lto = "thin"

[profile.test.package.proptest]
opt-level = 3

[profile.test.package.rand_chacha]
opt-level = 3<|MERGE_RESOLUTION|>--- conflicted
+++ resolved
@@ -56,12 +56,8 @@
 opentelemetry-http = { version = "0.27", features = ["reqwest"] }
 opentelemetry_sdk = { version = "0.27", features = ["rt-tokio"] }
 parking_lot = { version = "0.12.3", features = ["serde"] }
-<<<<<<< HEAD
 parquet = { version = "55.1", features = ["async"] }
-=======
-parquet = "52"
 pin-project = "1.1.10"
->>>>>>> 981a93cd
 prost = "0.13"
 prost-types = "0.13.5"
 regex = "1.11.1"
