--- conflicted
+++ resolved
@@ -16,18 +16,12 @@
 RUN pip install --no-cache-dir --upgrade --prefix="/install" -r requirements.txt
 RUN if [ "$REBUILD_HNSWLIB" = "true" ]; then pip install --no-binary :all: --force-reinstall --no-cache-dir --prefix="/install" chroma-hnswlib; fi
 
-<<<<<<< HEAD
+
 FROM python:3.10-slim-bookworm as final
 
 RUN apt-get update --fix-missing && apt-get install -y --fix-missing \
-    build-essential \
-    gcc \
-    g++ \
     sqlite3 && \
     rm -rf /var/lib/apt/lists/*
-=======
-FROM python:3.11-slim-bookworm AS final
->>>>>>> d22b87b2
 
 RUN mkdir /chroma
 WORKDIR /chroma
