--- conflicted
+++ resolved
@@ -115,7 +115,6 @@
         drop(uncommitted_frequencies);
 
         let mut uncommitted_postings = self.uncommitted_postings.lock().await;
-<<<<<<< HEAD
         for token in tokens {
             match uncommitted_postings.positional_postings.get(&token.text) {
                 Some(_) => {
@@ -127,61 +126,24 @@
                     return Err(FullTextIndexError::InvariantViolation);
                 }
                 None => {
-                    let mut builder = PositionalPostingListBuilder::new();
                     let results = match &self.full_text_index_reader {
                         // Readers are uninitialized until the first compaction finishes
                         // so there is a case when this is none hence not an error.
                         None => vec![],
-                        Some(reader) => {
-                            match reader.get_all_results_for_token(token.text.as_str()).await {
-                                Ok(results) => results,
-                                // New token so start with empty postings list.
-                                Err(_) => vec![],
-                            }
-                        }
+                        Some(reader) => match reader.get_all_results_for_token(&token.text).await {
+                            Ok(results) => results,
+                            // New token so start with empty postings list.
+                            Err(_) => vec![],
+                        },
                     };
-                    for (doc_id, positions) in results {
-                        let res = builder.add_doc_id_and_positions(doc_id as i32, positions);
-                        match res {
-                            Ok(_) => {}
-                            Err(e) => {
-                                return Err(FullTextIndexError::PositionalPostingListError(e));
-                            }
-                        }
+                    let mut doc_and_positions = HashMap::new();
+                    for result in results {
+                        doc_and_positions.insert(result.0, result.1);
                     }
                     uncommitted_postings
                         .positional_postings
-                        .insert(token.text.clone(), builder);
-                }
-=======
-        match uncommitted_postings.positional_postings.get(token) {
-            Some(_) => {
-                // This should never happen -- if uncommitted has the token, then
-                // uncommitted_frequencies should have had it as well.
-                tracing::error!(
-                    "Error populating frequencies and posting lists from previous version"
-                );
-                return Err(FullTextIndexError::InvariantViolation);
-            }
-            None => {
-                let results = match &self.full_text_index_reader {
-                    // Readers are uninitialized until the first compaction finishes
-                    // so there is a case when this is none hence not an error.
-                    None => vec![],
-                    Some(reader) => match reader.get_all_results_for_token(token).await {
-                        Ok(results) => results,
-                        // New token so start with empty postings list.
-                        Err(_) => vec![],
-                    },
-                };
-                let mut doc_and_positions = HashMap::new();
-                for result in results {
-                    doc_and_positions.insert(result.0, result.1);
-                }
-                uncommitted_postings
-                    .positional_postings
-                    .insert(token.to_string(), doc_and_positions);
->>>>>>> 6337df55
+                        .insert(token.text.clone(), doc_and_positions);
+                }
             }
         }
         Ok(())
@@ -216,13 +178,8 @@
             // an empty builder in that case.
             let builder = uncommitted_postings
                 .positional_postings
-<<<<<<< HEAD
-                .entry(token.text.clone())
-                .or_insert(PositionalPostingListBuilder::new());
-=======
                 .entry(token.text.to_string())
                 .or_insert(HashMap::new());
->>>>>>> 6337df55
 
             // Store starting positions of tokens. These are NOT affected by token filters.
             // For search, we can use the start and end positions to compute offsets to
@@ -233,20 +190,11 @@
                 // Casting to i32 is safe since we limit the size of the document.
                 builder.insert(offset_id, vec![token.offset_from as u32]);
             } else {
-<<<<<<< HEAD
-                match builder.add_position_for_doc_id(offset_id, token.offset_from as i32) {
-                    Ok(_) => {}
-                    Err(e) => {
-                        return Err(FullTextIndexError::PositionalPostingListError(e));
-                    }
-                }
-=======
                 // unwrap() is safe since we already verified that the key exists.
                 builder
                     .get_mut(&offset_id)
                     .unwrap()
                     .push(token.offset_from as u32);
->>>>>>> 6337df55
             }
         }
         Ok(())
