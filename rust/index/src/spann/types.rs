use std::{
    collections::{HashMap, HashSet},
    sync::{
        atomic::{AtomicU32, AtomicU64},
        Arc,
    },
};

use chroma_blockstore::{
    arrow::provider::BlockfileReaderOptions,
    provider::{BlockfileProvider, CreateError, OpenError},
    BlockfileFlusher, BlockfileReader, BlockfileWriter, BlockfileWriterOptions,
};
use chroma_cache::AysncPartitionedMutex;
use chroma_config::{registry::Registry, Configurable};
use chroma_distance::{normalize, DistanceFunction};
use chroma_error::{ChromaError, ErrorCodes};
use chroma_tracing::util::Stopwatch;
use chroma_types::{Cmek, CollectionUuid, InternalSpannConfiguration, SpannPostingList};
use futures::future;
use opentelemetry::global;
use rand::seq::SliceRandom;
use thiserror::Error;
use tracing::{Instrument, Span};
use uuid::Uuid;

use crate::{
    config::{
        HnswGarbageCollectionConfig, HnswGarbageCollectionPolicyConfig, PlGarbageCollectionConfig,
        PlGarbageCollectionPolicyConfig, RandomSamplePolicyConfig,
    },
    hnsw_provider::{
        HnswIndexFlusher, HnswIndexProvider, HnswIndexProviderCreateError,
        HnswIndexProviderFlushError, HnswIndexProviderForkError, HnswIndexProviderOpenError,
        HnswIndexRef,
    },
    spann::utils::cluster,
    Index, IndexUuid,
};

use super::utils::{rng_query, KMeansAlgorithmInput, KMeansError, RngQueryError};

#[derive(Clone, Debug)]
pub struct VersionsMapInner {
    pub versions_map: HashMap<u32, u32>,
}

#[derive(Clone, Debug)]
pub struct GarbageCollectionContext {
    pl_context: PlGarbageCollectionContext,
    hnsw_context: HnswGarbageCollectionContext,
}

impl GarbageCollectionContext {
    pub async fn new(registry: Registry) -> Result<Self, Box<dyn ChromaError>> {
        let pl_context = PlGarbageCollectionContext::try_from_config(
            &PlGarbageCollectionConfig::default(),
            &registry,
        )
        .await?;
        let hnsw_context = HnswGarbageCollectionContext::try_from_config(
            &HnswGarbageCollectionConfig::default(),
            &registry,
        )
        .await?;
        Ok(GarbageCollectionContext {
            pl_context,
            hnsw_context,
        })
    }
}

#[async_trait::async_trait]
impl Configurable<(PlGarbageCollectionConfig, HnswGarbageCollectionConfig)>
    for GarbageCollectionContext
{
    async fn try_from_config(
        config: &(PlGarbageCollectionConfig, HnswGarbageCollectionConfig),
        registry: &Registry,
    ) -> Result<Self, Box<dyn ChromaError>> {
        let pl_context = PlGarbageCollectionContext::try_from_config(&config.0, registry).await?;
        let hnsw_context =
            HnswGarbageCollectionContext::try_from_config(&config.1, registry).await?;
        Ok(GarbageCollectionContext {
            pl_context,
            hnsw_context,
        })
    }
}

#[derive(Clone, Debug)]
pub struct HnswGarbageCollectionContext {
    pub enabled: bool,
    pub policy: HnswGarbageCollectionPolicy,
}

#[async_trait::async_trait]
impl Configurable<HnswGarbageCollectionConfig> for HnswGarbageCollectionContext {
    async fn try_from_config(
        config: &HnswGarbageCollectionConfig,
        registry: &Registry,
    ) -> Result<Self, Box<dyn ChromaError>> {
        let policy = HnswGarbageCollectionPolicy::try_from_config(&config.policy, registry).await?;
        Ok(HnswGarbageCollectionContext {
            enabled: config.enabled,
            policy,
        })
    }
}

#[derive(Clone, Debug)]
pub struct PlGarbageCollectionContext {
    pub enabled: bool,
    pub policy: PlGarbageCollectionPolicy,
}

#[async_trait::async_trait]
impl Configurable<PlGarbageCollectionConfig> for PlGarbageCollectionContext {
    async fn try_from_config(
        config: &PlGarbageCollectionConfig,
        registry: &Registry,
    ) -> Result<Self, Box<dyn ChromaError>> {
        let policy = PlGarbageCollectionPolicy::try_from_config(&config.policy, registry).await?;
        Ok(PlGarbageCollectionContext {
            enabled: config.enabled,
            policy,
        })
    }
}

#[derive(Clone, Debug)]
pub enum PlGarbageCollectionPolicy {
    RandomSample(RandomSamplePolicy),
}

#[async_trait::async_trait]
impl Configurable<PlGarbageCollectionPolicyConfig> for PlGarbageCollectionPolicy {
    async fn try_from_config(
        config: &PlGarbageCollectionPolicyConfig,
        registry: &Registry,
    ) -> Result<Self, Box<dyn ChromaError>> {
        match &config {
            PlGarbageCollectionPolicyConfig::RandomSample(policy) => {
                let policy = RandomSamplePolicy::try_from_config(policy, registry).await?;
                Ok(PlGarbageCollectionPolicy::RandomSample(policy))
            }
        }
    }
}

#[derive(Clone, Debug)]
pub struct DeletePercentageThresholdPolicy {
    pub threshold: f32,
}

#[derive(Clone, Debug)]
pub enum HnswGarbageCollectionPolicy {
    FullRebuild,
    DeletePercentage(DeletePercentageThresholdPolicy),
}

#[async_trait::async_trait]
impl Configurable<HnswGarbageCollectionPolicyConfig> for HnswGarbageCollectionPolicy {
    async fn try_from_config(
        config: &HnswGarbageCollectionPolicyConfig,
        _registry: &Registry,
    ) -> Result<Self, Box<dyn ChromaError>> {
        match &config {
            HnswGarbageCollectionPolicyConfig::FullRebuild => {
                Ok(HnswGarbageCollectionPolicy::FullRebuild)
            }
            HnswGarbageCollectionPolicyConfig::DeletePercentage(policy_config) => Ok(
                HnswGarbageCollectionPolicy::DeletePercentage(DeletePercentageThresholdPolicy {
                    threshold: policy_config.threshold,
                }),
            ),
        }
    }
}

#[derive(Clone, Debug)]
pub struct RandomSamplePolicy {
    pub sample_size: f32,
}

#[async_trait::async_trait]
impl Configurable<RandomSamplePolicyConfig> for RandomSamplePolicy {
    async fn try_from_config(
        config: &RandomSamplePolicyConfig,
        _registry: &Registry,
    ) -> Result<Self, Box<dyn ChromaError>> {
        Ok(RandomSamplePolicy {
            sample_size: config.sample_size,
        })
    }
}

#[derive(Clone, Debug)]
struct WriteStats {
    num_pl_modified: Arc<AtomicU32>,
    num_heads_created: Arc<AtomicU32>,
    num_heads_deleted: Arc<AtomicU32>,
    num_reassigns: Arc<AtomicU32>,
    num_splits: Arc<AtomicU32>,
    num_reassigns_split_point: Arc<AtomicU32>,
    num_reassigns_nbrs: Arc<AtomicU32>,
    num_reassigns_merged_point: Arc<AtomicU32>,
    num_centers_fetched_rng: Arc<AtomicU64>,
    num_rng_calls: Arc<AtomicU32>,
}

impl Default for WriteStats {
    fn default() -> Self {
        Self {
            num_pl_modified: Arc::new(AtomicU32::new(0)),
            num_heads_created: Arc::new(AtomicU32::new(0)),
            num_heads_deleted: Arc::new(AtomicU32::new(0)),
            num_reassigns: Arc::new(AtomicU32::new(0)),
            num_splits: Arc::new(AtomicU32::new(0)),
            num_reassigns_split_point: Arc::new(AtomicU32::new(0)),
            num_reassigns_nbrs: Arc::new(AtomicU32::new(0)),
            num_reassigns_merged_point: Arc::new(AtomicU32::new(0)),
            num_centers_fetched_rng: Arc::new(AtomicU64::new(0)),
            num_rng_calls: Arc::new(AtomicU32::new(0)),
        }
    }
}

#[derive(Clone, Debug)]
pub struct SpannMetrics {
    pub num_pl_modified: opentelemetry::metrics::Counter<u64>,
    pub num_heads_created: opentelemetry::metrics::Counter<u64>,
    pub num_heads_deleted: opentelemetry::metrics::Counter<u64>,
    pub num_reassigns: opentelemetry::metrics::Counter<u64>,
    pub num_splits: opentelemetry::metrics::Counter<u64>,
    pub num_reassigns_split_point: opentelemetry::metrics::Counter<u64>,
    pub num_reassigns_nbrs: opentelemetry::metrics::Counter<u64>,
    pub num_reassigns_merged_point: opentelemetry::metrics::Counter<u64>,
    pub num_centers_fetched_rng: opentelemetry::metrics::Counter<u64>,
    pub num_rng_calls: opentelemetry::metrics::Counter<u64>,
    pub gc_latency: opentelemetry::metrics::Histogram<u64>,
    pub pl_commit_latency: opentelemetry::metrics::Histogram<u64>,
    pub versions_map_commit_latency: opentelemetry::metrics::Histogram<u64>,
    pub hnsw_commit_latency: opentelemetry::metrics::Histogram<u64>,
    pub pl_flush_latency: opentelemetry::metrics::Histogram<u64>,
    pub versions_map_flush_latency: opentelemetry::metrics::Histogram<u64>,
    pub hnsw_flush_latency: opentelemetry::metrics::Histogram<u64>,
    pub num_pl_entries_flushed: opentelemetry::metrics::Counter<u64>,
    pub num_versions_map_entries_flushed: opentelemetry::metrics::Counter<u64>,
}

impl Default for SpannMetrics {
    fn default() -> Self {
        let meter = global::meter("chroma");
        let num_pl_modified = meter.u64_counter("num_pl_modified").build();
        let num_heads_created = meter.u64_counter("num_heads_created").build();
        let num_heads_deleted = meter.u64_counter("num_heads_deleted").build();
        let num_reassigns = meter.u64_counter("num_reassigns").build();
        let num_splits = meter.u64_counter("num_splits").build();
        let num_reassigns_split_point = meter.u64_counter("num_reassigns_split_point").build();
        let num_reassigns_nbrs = meter.u64_counter("num_reassigns_nbrs").build();
        let num_reassigns_merged_point = meter.u64_counter("num_reassigns_merged_point").build();
        let num_centers_fetched_rng = meter.u64_counter("num_centers_fetched_rng").build();
        let num_rng_calls = meter.u64_counter("num_rng_calls").build();
        let gc_latency = meter.u64_histogram("gc_latency").build();
        let pl_commit_latency = meter.u64_histogram("pl_commit_latency").build();
        let versions_map_commit_latency =
            meter.u64_histogram("versions_map_commit_latency").build();
        let hnsw_commit_latency = meter.u64_histogram("hnsw_commit_latency").build();
        let pl_flush_latency = meter.u64_histogram("pl_flush_latency").build();
        let versions_map_flush_latency = meter.u64_histogram("versions_map_flush_latency").build();
        let hnsw_flush_latency = meter.u64_histogram("hnsw_flush_latency").build();
        let num_pl_entries_flushed = meter.u64_counter("num_pl_blocks_flushed").build();
        let num_versions_map_entries_flushed =
            meter.u64_counter("num_versions_map_blocks_flushed").build();
        Self {
            num_pl_modified,
            num_heads_created,
            num_heads_deleted,
            num_reassigns,
            num_splits,
            num_reassigns_split_point,
            num_reassigns_nbrs,
            num_reassigns_merged_point,
            num_centers_fetched_rng,
            num_rng_calls,
            gc_latency,
            pl_commit_latency,
            versions_map_commit_latency,
            hnsw_commit_latency,
            pl_flush_latency,
            versions_map_flush_latency,
            hnsw_flush_latency,
            num_pl_entries_flushed,
            num_versions_map_entries_flushed,
        }
    }
}

#[derive(Clone)]
// Note: Fields of this struct are public for testing.
pub struct SpannIndexWriter {
    // HNSW index and its provider for centroid search.
    pub hnsw_index: HnswIndexRef,
    pub cleaned_up_hnsw_index: Option<HnswIndexRef>,
    hnsw_provider: HnswIndexProvider,
    blockfile_provider: BlockfileProvider,
    // Posting list of the centroids.
    pub posting_list_writer: BlockfileWriter,
    pub posting_list_partitioned_mutex: Arc<AysncPartitionedMutex<u32>>,
    pub next_head_id: Arc<AtomicU32>,
    // Version number of each point.
    // TODO(Sanket): Finer grained locking for this map in future if perf is not satisfactory.
    pub versions_map: Arc<tokio::sync::RwLock<VersionsMapInner>>,
    pub dimensionality: usize,
    pub params: InternalSpannConfiguration,
    pub gc_context: GarbageCollectionContext,
    pub collection_id: CollectionUuid,
    pub prefix_path: String,
    metrics: SpannMetrics,
    stats: WriteStats,
    cmek: Option<Cmek>,
}

#[derive(Error, Debug)]
pub enum SpannIndexWriterError {
    #[error("Error forking hnsw index {0}")]
    HnswIndexForkError(#[source] HnswIndexProviderForkError),
    #[error("Error creating hnsw index {0}")]
    HnswIndexCreateError(#[source] HnswIndexProviderCreateError),
    #[error("Error creating reader for versions map blockfile {0}")]
    VersionsMapReaderCreateError(#[source] OpenError),
    #[error("Error creating/forking postings list writer {0}")]
    PostingsListWriterCreateError(#[source] CreateError),
    #[error("Error loading data from versions map blockfile {0}")]
    VersionsMapDataLoadError(#[source] Box<dyn ChromaError>),
    #[error("Error reading max offset id for heads {0}")]
    MaxHeadIdBlockfileGetError(#[source] Box<dyn ChromaError>),
    #[error("Max Head Id not found")]
    MaxHeadIdNotFound,
    #[error("Error resizing hnsw index {0}")]
    HnswIndexResizeError(#[source] Box<dyn ChromaError>),
    #[error("Error adding to hnsw index {0}")]
    HnswIndexMutateError(#[source] Box<dyn ChromaError>),
    #[error("Error searching hnsw {0}")]
    HnswIndexSearchError(#[source] Box<dyn ChromaError>),
    #[error("Error rng querying hnsw {0}")]
    RngQueryError(#[source] RngQueryError),
    #[error("Head not found in Hnsw index")]
    HeadNotFound,
    #[error("Error adding posting list for a head {0}")]
    PostingListSetError(#[source] Box<dyn ChromaError>),
    #[error("Error getting the posting list for a head")]
    PostingListGetError(#[source] Box<dyn ChromaError>),
    #[error("Posting list not found for head")]
    PostingListNotFound,
    #[error("Did not find the version for head id")]
    VersionNotFound,
    #[error("Error committing postings list blockfile {0}")]
    PostingListCommitError(#[source] Box<dyn ChromaError>),
    #[error("Error creating blockfile writer for versions map {0}")]
    VersionsMapWriterCreateError(#[source] CreateError),
    #[error("Error writing data to versions map blockfile {0}")]
    VersionsMapSetError(#[source] Box<dyn ChromaError>),
    #[error("Error committing versions map blockfile {0}")]
    VersionsMapCommitError(#[source] Box<dyn ChromaError>),
    #[error("Error creating blockfile writer for max head id {0}")]
    MaxHeadIdWriterCreateError(#[source] CreateError),
    #[error("Error writing data to max head id blockfile {0}")]
    MaxHeadIdSetError(#[source] Box<dyn ChromaError>),
    #[error("Error committing max head id blockfile {0}")]
    MaxHeadIdCommitError(#[source] Box<dyn ChromaError>),
    #[error("Error committing hnsw index {0}")]
    HnswIndexCommitError(#[source] Box<dyn ChromaError>),
    #[error("Error flushing postings list blockfile {0}")]
    PostingListFlushError(#[source] Box<dyn ChromaError>),
    #[error("Error flushing versions map blockfile {0}")]
    VersionsMapFlushError(#[source] Box<dyn ChromaError>),
    #[error("Error flushing max head id blockfile {0}")]
    MaxHeadIdFlushError(#[source] Box<dyn ChromaError>),
    #[error("Error flushing hnsw index {0}")]
    HnswIndexFlushError(#[source] HnswIndexProviderFlushError),
    #[error("Error kmeans clustering {0}")]
    KMeansClusteringError(#[from] KMeansError),
}

impl ChromaError for SpannIndexWriterError {
    fn code(&self) -> ErrorCodes {
        match self {
            Self::HnswIndexForkError(e) => e.code(),
            Self::HnswIndexCreateError(e) => e.code(),
            Self::VersionsMapReaderCreateError(e) => e.code(),
            Self::PostingsListWriterCreateError(e) => e.code(),
            Self::VersionsMapDataLoadError(e) => e.code(),
            Self::MaxHeadIdBlockfileGetError(e) => e.code(),
            Self::MaxHeadIdNotFound => ErrorCodes::Internal,
            Self::HnswIndexResizeError(e) => e.code(),
            Self::HnswIndexMutateError(e) => e.code(),
            Self::PostingListSetError(e) => e.code(),
            Self::HnswIndexSearchError(e) => e.code(),
            Self::RngQueryError(e) => e.code(),
            Self::HeadNotFound => ErrorCodes::Internal,
            Self::PostingListGetError(e) => e.code(),
            Self::PostingListNotFound => ErrorCodes::Internal,
            Self::VersionNotFound => ErrorCodes::Internal,
            Self::PostingListCommitError(e) => e.code(),
            Self::VersionsMapSetError(e) => e.code(),
            Self::VersionsMapCommitError(e) => e.code(),
            Self::MaxHeadIdSetError(e) => e.code(),
            Self::MaxHeadIdCommitError(e) => e.code(),
            Self::HnswIndexCommitError(e) => e.code(),
            Self::PostingListFlushError(e) => e.code(),
            Self::VersionsMapFlushError(e) => e.code(),
            Self::MaxHeadIdFlushError(e) => e.code(),
            Self::HnswIndexFlushError(e) => e.code(),
            Self::VersionsMapWriterCreateError(e) => e.code(),
            Self::MaxHeadIdWriterCreateError(e) => e.code(),
            Self::KMeansClusteringError(e) => e.code(),
        }
    }
}

const MAX_HEAD_OFFSET_ID: &str = "max_head_offset_id";

#[derive(Clone, Debug)]
enum ReassignReason {
    Split,
    Nearby,
    Merge,
}

impl SpannIndexWriter {
    #[allow(clippy::too_many_arguments)]
    pub fn new(
        hnsw_index: HnswIndexRef,
        hnsw_provider: HnswIndexProvider,
        blockfile_provider: BlockfileProvider,
        posting_list_writer: BlockfileWriter,
        next_head_id: u32,
        versions_map: VersionsMapInner,
        dimensionality: usize,
        params: InternalSpannConfiguration,
        gc_context: GarbageCollectionContext,
        collection_id: CollectionUuid,
        metrics: SpannMetrics,
        prefix_path: String,
        cmek: Option<Cmek>,
    ) -> Self {
        SpannIndexWriter {
            hnsw_index,
            cleaned_up_hnsw_index: None,
            hnsw_provider,
            blockfile_provider,
            posting_list_writer,
            posting_list_partitioned_mutex: Arc::new(AysncPartitionedMutex::new(())),
            next_head_id: Arc::new(AtomicU32::new(next_head_id)),
            versions_map: Arc::new(tokio::sync::RwLock::new(versions_map)),
            dimensionality,
            params,
            gc_context,
            collection_id,
            metrics,
            stats: WriteStats::default(),
            prefix_path,
            cmek,
        }
    }

    async fn hnsw_index_from_id(
        hnsw_provider: &HnswIndexProvider,
        id: &IndexUuid,
        collection_id: &CollectionUuid,
        distance_function: DistanceFunction,
        dimensionality: usize,
        ef_search: usize,
        prefix_path: &str,
    ) -> Result<HnswIndexRef, SpannIndexWriterError> {
        match hnsw_provider
            .fork(
                id,
                collection_id,
                dimensionality as i32,
                distance_function,
                ef_search,
                prefix_path,
            )
            .await
        {
            Ok(index) => Ok(index),
            Err(e) => {
                tracing::error!(
                    "Error forking hnsw index from id {:?} for collection {:?}: {:?}",
                    id,
                    collection_id,
                    e
                );
                Err(SpannIndexWriterError::HnswIndexForkError(*e))
            }
        }
    }

    #[allow(clippy::too_many_arguments)]
    async fn create_hnsw_index(
        hnsw_provider: &HnswIndexProvider,
        collection_id: &CollectionUuid,
        distance_function: DistanceFunction,
        dimensionality: usize,
        m: usize,
        ef_construction: usize,
        ef_search: usize,
        prefix_path: &str,
    ) -> Result<HnswIndexRef, SpannIndexWriterError> {
        match hnsw_provider
            .create(
                collection_id,
                m,
                ef_construction,
                ef_search,
                dimensionality as i32,
                distance_function,
                prefix_path,
            )
            .await
        {
            Ok(index) => Ok(index),
            Err(e) => {
                tracing::error!(
                    "Error creating hnsw index for collection {:?}: {:?}",
                    collection_id,
                    e
                );
                Err(SpannIndexWriterError::HnswIndexCreateError(*e))
            }
        }
    }

    async fn load_versions_map(
        blockfile_id: &Uuid,
        blockfile_provider: &BlockfileProvider,
        prefix_path: &str,
    ) -> Result<VersionsMapInner, SpannIndexWriterError> {
        // Create a reader for the blockfile. Load all the data into the versions map.
        let mut versions_map = HashMap::new();
        let reader_options = BlockfileReaderOptions::new(*blockfile_id, prefix_path.to_string());
        let reader = match blockfile_provider.read::<u32, u32>(reader_options).await {
            Ok(reader) => reader,
            Err(e) => {
                tracing::error!(
                    "Error creating reader for versions map blockfile {:?}: {:?}",
                    blockfile_id,
                    e
                );
                return Err(SpannIndexWriterError::VersionsMapReaderCreateError(*e));
            }
        };
        // Load data using the reader.
        let versions_data = reader.get_range(.., ..).await.map_err(|e| {
            tracing::error!(
                "Error performing get_range for versions map blockfile {:?}: {:?}",
                blockfile_id,
                e
            );
            SpannIndexWriterError::VersionsMapDataLoadError(e)
        })?;
        versions_data.for_each(|(_, key, value)| {
            versions_map.insert(key, value);
        });
        Ok(VersionsMapInner { versions_map })
    }

    async fn fork_postings_list(
        blockfile_id: &Uuid,
        blockfile_provider: &BlockfileProvider,
        prefix_path: &str,
        cmek: Option<Cmek>,
    ) -> Result<BlockfileWriter, SpannIndexWriterError> {
        let mut bf_options = BlockfileWriterOptions::new(prefix_path.to_string());
        bf_options = bf_options.unordered_mutations();
        bf_options = bf_options.fork(*blockfile_id);
        if let Some(cmek) = cmek {
            bf_options = bf_options.with_cmek(cmek);
        }
        match blockfile_provider
            .write::<u32, &SpannPostingList<'_>>(bf_options)
            .await
        {
            Ok(writer) => Ok(writer),
            Err(e) => {
                tracing::error!(
                    "Error forking postings list writer from blockfile {:?}: {:?}",
                    blockfile_id,
                    e
                );
                Err(SpannIndexWriterError::PostingsListWriterCreateError(*e))
            }
        }
    }

    async fn create_posting_list(
        blockfile_provider: &BlockfileProvider,
        prefix_path: &str,
        pl_block_size: usize,
        cmek: Option<Cmek>,
    ) -> Result<BlockfileWriter, SpannIndexWriterError> {
        let mut bf_options = BlockfileWriterOptions::new(prefix_path.to_string())
            .max_block_size_bytes(pl_block_size);
        bf_options = bf_options.unordered_mutations();
        if let Some(cmek) = cmek {
            bf_options = bf_options.with_cmek(cmek);
        }
        match blockfile_provider
            .write::<u32, &SpannPostingList<'_>>(bf_options)
            .await
        {
            Ok(writer) => Ok(writer),
            Err(e) => {
                tracing::error!("Error creating postings list writer: {:?}", e);
                Err(SpannIndexWriterError::PostingsListWriterCreateError(*e))
            }
        }
    }

    #[allow(clippy::too_many_arguments)]
    pub async fn from_id(
        hnsw_provider: &HnswIndexProvider,
        hnsw_id: Option<&IndexUuid>,
        versions_map_id: Option<&Uuid>,
        posting_list_id: Option<&Uuid>,
        max_head_id_bf_id: Option<&Uuid>,
        collection_id: &CollectionUuid,
        prefix_path: &str,
        dimensionality: usize,
        blockfile_provider: &BlockfileProvider,
        params: InternalSpannConfiguration,
        gc_context: GarbageCollectionContext,
        pl_block_size: usize,
        metrics: SpannMetrics,
        cmek: Option<Cmek>,
    ) -> Result<Self, SpannIndexWriterError> {
        let distance_function = DistanceFunction::from(params.space.clone());
        // Create the HNSW index.
        let hnsw_index = match hnsw_id {
            Some(hnsw_id) => {
                Self::hnsw_index_from_id(
                    hnsw_provider,
                    hnsw_id,
                    collection_id,
                    distance_function.clone(),
                    dimensionality,
                    params.ef_search,
                    prefix_path,
                )
                .await?
            }
            None => {
                Self::create_hnsw_index(
                    hnsw_provider,
                    collection_id,
                    distance_function.clone(),
                    dimensionality,
                    params.max_neighbors,
                    params.ef_construction,
                    params.ef_search,
                    prefix_path,
                )
                .await?
            }
        };
        // Load the versions map.
        let versions_map = match versions_map_id {
            Some(versions_map_id) => {
                Self::load_versions_map(versions_map_id, blockfile_provider, prefix_path).await?
            }
            None => VersionsMapInner {
                versions_map: HashMap::new(),
            },
        };
        // Fork the posting list writer.
        let posting_list_writer = match posting_list_id {
            Some(posting_list_id) => {
                Self::fork_postings_list(
                    posting_list_id,
                    blockfile_provider,
                    prefix_path,
                    cmek.clone(),
                )
                .await?
            }
            None => {
                Self::create_posting_list(
                    blockfile_provider,
                    prefix_path,
                    pl_block_size,
                    cmek.clone(),
                )
                .await?
            }
        };

        let max_head_id = match max_head_id_bf_id {
            Some(max_head_id_bf_id) => {
                let reader_options =
                    BlockfileReaderOptions::new(*max_head_id_bf_id, prefix_path.to_string());
                let reader = blockfile_provider.read::<&str, u32>(reader_options).await;
                match reader {
                    Ok(reader) => reader
                        .get("", MAX_HEAD_OFFSET_ID)
                        .await
                        .map_err(|e| {
                            tracing::error!("Error reading max offset id for heads: {:?}", e);
                            SpannIndexWriterError::MaxHeadIdBlockfileGetError(e)
                        })?
                        .ok_or(SpannIndexWriterError::MaxHeadIdNotFound)?,
                    Err(_) => 1,
                }
            }
            None => 1,
        };
        Ok(Self::new(
            hnsw_index,
            hnsw_provider.clone(),
            blockfile_provider.clone(),
            posting_list_writer,
            max_head_id,
            versions_map,
            dimensionality,
            params,
            gc_context,
            *collection_id,
            metrics,
            prefix_path.to_string(),
            cmek,
        ))
    }

    async fn add_versions_map(&self, id: u32) -> u32 {
        // 0 means deleted. Version counting starts from 1.
        let mut write_lock = self.versions_map.write().await;
        write_lock.versions_map.insert(id, 1);
        *write_lock.versions_map.get(&id).unwrap()
    }

    async fn rng_query(
        &self,
        query: &[f32],
    ) -> Result<(Vec<usize>, Vec<f32>, Vec<Vec<f32>>), SpannIndexWriterError> {
        let res = rng_query(
            query,
            self.hnsw_index.clone(),
            self.params.write_nprobe as usize,
            Some(self.params.nreplica_count as usize),
            self.params.write_rng_epsilon,
            self.params.write_rng_factor,
            self.params.space.clone().into(),
            true,
        )
        .await
        .map_err(|e| {
            tracing::error!("Error rng querying hnsw for {:?}: {:?}", query, e);
            SpannIndexWriterError::RngQueryError(e)
        });
        self.stats
            .num_rng_calls
            .fetch_add(1, std::sync::atomic::Ordering::Relaxed);
        self.stats.num_centers_fetched_rng.fetch_add(
            res.as_ref().map(|r| r.0.len() as u64).unwrap_or(0),
            std::sync::atomic::Ordering::Relaxed,
        );
        res
    }

    fn is_deleted(version: u32) -> bool {
        // Version 0 means deleted.
        version == 0
    }

    async fn is_outdated(
        &self,
        doc_offset_id: u32,
        version: u32,
    ) -> Result<bool, SpannIndexWriterError> {
        let version_map_guard = self.versions_map.read().await;
        let current_version = version_map_guard
            .versions_map
            .get(&doc_offset_id)
            .ok_or(SpannIndexWriterError::VersionNotFound)?;
        if Self::is_deleted(*current_version) || version < *current_version {
            return Ok(true);
        }
        Ok(false)
    }

    async fn try_delete_posting_list(&self, head_id: u32) -> Result<(), SpannIndexWriterError> {
        let _write_guard = self.posting_list_partitioned_mutex.lock(&head_id).await;
        if self.is_head_deleted(head_id as usize).await? {
            return Ok(());
        }
        let result = self
            .posting_list_writer
            .get_owned::<u32, &SpannPostingList<'_>>("", head_id)
            .await;
        // If the error is posting list not found, then return ok.
        match result {
            Ok(Some((doc_offset_ids, doc_versions, _))) => {
                let mut outdated_count = 0;
                for (doc_offset_id, doc_version) in doc_offset_ids.iter().zip(doc_versions.iter()) {
                    if self.is_outdated(*doc_offset_id, *doc_version).await? {
                        outdated_count += 1;
                    }
                }
                if outdated_count == doc_offset_ids.len() {
                    {
                        let hnsw_write_guard = self.hnsw_index.inner.write();
                        hnsw_write_guard
                            .hnsw_index
                            .delete(head_id as usize)
                            .map_err(|e| {
                                tracing::error!(
                                    "Error deleting head {} from hnsw index: {}",
                                    head_id,
                                    e
                                );
                                SpannIndexWriterError::HnswIndexMutateError(e)
                            })?;
                    }
                    self.posting_list_writer
                        .delete::<u32, &SpannPostingList<'_>>("", head_id)
                        .await
                        .map_err(|e| {
                            tracing::error!(
                                "Error deleting posting list for head {}: {}",
                                head_id,
                                e
                            );
                            SpannIndexWriterError::PostingListSetError(e)
                        })?;
                }
            }
            Ok(None) => {}
            Err(e) => {
                tracing::error!("Error getting posting list for head {}: {}", head_id, e);
                return Err(SpannIndexWriterError::PostingListGetError(e));
            }
        }
        Ok(())
    }

    #[allow(clippy::too_many_arguments)]
    async fn collect_and_reassign_split_points(
        &self,
        new_head_ids: &[i32],
        new_head_embeddings: &[Option<&Vec<f32>>],
        old_head_embedding: &[f32],
        split_doc_offset_ids: &[Vec<u32>],
        split_doc_versions: &[Vec<u32>],
        split_doc_embeddings: &[Vec<f32>],
    ) -> Result<HashSet<u32>, SpannIndexWriterError> {
        let mut assigned_ids = HashSet::new();
        for (k, ((doc_offset_ids, doc_versions), doc_embeddings)) in split_doc_offset_ids
            .iter()
            .zip(split_doc_versions.iter())
            .zip(split_doc_embeddings.iter())
            .enumerate()
        {
            for (index, doc_offset_id) in doc_offset_ids.iter().enumerate() {
                if assigned_ids.contains(doc_offset_id)
                    || self
                        .is_outdated(*doc_offset_id, doc_versions[index])
                        .await?
                {
                    continue;
                }
                let distance_function: DistanceFunction = self.params.space.clone().into();
                let old_dist = distance_function.distance(
                    old_head_embedding,
                    &doc_embeddings[index * self.dimensionality..(index + 1) * self.dimensionality],
                );
                let new_dist = distance_function.distance(
                    new_head_embeddings[k].unwrap(),
                    &doc_embeddings[index * self.dimensionality..(index + 1) * self.dimensionality],
                );
                // NPA check.
                if new_dist > old_dist {
                    assigned_ids.insert(*doc_offset_id);
                    self.reassign(
                        *doc_offset_id,
                        doc_versions[index],
                        &doc_embeddings
                            [index * self.dimensionality..(index + 1) * self.dimensionality],
                        new_head_ids[k] as u32,
                        ReassignReason::Split,
                    )
                    .await?;
                }
            }
            // Delete head if all points were moved out.
            self.try_delete_posting_list(new_head_ids[k] as u32).await?;
        }
        Ok(assigned_ids)
    }

    async fn get_nearby_heads(
        &self,
        head_embedding: &[f32],
        k: usize,
    ) -> Result<(Vec<usize>, Vec<f32>, Vec<Vec<f32>>), SpannIndexWriterError> {
        let mut nearest_embeddings: Vec<Vec<f32>> = vec![];
        let read_guard = self.hnsw_index.inner.read();
        let allowed_ids = vec![];
        let disallowed_ids = vec![];
        let (nearest_ids, nearest_distances) = read_guard
            .hnsw_index
            .query(head_embedding, k, &allowed_ids, &disallowed_ids)
            .map_err(|e| {
                tracing::error!("Error querying hnsw for {:?}: {:?}", head_embedding, e);
                SpannIndexWriterError::HnswIndexSearchError(e)
            })?;
        // Get the embeddings also for distance computation.
        // TODO(Sanket): Don't consider heads that are farther away than the closest.
        for id in nearest_ids.iter() {
            let emb = read_guard
                .hnsw_index
                .get(*id)
                .map_err(|e| {
                    tracing::error!(
                        "Error getting embedding from hnsw index for id {}: {}",
                        id,
                        e
                    );
                    SpannIndexWriterError::HnswIndexSearchError(e)
                })?
                .ok_or(SpannIndexWriterError::HeadNotFound)?;
            nearest_embeddings.push(emb);
        }
        Ok((nearest_ids, nearest_distances, nearest_embeddings))
    }

    async fn reassign(
        &self,
        doc_offset_id: u32,
        doc_version: u32,
        doc_embedding: &[f32],
        prev_head_id: u32,
        reason: ReassignReason,
    ) -> Result<(), SpannIndexWriterError> {
        // Don't reassign if outdated by now.
        if self.is_outdated(doc_offset_id, doc_version).await? {
            return Ok(());
        }
        // RNG query to find the nearest heads.
        let (nearest_head_ids, _, nearest_head_embeddings) = self.rng_query(doc_embedding).await?;
        // Don't reassign if empty.
        if nearest_head_ids.is_empty() {
            return Ok(());
        }
        // If nearest_head_ids contain the previous_head_id then don't reassign.
        let prev_head_id = prev_head_id as usize;
        if nearest_head_ids.contains(&prev_head_id) {
            return Ok(());
        }
        // Increment version and trigger append.
        let next_version;
        {
            let mut version_map_guard = self.versions_map.write().await;
            let current_version = version_map_guard
                .versions_map
                .get(&doc_offset_id)
                .ok_or(SpannIndexWriterError::VersionNotFound)?;
            if Self::is_deleted(*current_version) || doc_version < *current_version {
                return Ok(());
            }
            next_version = *current_version + 1;
            version_map_guard
                .versions_map
                .insert(doc_offset_id, next_version);
        }
        // Append to the posting list.
        for (nearest_head_id, nearest_head_embedding) in nearest_head_ids
            .into_iter()
            .zip(nearest_head_embeddings.into_iter())
        {
            if self.is_outdated(doc_offset_id, next_version).await? {
                return Ok(());
            }
            self.stats
                .num_reassigns
                .fetch_add(1, std::sync::atomic::Ordering::Relaxed);
            match reason {
                ReassignReason::Split => {
                    self.stats
                        .num_reassigns_split_point
                        .fetch_add(1, std::sync::atomic::Ordering::Relaxed);
                }
                ReassignReason::Nearby => {
                    self.stats
                        .num_reassigns_nbrs
                        .fetch_add(1, std::sync::atomic::Ordering::Relaxed);
                }
                ReassignReason::Merge => {
                    self.stats
                        .num_reassigns_merged_point
                        .fetch_add(1, std::sync::atomic::Ordering::Relaxed);
                }
            }
            self.append(
                nearest_head_id as u32,
                doc_offset_id,
                next_version,
                doc_embedding,
                nearest_head_embedding,
            )
            .await?;
        }
        Ok(())
    }

    async fn collect_and_reassign_nearby_points(
        &self,
        head_id: usize,
        head_embedding: &[f32],
        assigned_ids: &mut HashSet<u32>,
        new_head_embeddings: &[Option<&Vec<f32>>],
        old_head_embedding: &[f32],
    ) -> Result<(), SpannIndexWriterError> {
        // Get posting list of each neighbour and check for reassignment criteria.
        let doc_offset_ids;
        let doc_versions;
        let doc_embeddings;
        {
            let result = self
                .posting_list_writer
                .get_owned::<u32, &SpannPostingList<'_>>("", head_id as u32)
                .await;
            match result {
                Ok(Some((offset_ids, versions, embeddings))) => {
                    doc_offset_ids = offset_ids;
                    doc_versions = versions;
                    doc_embeddings = embeddings;
                }
                // Posting list can be concurrent deleted so bail out early if not found.
                Ok(None) => return Ok(()),
                Err(e) => return Err(SpannIndexWriterError::PostingListGetError(e)),
            }
        }
        for (index, doc_offset_id) in doc_offset_ids.iter().enumerate() {
            if assigned_ids.contains(doc_offset_id)
                || self
                    .is_outdated(*doc_offset_id, doc_versions[index])
                    .await?
            {
                continue;
            }
            let distance_function: DistanceFunction = self.params.space.clone().into();
            let distance_from_curr_center = distance_function.distance(
                &doc_embeddings[index * self.dimensionality..(index + 1) * self.dimensionality],
                head_embedding,
            );
            let distance_from_split_center1 = distance_function.distance(
                &doc_embeddings[index * self.dimensionality..(index + 1) * self.dimensionality],
                new_head_embeddings[0].unwrap(),
            );
            let distance_from_split_center2 = distance_function.distance(
                &doc_embeddings[index * self.dimensionality..(index + 1) * self.dimensionality],
                new_head_embeddings[1].unwrap(),
            );
            if distance_from_curr_center <= distance_from_split_center1
                && distance_from_curr_center <= distance_from_split_center2
            {
                continue;
            }
            let distance_from_old_head = distance_function.distance(
                &doc_embeddings[index * self.dimensionality..(index + 1) * self.dimensionality],
                old_head_embedding,
            );
            if distance_from_old_head <= distance_from_split_center1
                && distance_from_old_head <= distance_from_split_center2
            {
                continue;
            }
            // Candidate for reassignment.
            assigned_ids.insert(*doc_offset_id);
            self.reassign(
                *doc_offset_id,
                doc_versions[index],
                &doc_embeddings[index * self.dimensionality..(index + 1) * self.dimensionality],
                head_id as u32,
                ReassignReason::Nearby,
            )
            .await?;
        }
        // Delete head if all points were moved out.
        self.try_delete_posting_list(head_id as u32).await?;
        Ok(())
    }

    #[allow(clippy::too_many_arguments)]
    async fn collect_and_reassign(
        &self,
        new_head_ids: &[i32],
        new_head_embeddings: &[Option<&Vec<f32>>],
        old_head_embedding: &[f32],
        split_doc_offset_ids: &[Vec<u32>],
        split_doc_versions: &[Vec<u32>],
        split_doc_embeddings: &[Vec<f32>],
    ) -> Result<(), SpannIndexWriterError> {
        let mut assigned_ids = self
            .collect_and_reassign_split_points(
                new_head_ids,
                new_head_embeddings,
                old_head_embedding,
                split_doc_offset_ids,
                split_doc_versions,
                split_doc_embeddings,
            )
            .await?;
        // Reassign neighbors of this center if applicable.
        if self.params.reassign_neighbor_count > 0 {
            let (nearby_head_ids, _, nearby_head_embeddings) = self
                .get_nearby_heads(
                    old_head_embedding,
                    self.params.reassign_neighbor_count as usize,
                )
                .await?;
            for (head_idx, head_id) in nearby_head_ids.iter().enumerate() {
                // Skip the current split heads.
                if new_head_ids.contains(&(*head_id as i32)) {
                    continue;
                }
                self.collect_and_reassign_nearby_points(
                    *head_id,
                    &nearby_head_embeddings[head_idx],
                    &mut assigned_ids,
                    new_head_embeddings,
                    old_head_embedding,
                )
                .await?;
            }
        }
        Ok(())
    }

    async fn append(
        &self,
        head_id: u32,
        id: u32,
        version: u32,
        embedding: &[f32],
        head_embedding: Vec<f32>,
    ) -> Result<(), SpannIndexWriterError> {
        let mut new_posting_lists: Vec<Vec<f32>> = Vec::with_capacity(2);
        let mut new_doc_offset_ids: Vec<Vec<u32>> = Vec::with_capacity(2);
        let mut new_doc_versions: Vec<Vec<u32>> = Vec::with_capacity(2);
        let mut new_head_ids = vec![-1; 2];
        let mut new_head_embeddings = vec![None; 2];
        let clustering_output;
        {
            let write_guard = self.posting_list_partitioned_mutex.lock(&head_id).await;
            if self.is_head_deleted(head_id as usize).await? {
                if self.is_outdated(id, version).await? {
                    return Ok(());
                }
                // Try again.
                drop(write_guard);
                return Box::pin(self.reassign(
                    id,
                    version,
                    embedding,
                    head_id,
                    ReassignReason::Split,
                ))
                .await;
            }
            let (mut doc_offset_ids, mut doc_versions, mut doc_embeddings) = self
                .posting_list_writer
                .get_owned::<u32, &SpannPostingList<'_>>("", head_id)
                .await
                .map_err(|e| {
                    tracing::error!("Error getting posting list for head {}: {}", head_id, e);
                    SpannIndexWriterError::PostingListGetError(e)
                })?
                .ok_or(SpannIndexWriterError::PostingListNotFound)?;
            // Append the new point to the posting list.
            doc_offset_ids.reserve_exact(1);
            doc_versions.reserve_exact(1);
            doc_embeddings.reserve_exact(embedding.len());
            doc_offset_ids.push(id);
            doc_versions.push(version);
            doc_embeddings.extend_from_slice(embedding);
            // Cleanup this posting list.
            // Note: There is an order in which we are acquiring locks here to prevent deadlocks.
            // Note: This way of cleaning up takes less memory since we don't allocate
            // memory for embeddings that are not outdated.
            let mut local_indices = vec![0; doc_offset_ids.len()];
            let mut up_to_date_index = 0;
            {
                let version_map_guard = self.versions_map.read().await;
                for (index, doc_version) in doc_versions.iter().enumerate() {
                    let current_version = version_map_guard
                        .versions_map
                        .get(&doc_offset_ids[index])
                        .ok_or(SpannIndexWriterError::VersionNotFound)?;
                    // disregard if either deleted or on an older version.
                    if *current_version == 0 || doc_version < current_version {
                        continue;
                    }
                    local_indices[up_to_date_index] = index;
                    up_to_date_index += 1;
                }
            }
            // If size is within threshold, write the new posting back and return.
            if up_to_date_index <= self.params.split_threshold as usize {
                for idx in 0..up_to_date_index {
                    if local_indices[idx] == idx {
                        continue;
                    }
                    doc_offset_ids[idx] = doc_offset_ids[local_indices[idx]];
                    doc_versions[idx] = doc_versions[local_indices[idx]];
                    doc_embeddings.copy_within(
                        local_indices[idx] * self.dimensionality
                            ..(local_indices[idx] + 1) * self.dimensionality,
                        idx * self.dimensionality,
                    );
                }
                doc_offset_ids.truncate(up_to_date_index);
                doc_versions.truncate(up_to_date_index);
                doc_embeddings.truncate(up_to_date_index * self.dimensionality);
                let posting_list = SpannPostingList {
                    doc_offset_ids: &doc_offset_ids,
                    doc_versions: &doc_versions,
                    doc_embeddings: &doc_embeddings,
                };
                // The only case when this can happen is if the point that is being appended
                // was concurrently reassigned and its version incremented. In this case,
                // we can safely ignore the append since the reassign will take care of
                // adding the point to the correct heads.
                if doc_offset_ids.is_empty() {
                    tracing::info!(
                        "Point {} at version {} was concurrently updated. Empty posting list after appending",
                        id, version
                    );
                    return Ok(());
                }
                self.posting_list_writer
                    .set("", head_id, &posting_list)
                    .await
                    .map_err(|e| {
                        tracing::error!("Error setting posting list for head {}: {}", head_id, e);
                        SpannIndexWriterError::PostingListSetError(e)
                    })?;
                self.stats
                    .num_pl_modified
                    .fetch_add(1, std::sync::atomic::Ordering::Relaxed);

                return Ok(());
            }
            self.stats
                .num_splits
                .fetch_add(1, std::sync::atomic::Ordering::Relaxed);
            // Otherwise split the posting list.
            local_indices.truncate(up_to_date_index);
            // Shuffle local_indices.
            local_indices.shuffle(&mut rand::thread_rng());
            let last = local_indices.len();
            // Prepare KMeans.
            let mut kmeans_input = KMeansAlgorithmInput::new(
                local_indices,
                &doc_embeddings,
                self.dimensionality,
                /* k */ 2,
                /* first */ 0,
                last,
                self.params.num_samples_kmeans,
                self.params.space.clone().into(),
                self.params.initial_lambda,
            );
            clustering_output = cluster(&mut kmeans_input).map_err(|e| {
                tracing::error!("Error clustering posting list for head {}: {}", head_id, e);
                SpannIndexWriterError::KMeansClusteringError(e)
            })?;
            // TODO(Sanket): Not sure how this can happen. The reference implementation
            // just includes one point from the entire list in this case.
            // My guess is that this can happen only when the total number of points
            // that need to be split is 1.
            if clustering_output.num_clusters <= 1 {
                tracing::warn!("Clustering split the posting list into only 1 cluster");
                let mut single_doc_offset_ids = Vec::with_capacity(1);
                let mut single_doc_versions = Vec::with_capacity(1);
                let mut single_doc_embeddings = Vec::with_capacity(self.dimensionality);
                let label = clustering_output.cluster_labels.iter().nth(0);
                match label {
                    Some((index, _)) => {
                        single_doc_offset_ids.push(doc_offset_ids[*index]);
                        single_doc_versions.push(doc_versions[*index]);
                        single_doc_embeddings.extend_from_slice(
                            &doc_embeddings
                                [*index * self.dimensionality..(*index + 1) * self.dimensionality],
                        );
                    }
                    None => {
                        tracing::warn!("No points in the posting list");
                        return Ok(());
                    }
                }
                let single_posting_list = SpannPostingList {
                    doc_offset_ids: &single_doc_offset_ids,
                    doc_versions: &single_doc_versions,
                    doc_embeddings: &single_doc_embeddings,
                };
                self.posting_list_writer
                    .set("", head_id, &single_posting_list)
                    .await
                    .map_err(|e| {
                        tracing::error!("Error setting posting list for head {}: {}", head_id, e);
                        SpannIndexWriterError::PostingListSetError(e)
                    })?;
                self.stats
                    .num_pl_modified
                    .fetch_add(1, std::sync::atomic::Ordering::Relaxed);
                return Ok(());
            } else {
                // None of the cluster_counts should be 0. Points to some error if it is.
                if clustering_output.cluster_counts.iter().any(|&x| x == 0) {
                    tracing::error!("Zero points in a cluster after clustering");
                    return Err(SpannIndexWriterError::KMeansClusteringError(
                        KMeansError::ZeroPointsInCluster,
                    ));
                }
                new_posting_lists.push(Vec::with_capacity(
                    clustering_output.cluster_counts[0] * self.dimensionality,
                ));
                new_posting_lists.push(Vec::with_capacity(
                    clustering_output.cluster_counts[1] * self.dimensionality,
                ));
                new_doc_offset_ids.push(Vec::with_capacity(clustering_output.cluster_counts[0]));
                new_doc_offset_ids.push(Vec::with_capacity(clustering_output.cluster_counts[1]));
                new_doc_versions.push(Vec::with_capacity(clustering_output.cluster_counts[0]));
                new_doc_versions.push(Vec::with_capacity(clustering_output.cluster_counts[1]));
                for (index, cluster) in clustering_output.cluster_labels {
                    new_doc_offset_ids[cluster as usize].push(doc_offset_ids[index]);
                    new_doc_versions[cluster as usize].push(doc_versions[index]);
                    new_posting_lists[cluster as usize].extend_from_slice(
                        &doc_embeddings
                            [index * self.dimensionality..(index + 1) * self.dimensionality],
                    );
                }
                let mut same_head = false;
                let distance_function: DistanceFunction = self.params.space.clone().into();
                for k in 0..2 {
                    // Update the existing head.
                    if !same_head
                        && distance_function
                            .distance(&clustering_output.cluster_centers[k], &head_embedding)
                            .abs()
                            < 1e-6
                    {
                        same_head = true;
                        let posting_list = SpannPostingList {
                            doc_offset_ids: &new_doc_offset_ids[k],
                            doc_versions: &new_doc_versions[k],
                            doc_embeddings: &new_posting_lists[k],
                        };
                        self.posting_list_writer
                            .set("", head_id, &posting_list)
                            .await
                            .map_err(|e| {
                                tracing::error!(
                                    "Error setting posting list for head {}: {}",
                                    head_id,
                                    e
                                );
                                SpannIndexWriterError::PostingListSetError(e)
                            })?;
                        self.stats
                            .num_pl_modified
                            .fetch_add(1, std::sync::atomic::Ordering::Relaxed);
                        new_head_ids[k] = head_id as i32;
                        new_head_embeddings[k] = Some(&head_embedding);
                    } else {
                        // Create new head.
                        let next_id = self
                            .next_head_id
                            .fetch_add(1, std::sync::atomic::Ordering::Relaxed);
                        let posting_list = SpannPostingList {
                            doc_offset_ids: &new_doc_offset_ids[k],
                            doc_versions: &new_doc_versions[k],
                            doc_embeddings: &new_posting_lists[k],
                        };
                        // Insert to postings list.
                        self.posting_list_writer
                            .set("", next_id, &posting_list)
                            .await
                            .map_err(|e| {
                                tracing::error!(
                                    "Error setting posting list for head {}: {}",
                                    head_id,
                                    e
                                );
                                SpannIndexWriterError::PostingListSetError(e)
                            })?;
                        self.stats
                            .num_pl_modified
                            .fetch_add(1, std::sync::atomic::Ordering::Relaxed);
                        new_head_ids[k] = next_id as i32;
                        new_head_embeddings[k] = Some(&clustering_output.cluster_centers[k]);
                        // Insert to hnsw now.
                        let mut hnsw_write_guard = self.hnsw_index.inner.write();
                        let hnsw_len = hnsw_write_guard.hnsw_index.len_with_deleted();
                        let hnsw_capacity = hnsw_write_guard.hnsw_index.capacity();
                        if hnsw_len + 1 > hnsw_capacity {
                            hnsw_write_guard
                                .hnsw_index
                                .resize(hnsw_capacity * 2)
                                .map_err(|e| {
                                    tracing::error!(
                                        "Error resizing hnsw index during append to {}: {}",
                                        hnsw_capacity * 2,
                                        e
                                    );
                                    SpannIndexWriterError::HnswIndexResizeError(e)
                                })?;
                        }
                        hnsw_write_guard
                            .hnsw_index
                            .add(next_id as usize, &clustering_output.cluster_centers[k])
                            .map_err(|e| {
                                tracing::error!(
                                    "Error adding new head {} to hnsw index: {}",
                                    next_id,
                                    e
                                );
                                SpannIndexWriterError::HnswIndexMutateError(e)
                            })?;
                        self.stats
                            .num_heads_created
                            .fetch_add(1, std::sync::atomic::Ordering::Relaxed);
                    }
                }
                if !same_head {
                    // Delete the old head
                    // First delete from hnsw then from postings list. This order
                    // ensures that the head is never dangling.
                    {
                        let hnsw_write_guard = self.hnsw_index.inner.write();
                        hnsw_write_guard
                            .hnsw_index
                            .delete(head_id as usize)
                            .map_err(|e| {
                                tracing::error!(
                                    "Error deleting head {} from hnsw index: {}",
                                    head_id,
                                    e
                                );
                                SpannIndexWriterError::HnswIndexMutateError(e)
                            })?;
                    }
                    self.posting_list_writer
                        .delete::<u32, &SpannPostingList<'_>>("", head_id)
                        .await
                        .map_err(|e| {
                            tracing::error!(
                                "Error deleting posting list for head {}: {}",
                                head_id,
                                e
                            );
                            SpannIndexWriterError::PostingListSetError(e)
                        })?;
                    self.stats
                        .num_heads_deleted
                        .fetch_add(1, std::sync::atomic::Ordering::Relaxed);
                }
            }
        }
        // Reassign code.
        // The Box::pin is to make compiler happy since this code is
        // async recursive.
        Box::pin(self.collect_and_reassign(
            &new_head_ids,
            &new_head_embeddings,
            &head_embedding,
            &new_doc_offset_ids,
            &new_doc_versions,
            &new_posting_lists,
        ))
        .await
    }

    async fn add_to_postings_list(
        &self,
        id: u32,
        version: u32,
        embeddings: &[f32],
    ) -> Result<(), SpannIndexWriterError> {
        let (ids, _, head_embeddings) = self.rng_query(embeddings).await?;
        // The only cases when this can happen is initially when no data exists in the
        // index or if all the data that was added to the index was deleted later.
        // In both the cases, in the worst case, it can happen that ids is empty
        // for the first few points getting inserted concurrently by different threads.
        // It's fine to create new centers for each of them since the number of such points
        // will be very small and we can also run GC to merge them later if needed.
        if ids.is_empty() {
            let next_id = self
                .next_head_id
                .fetch_add(1, std::sync::atomic::Ordering::Relaxed);
            // First add to postings list then to hnsw. This order is important
            // to ensure that if and when the center is discoverable, it also exists
            // in the postings list. Otherwise, it will be a dangling center.
            {
                let posting_list = SpannPostingList {
                    doc_offset_ids: &[id],
                    doc_versions: &[version],
                    doc_embeddings: embeddings,
                };
                self.posting_list_writer
                    .set("", next_id, &posting_list)
                    .await
                    .map_err(|e| {
                        tracing::error!("Error setting posting list for head {}: {}", next_id, e);
                        SpannIndexWriterError::PostingListSetError(e)
                    })?;
                self.stats
                    .num_pl_modified
                    .fetch_add(1, std::sync::atomic::Ordering::Relaxed);
            }
            // Next add to hnsw.
            {
                let mut write_guard = self.hnsw_index.inner.write();
                let hnsw_len = write_guard.hnsw_index.len_with_deleted();
                let hnsw_capacity = write_guard.hnsw_index.capacity();
                if hnsw_len + 1 > hnsw_capacity {
                    write_guard
                        .hnsw_index
                        .resize(hnsw_capacity * 2)
                        .map_err(|e| {
                            tracing::error!(
                                "Error resizing hnsw index during append to {}: {}",
                                hnsw_capacity * 2,
                                e
                            );
                            SpannIndexWriterError::HnswIndexResizeError(e)
                        })?;
                }
                write_guard
                    .hnsw_index
                    .add(next_id as usize, embeddings)
                    .map_err(|e| {
                        tracing::error!("Error adding new head {} to hnsw index: {}", next_id, e);
                        SpannIndexWriterError::HnswIndexMutateError(e)
                    })?;
                self.stats
                    .num_heads_created
                    .fetch_add(1, std::sync::atomic::Ordering::Relaxed);
            }
            return Ok(());
        }
        // Otherwise add to the posting list of these arrays.
        for (head_id, head_embedding) in ids.iter().zip(head_embeddings) {
            Box::pin(self.append(*head_id as u32, id, version, embeddings, head_embedding)).await?;
        }

        Ok(())
    }

    pub async fn add(&self, id: u32, embedding: &[f32]) -> Result<(), SpannIndexWriterError> {
        let version = self.add_versions_map(id).await;
        // Normalize the embedding in case of cosine.
        let mut normalized_embedding = embedding.to_vec();
        let distance_function: DistanceFunction = self.params.space.clone().into();
        if distance_function == DistanceFunction::Cosine {
            normalized_embedding = normalize(embedding);
        }
        // Add to the posting list.
        self.add_to_postings_list(id, version, &normalized_embedding)
            .await
    }

    pub async fn update(&self, id: u32, embedding: &[f32]) -> Result<(), SpannIndexWriterError> {
        let inc_version;
        {
            // Increment version.
            let mut version_map_guard = self.versions_map.write().await;
            let curr_version = match version_map_guard.versions_map.get(&id) {
                Some(version) => *version,
                None => {
                    tracing::error!("Point {} not found in version map", id);
                    return Err(SpannIndexWriterError::VersionNotFound);
                }
            };
            if curr_version == 0 {
                tracing::error!("Trying to update a deleted point {}", id);
                return Err(SpannIndexWriterError::VersionNotFound);
            }
            inc_version = curr_version + 1;
            version_map_guard.versions_map.insert(id, inc_version);
        }
        // Normalize the embedding in case of cosine.
        let mut normalized_embedding = embedding.to_vec();
        let distance_function: DistanceFunction = self.params.space.clone().into();
        if distance_function == DistanceFunction::Cosine {
            normalized_embedding = normalize(embedding);
        }
        // Add to the posting list.
        self.add_to_postings_list(id, inc_version, &normalized_embedding)
            .await
    }

    pub async fn delete(&self, id: u32) -> Result<(), SpannIndexWriterError> {
        let mut version_map_guard = self.versions_map.write().await;
        version_map_guard.versions_map.insert(id, 0);
        Ok(())
    }

    async fn get_up_to_date_count(
        &self,
        doc_offset_ids: &[u32],
        doc_versions: &[u32],
    ) -> Result<usize, SpannIndexWriterError> {
        let mut up_to_date_index = 0;
        let version_map_guard = self.versions_map.read().await;
        for (index, doc_version) in doc_versions.iter().enumerate() {
            let current_version = version_map_guard
                .versions_map
                .get(&doc_offset_ids[index])
                .ok_or(SpannIndexWriterError::VersionNotFound)?;
            // disregard if either deleted or on an older version.
            if *current_version == 0 || doc_version < current_version {
                continue;
            }
            up_to_date_index += 1;
        }
        Ok(up_to_date_index)
    }

    async fn is_head_deleted(&self, head_id: usize) -> Result<bool, SpannIndexWriterError> {
        let hnsw_read_guard = self.hnsw_index.inner.read();
        let hnsw_emb = hnsw_read_guard.hnsw_index.get(head_id);
        // TODO(Sanket): Check for exact error.
        // TODO(Sanket): We should get this information from hnswlib and not rely on error.
        if hnsw_emb.is_err() || hnsw_emb.unwrap().is_none() {
            return Ok(true);
        }
        Ok(false)
    }

    async fn remove_outdated_entries(
        &self,
        mut doc_offset_ids: Vec<u32>,
        mut doc_versions: Vec<u32>,
        mut doc_embeddings: Vec<f32>,
    ) -> Result<(Vec<u32>, Vec<u32>, Vec<f32>), SpannIndexWriterError> {
        let mut cluster_len = 0;
        let mut local_indices = vec![0; doc_offset_ids.len()];
        {
            let version_map_guard = self.versions_map.read().await;
            for (index, doc_version) in doc_versions.iter().enumerate() {
                let current_version = version_map_guard
                    .versions_map
                    .get(&doc_offset_ids[index])
                    .ok_or(SpannIndexWriterError::VersionNotFound)?;
                // disregard if either deleted or on an older version.
                if *current_version == 0 || doc_version < current_version {
                    continue;
                }
                local_indices[cluster_len] = index;
                cluster_len += 1;
            }
        }
        for idx in 0..cluster_len {
            if local_indices[idx] == idx {
                continue;
            }
            doc_offset_ids[idx] = doc_offset_ids[local_indices[idx]];
            doc_versions[idx] = doc_versions[local_indices[idx]];
            doc_embeddings.copy_within(
                local_indices[idx] * self.dimensionality
                    ..(local_indices[idx] + 1) * self.dimensionality,
                idx * self.dimensionality,
            );
        }
        doc_offset_ids.truncate(cluster_len);
        doc_versions.truncate(cluster_len);
        doc_embeddings.truncate(cluster_len * self.dimensionality);
        Ok((doc_offset_ids, doc_versions, doc_embeddings))
    }

    #[allow(clippy::too_many_arguments)]
    async fn merge_posting_lists(
        &self,
        mut source_doc_offset_ids: Vec<u32>,
        mut source_doc_versions: Vec<u32>,
        mut source_doc_embeddings: Vec<f32>,
        target_doc_offset_ids: Vec<u32>,
        target_doc_versions: Vec<u32>,
        target_doc_embeddings: Vec<f32>,
        target_cluster_len: usize,
    ) -> Result<(Vec<u32>, Vec<u32>, Vec<f32>), SpannIndexWriterError> {
        source_doc_embeddings.reserve_exact(target_cluster_len);
        source_doc_versions.reserve_exact(target_cluster_len);
        source_doc_embeddings.reserve_exact(target_cluster_len * self.dimensionality);
        for (index, target_doc_offset_id) in target_doc_offset_ids.into_iter().enumerate() {
            if self
                .is_outdated(target_doc_offset_id, target_doc_versions[index])
                .await?
            {
                continue;
            }
            source_doc_offset_ids.push(target_doc_offset_id);
            source_doc_versions.push(target_doc_versions[index]);
            source_doc_embeddings.extend_from_slice(
                &target_doc_embeddings
                    [index * self.dimensionality..(index + 1) * self.dimensionality],
            );
        }
        Ok((
            source_doc_offset_ids,
            source_doc_versions,
            source_doc_embeddings,
        ))
    }

    // Note(Sanket): This has not been tested for running concurrently with
    // other add/update/delete operations.
    async fn garbage_collect_head(
        &self,
        head_id: usize,
        head_embedding: &[f32],
    ) -> Result<(), SpannIndexWriterError> {
        // Get heads.
        let mut merged_with_a_nbr = false;
        let source_cluster_len;
        let mut target_cluster_len = 0;
        let mut doc_offset_ids;
        let mut doc_versions;
        let mut doc_embeddings;
        let mut target_embedding = vec![];
        let mut target_head = 0;
        {
            // TODO(Sanket): Add a lock on the head here if this is called concurrently.
            // If head is concurrently deleted then skip.
            if self.is_head_deleted(head_id).await? {
                return Ok(());
            }
            (doc_offset_ids, doc_versions, doc_embeddings) = self
                .posting_list_writer
                .get_owned::<u32, &SpannPostingList<'_>>("", head_id as u32)
                .await
                .map_err(|e| {
                    tracing::error!("Error getting posting list for head {}: {}", head_id, e);
                    SpannIndexWriterError::PostingListGetError(e)
                })?
                .ok_or(SpannIndexWriterError::PostingListNotFound)?;
            (doc_offset_ids, doc_versions, doc_embeddings) = self
                .remove_outdated_entries(doc_offset_ids, doc_versions, doc_embeddings)
                .await?;
            source_cluster_len = doc_offset_ids.len();
            // Write the PL back and return if within the merge threshold.
            if source_cluster_len > self.params.merge_threshold as usize {
                let posting_list = SpannPostingList {
                    doc_offset_ids: &doc_offset_ids,
                    doc_versions: &doc_versions,
                    doc_embeddings: &doc_embeddings,
                };
                self.posting_list_writer
                    .set("", head_id as u32, &posting_list)
                    .await
                    .map_err(|e| {
                        tracing::error!("Error setting posting list for head {}: {}", head_id, e);
                        SpannIndexWriterError::PostingListSetError(e)
                    })?;
                self.stats
                    .num_pl_modified
                    .fetch_add(1, std::sync::atomic::Ordering::Relaxed);

                return Ok(());
            }
            if source_cluster_len == 0 {
                // Delete from hnsw.
                let hnsw_write_guard = self.hnsw_index.inner.write();
                hnsw_write_guard.hnsw_index.delete(head_id).map_err(|e| {
                    tracing::error!("Error deleting head {} from hnsw index: {}", head_id, e);
                    SpannIndexWriterError::HnswIndexMutateError(e)
                })?;
                self.stats
                    .num_heads_deleted
                    .fetch_add(1, std::sync::atomic::Ordering::Relaxed);
                return Ok(());
            }
            // Find candidates for merge.
            let (nearest_head_ids, _, nearest_head_embeddings) = self
                .get_nearby_heads(head_embedding, self.params.num_centers_to_merge_to as usize)
                .await?;
            for (nearest_head_id, nearest_head_embedding) in nearest_head_ids
                .into_iter()
                .zip(nearest_head_embeddings.into_iter())
            {
                // Skip if it is the current head. Can't a merge a head into itself.
                if nearest_head_id == head_id {
                    continue;
                }
                // TODO(Sanket): If and when GC is concurrent, then
                // need to acquire a lock on the nearest_head_id here.
                // TODO(Sanket): Also need to check if the head is deleted concurrently then.
                let (
                    nearest_head_doc_offset_ids,
                    nearest_head_doc_versions,
                    nearest_head_doc_embeddings,
                ) = self
                    .posting_list_writer
                    .get_owned::<u32, &SpannPostingList<'_>>("", nearest_head_id as u32)
                    .await
                    .map_err(|e| {
                        tracing::error!(
                            "Error getting posting list for head {}: {}",
                            nearest_head_id,
                            e
                        );
                        SpannIndexWriterError::PostingListGetError(e)
                    })?
                    .ok_or(SpannIndexWriterError::PostingListNotFound)?;
                target_cluster_len = self
                    .get_up_to_date_count(&nearest_head_doc_offset_ids, &nearest_head_doc_versions)
                    .await?;
                // If the total count exceeds the max posting list size then skip.
                if target_cluster_len + source_cluster_len >= self.params.split_threshold as usize {
                    continue;
                }
                // Merge the two PLs.
                (doc_offset_ids, doc_versions, doc_embeddings) = self
                    .merge_posting_lists(
                        doc_offset_ids,
                        doc_versions,
                        doc_embeddings,
                        nearest_head_doc_offset_ids,
                        nearest_head_doc_versions,
                        nearest_head_doc_embeddings,
                        target_cluster_len,
                    )
                    .await?;
                // Write the merged PL back.
                // Merge into the larger of the two clusters.
                let merged_posting_list = SpannPostingList {
                    doc_offset_ids: &doc_offset_ids,
                    doc_versions: &doc_versions,
                    doc_embeddings: &doc_embeddings,
                };
                if target_cluster_len > source_cluster_len {
                    self.posting_list_writer
                        .set("", nearest_head_id as u32, &merged_posting_list)
                        .await
                        .map_err(|e| {
                            tracing::error!(
                                "Error setting posting list for head {}: {}",
                                head_id,
                                e
                            );
                            SpannIndexWriterError::PostingListSetError(e)
                        })?;
                    self.stats
                        .num_pl_modified
                        .fetch_add(1, std::sync::atomic::Ordering::Relaxed);
                    {
                        // Delete from hnsw.
                        let hnsw_write_guard = self.hnsw_index.inner.write();
                        hnsw_write_guard.hnsw_index.delete(head_id).map_err(|e| {
                            tracing::error!(
                                "Error deleting head {} from hnsw index: {}",
                                head_id,
                                e
                            );
                            SpannIndexWriterError::HnswIndexMutateError(e)
                        })?;
                    }
                    self.posting_list_writer
                        .delete::<u32, &SpannPostingList<'_>>("", head_id as u32)
                        .await
                        .map_err(|e| {
                            tracing::error!(
                                "Error deleting posting list for head {}: {}",
                                head_id,
                                e
                            );
                            SpannIndexWriterError::PostingListSetError(e)
                        })?;
                    self.stats
                        .num_heads_deleted
                        .fetch_add(1, std::sync::atomic::Ordering::Relaxed);
                } else {
                    self.posting_list_writer
                        .set("", head_id as u32, &merged_posting_list)
                        .await
                        .map_err(|e| {
                            tracing::error!(
                                "Error setting posting list for head {}: {}",
                                head_id,
                                e
                            );
                            SpannIndexWriterError::PostingListSetError(e)
                        })?;
                    self.stats
                        .num_pl_modified
                        .fetch_add(1, std::sync::atomic::Ordering::Relaxed);
                    {
                        // Delete from hnsw.
                        let hnsw_write_guard = self.hnsw_index.inner.write();
                        hnsw_write_guard
                            .hnsw_index
                            .delete(nearest_head_id)
                            .map_err(|e| {
                                tracing::error!(
                                    "Error deleting head {} from hnsw index: {}",
                                    nearest_head_id,
                                    e
                                );
                                SpannIndexWriterError::HnswIndexMutateError(e)
                            })?;
                    }
                    self.posting_list_writer
                        .delete::<u32, &SpannPostingList<'_>>("", nearest_head_id as u32)
                        .await
                        .map_err(|e| {
                            tracing::error!(
                                "Error deleting posting list for head {}: {}",
                                nearest_head_id,
                                e
                            );
                            SpannIndexWriterError::PostingListSetError(e)
                        })?;
                    self.stats
                        .num_heads_deleted
                        .fetch_add(1, std::sync::atomic::Ordering::Relaxed);
                }
                // This center is now merged with a neighbor.
                target_head = nearest_head_id;
                target_embedding = nearest_head_embedding;
                merged_with_a_nbr = true;
                break;
            }
        }
        if !merged_with_a_nbr {
            return Ok(());
        }
        // Reassign points that were merged to neighbouring heads.
        if source_cluster_len > target_cluster_len {
            // target_cluster points were merged to source_cluster
            // so they are candidates for reassignment.
            let distance_function: DistanceFunction = self.params.space.clone().into();
            for idx in source_cluster_len..(source_cluster_len + target_cluster_len) {
                let origin_dist = distance_function.distance(
                    &doc_embeddings[idx * self.dimensionality..(idx + 1) * self.dimensionality],
                    &target_embedding,
                );
                let new_dist = distance_function.distance(
                    &doc_embeddings[idx * self.dimensionality..(idx + 1) * self.dimensionality],
                    head_embedding,
                );
                if new_dist > origin_dist {
                    self.reassign(
                        doc_offset_ids[idx],
                        doc_versions[idx],
                        &doc_embeddings[idx * self.dimensionality..(idx + 1) * self.dimensionality],
                        head_id as u32,
                        ReassignReason::Merge,
                    )
                    .await?;
                }
            }
        } else {
            // source_cluster points were merged to target_cluster
            // so they are candidates for reassignment.
            let distance_function: DistanceFunction = self.params.space.clone().into();
            for idx in 0..source_cluster_len {
                let origin_dist = distance_function.distance(
                    &doc_embeddings[idx * self.dimensionality..(idx + 1) * self.dimensionality],
                    head_embedding,
                );
                let new_dist = distance_function.distance(
                    &doc_embeddings[idx * self.dimensionality..(idx + 1) * self.dimensionality],
                    &target_embedding,
                );
                if new_dist > origin_dist {
                    self.reassign(
                        doc_offset_ids[idx],
                        doc_versions[idx],
                        &doc_embeddings[idx * self.dimensionality..(idx + 1) * self.dimensionality],
                        target_head as u32,
                        ReassignReason::Merge,
                    )
                    .await?;
                }
            }
        }
        Ok(())
    }

    pub fn eligible_to_gc(&mut self, threshold: f32) -> bool {
        let (len_with_deleted, len_without_deleted) = {
            let hnsw_read_guard = self.hnsw_index.inner.read();
            (
                hnsw_read_guard.hnsw_index.len_with_deleted(),
                hnsw_read_guard.hnsw_index.len(),
            )
        };
        if (len_with_deleted as f32) < ((1.0 + (threshold / 100.0)) * (len_without_deleted as f32))
        {
            tracing::info!(
                "No need to garbage collect heads since delete count is within threshold"
            );
            return false;
        }
        true
    }

    pub async fn garbage_collect_heads(&mut self) -> Result<(), SpannIndexWriterError> {
        tracing::info!("Garbage collecting all the heads");
        let (prefix_path, non_deleted_len) = {
            let hnsw_read_guard = self.hnsw_index.inner.read();
            (
                hnsw_read_guard.prefix_path.clone(),
                hnsw_read_guard.hnsw_index.len(),
            )
        };
        if non_deleted_len == 0 {
            return Ok(());
        }
        // Create a new hnsw index and add elements to it.
        let clean_hnsw = self
            .hnsw_provider
            .create(
                &self.collection_id,
                self.params.max_neighbors,
                self.params.ef_construction,
                self.params.ef_search,
                self.dimensionality as i32,
                self.params.space.clone().into(),
                &prefix_path,
            )
            .await
            .map_err(|e| {
                tracing::error!("Error creating hnsw index during gc");
                SpannIndexWriterError::HnswIndexCreateError(*e)
            })?;
        {
            let hnsw_read_guard = self.hnsw_index.inner.read();
            let mut clean_hnsw_write_guard = clean_hnsw.inner.write();
            let (non_deleted_heads, _) = hnsw_read_guard.hnsw_index.get_all_ids().map_err(|e| {
                tracing::error!("Error getting all ids from hnsw index during gc: {}", e);
                SpannIndexWriterError::HnswIndexSearchError(e)
            })?;
            clean_hnsw_write_guard
                .hnsw_index
                .resize(non_deleted_heads.len())
                .map_err(|e| {
                    tracing::error!(
                        "Error resizing hnsw index during gc to {}: {}",
                        non_deleted_heads.len(),
                        e
                    );
                    SpannIndexWriterError::HnswIndexResizeError(e)
                })?;
            for head in non_deleted_heads {
                let head_embedding = hnsw_read_guard
                    .hnsw_index
                    .get(head)
                    .map_err(|e| {
                        tracing::error!(
                            "Error getting head {} from hnsw index during gc: {}",
                            head,
                            e
                        );
                        SpannIndexWriterError::HnswIndexSearchError(e)
                    })?
                    .ok_or(SpannIndexWriterError::HeadNotFound)?;
                let hnsw_len = clean_hnsw_write_guard.hnsw_index.len_with_deleted();
                let hnsw_capacity = clean_hnsw_write_guard.hnsw_index.capacity();
                if hnsw_len + 1 > hnsw_capacity {
                    clean_hnsw_write_guard
                        .hnsw_index
                        .resize(hnsw_capacity * 2)
                        .map_err(|e| {
                            tracing::error!(
                                "Error resizing hnsw index during gc to {}: {}",
                                hnsw_capacity * 2,
                                e
                            );
                            SpannIndexWriterError::HnswIndexResizeError(e)
                        })?;
                }
                clean_hnsw_write_guard
                    .hnsw_index
                    .add(head, &head_embedding)
                    .map_err(|e| {
                        tracing::error!("Error adding head {} to clean hnsw index: {}", head, e);
                        SpannIndexWriterError::HnswIndexMutateError(e)
                    })?;
            }
        }
        // Swap the hnsw index.
        self.cleaned_up_hnsw_index.replace(clean_hnsw);
        Ok(())
    }

    pub async fn pl_garbage_collect_random_sample(
        &self,
        sample_size: f32,
    ) -> Result<(), SpannIndexWriterError> {
        tracing::info!(
            "Garbage collecting {} random samples of posting list",
            sample_size
        );
        // Get all the heads.
        let non_deleted_heads;
        {
            let hnsw_read_guard = self.hnsw_index.inner.read();
            (non_deleted_heads, _) = hnsw_read_guard.hnsw_index.get_all_ids().map_err(|e| {
                tracing::error!("Error getting all ids from hnsw index during gc: {}", e);
                SpannIndexWriterError::HnswIndexSearchError(e)
            })?;
        }
        // Randomly sample x% of heads for gc.
        let sampled_heads = non_deleted_heads.choose_multiple(
            &mut rand::thread_rng(),
            (non_deleted_heads.len() as f32 * sample_size).floor() as usize,
        );
        // Iterate over all the heads and gc heads.
        for head_id in sampled_heads.into_iter() {
            if self.is_head_deleted(*head_id).await? {
                return Ok(());
            }
            let head_embedding = self
                .hnsw_index
                .inner
                .read()
                .hnsw_index
                .get(*head_id)
                .map_err(|e| {
                    tracing::error!(
                        "Error getting head {} from hnsw index during gc: {}",
                        head_id,
                        e
                    );
                    SpannIndexWriterError::HnswIndexSearchError(e)
                })?
                .ok_or(SpannIndexWriterError::HeadNotFound)?;
            self.garbage_collect_head(*head_id, &head_embedding).await?;
        }
        Ok(())
    }

    // Note(Sanket): This has not been tested for running concurrently with
    // other add/update/delete operations.
    pub async fn garbage_collect(&mut self) -> Result<(), SpannIndexWriterError> {
        let gc_latency_metric = self.metrics.gc_latency.clone();
        let stopwatch = Stopwatch::new(
            &gc_latency_metric,
            &[],
            chroma_tracing::util::StopWatchUnit::Seconds,
        );
        if self.gc_context.pl_context.enabled {
            match &self.gc_context.pl_context.policy {
                PlGarbageCollectionPolicy::RandomSample(random_sample) => {
                    self.pl_garbage_collect_random_sample(random_sample.sample_size)
                        .await?;
                }
            }
        }
        if self.gc_context.hnsw_context.enabled {
            match &self.gc_context.hnsw_context.policy {
                HnswGarbageCollectionPolicy::FullRebuild => {
                    self.garbage_collect_heads().await?;
                }
                HnswGarbageCollectionPolicy::DeletePercentage(policy) => {
                    if self.eligible_to_gc(policy.threshold) {
                        self.garbage_collect_heads().await?;
                    }
                }
            }
        }
        tracing::info!(
            "Garbage collected in {} ms",
            stopwatch.elapsed_micros() / 1000
        );
        Ok(())
    }

    fn emit_counters(&self) {
        tracing::info!(
            "Total number of centers fetched from rng in this compaction run: {}",
            self.stats
                .num_centers_fetched_rng
                .load(std::sync::atomic::Ordering::Relaxed)
        );
        // Emit metrics.
        self.metrics.num_centers_fetched_rng.add(
            self.stats
                .num_centers_fetched_rng
                .load(std::sync::atomic::Ordering::Relaxed),
            &[],
        );
        tracing::info!(
            "Total number of rng calls in this compaction run: {}",
            self.stats
                .num_rng_calls
                .load(std::sync::atomic::Ordering::Relaxed)
        );
        self.metrics.num_rng_calls.add(
            self.stats
                .num_rng_calls
                .load(std::sync::atomic::Ordering::Relaxed) as u64,
            &[],
        );
        tracing::info!(
            "Total number of heads created in this compaction run: {}",
            self.stats
                .num_heads_created
                .load(std::sync::atomic::Ordering::Relaxed)
        );
        self.metrics.num_heads_created.add(
            self.stats
                .num_heads_created
                .load(std::sync::atomic::Ordering::Relaxed) as u64,
            &[],
        );
        tracing::info!(
            "Total number of heads deleted in this compaction run: {}",
            self.stats
                .num_heads_deleted
                .load(std::sync::atomic::Ordering::Relaxed)
        );
        self.metrics.num_heads_deleted.add(
            self.stats
                .num_heads_deleted
                .load(std::sync::atomic::Ordering::Relaxed) as u64,
            &[],
        );
        tracing::info!(
            "Total number of posting lists modified in this compaction run: {}",
            self.stats
                .num_pl_modified
                .load(std::sync::atomic::Ordering::Relaxed)
        );
        self.metrics.num_pl_modified.add(
            self.stats
                .num_pl_modified
                .load(std::sync::atomic::Ordering::Relaxed) as u64,
            &[],
        );
        tracing::info!(
            "Total number of reassigns in this compaction run: {}",
            self.stats
                .num_reassigns
                .load(std::sync::atomic::Ordering::Relaxed)
        );
        self.metrics.num_reassigns.add(
            self.stats
                .num_reassigns
                .load(std::sync::atomic::Ordering::Relaxed) as u64,
            &[],
        );
        tracing::info!(
            "Total number of reassigns due to center merges in this compaction run: {}",
            self.stats
                .num_reassigns_merged_point
                .load(std::sync::atomic::Ordering::Relaxed)
        );
        self.metrics.num_reassigns_merged_point.add(
            self.stats
                .num_reassigns_merged_point
                .load(std::sync::atomic::Ordering::Relaxed) as u64,
            &[],
        );
        tracing::info!(
            "Total number of reassigns of neighbors of split cluster in this compaction run: {}",
            self.stats
                .num_reassigns_nbrs
                .load(std::sync::atomic::Ordering::Relaxed)
        );
        self.metrics.num_reassigns_nbrs.add(
            self.stats
                .num_reassigns_nbrs
                .load(std::sync::atomic::Ordering::Relaxed) as u64,
            &[],
        );
        tracing::info!(
            "Total number of reassigns of points in split cluster in this compaction run: {}",
            self.stats
                .num_reassigns_split_point
                .load(std::sync::atomic::Ordering::Relaxed)
        );
        self.metrics.num_reassigns_split_point.add(
            self.stats
                .num_reassigns_split_point
                .load(std::sync::atomic::Ordering::Relaxed) as u64,
            &[],
        );
        tracing::info!(
            "Total number of splits in this compaction run: {}",
            self.stats
                .num_splits
                .load(std::sync::atomic::Ordering::Relaxed)
        );
        self.metrics.num_splits.add(
            self.stats
                .num_splits
                .load(std::sync::atomic::Ordering::Relaxed) as u64,
            &[],
        );
    }

    pub async fn commit(self) -> Result<SpannIndexFlusher, SpannIndexWriterError> {
        self.emit_counters();
        // NOTE(Sanket): This is not the best way to drain the writer but the orchestrator keeps a
        // reference to the writer so cannot do an Arc::try_unwrap() here.
        // Pl list.
        let pl_flusher = {
            let stopwatch = Stopwatch::new(
                &self.metrics.pl_commit_latency,
                &[],
                chroma_tracing::util::StopWatchUnit::Millis,
            );
            let pl_writer_clone = self.posting_list_writer.clone();
            let pl_flusher = pl_writer_clone
                .commit::<u32, &SpannPostingList<'_>>()
                .await
                .map_err(|e| {
                    tracing::error!("Error committing posting list: {}", e);
                    SpannIndexWriterError::PostingListCommitError(e)
                })?;
            tracing::info!(
                "Committed posting list in {} ms",
                stopwatch.elapsed_micros() / 1000
            );
            pl_flusher
        };
        let versions_map_flusher = {
            let stopwatch = Stopwatch::new(
                &self.metrics.versions_map_commit_latency,
                &[],
                chroma_tracing::util::StopWatchUnit::Millis,
            );
            // Versions map. Create a writer, write all the data and commit.
            let mut bf_options = BlockfileWriterOptions::new(self.prefix_path.clone());
            bf_options = bf_options.unordered_mutations();
            if let Some(cmek) = &self.cmek {
                bf_options = bf_options.with_cmek(cmek.clone());
            }
            let versions_map_bf_writer = self
                .blockfile_provider
                .write::<u32, u32>(bf_options)
                .await
                .map_err(|e| {
                    tracing::error!("Error creating versions map writer: {}", e);
                    SpannIndexWriterError::VersionsMapWriterCreateError(*e)
                })?;
            {
                let mut version_map_guard = self.versions_map.write().await;
                for (doc_offset_id, doc_version) in version_map_guard.versions_map.drain() {
                    versions_map_bf_writer
                        .set("", doc_offset_id, doc_version)
                        .await
                        .map_err(|e| {
                            tracing::error!(
                                "Error setting version in versions map for {}, version {}: {}",
                                doc_offset_id,
                                doc_version,
                                e
                            );
                            SpannIndexWriterError::VersionsMapSetError(e)
                        })?;
                }
            }
            let versions_map_flusher =
                versions_map_bf_writer
                    .commit::<u32, u32>()
                    .await
                    .map_err(|e| {
                        tracing::error!("Error committing versions map: {}", e);
                        SpannIndexWriterError::VersionsMapCommitError(e)
                    })?;
            tracing::info!(
                "Committed versions map in {} ms",
                stopwatch.elapsed_micros() / 1000
            );
            versions_map_flusher
        };
        // Next head.
        let mut bf_options = BlockfileWriterOptions::new(self.prefix_path.clone());
        bf_options = bf_options.unordered_mutations();
        if let Some(cmek) = &self.cmek {
            bf_options = bf_options.with_cmek(cmek.clone());
        }
        let max_head_id_bf = self
            .blockfile_provider
            .write::<&str, u32>(bf_options)
            .await
            .map_err(|e| {
                tracing::error!("Error creating max head id writer: {}", e);
                SpannIndexWriterError::MaxHeadIdWriterCreateError(*e)
            })?;
        let max_head_oid = self.next_head_id.load(std::sync::atomic::Ordering::Relaxed);
        max_head_id_bf
            .set("", MAX_HEAD_OFFSET_ID, max_head_oid)
            .await
            .map_err(|e| {
                tracing::error!("Error setting max head id: {}", e);
                SpannIndexWriterError::MaxHeadIdSetError(e)
            })?;
        let max_head_id_flusher = max_head_id_bf.commit::<&str, u32>().await.map_err(|e| {
            tracing::error!("Error committing max head id: {}", e);
            SpannIndexWriterError::MaxHeadIdCommitError(e)
        })?;
        tracing::info!("Committed max head id");

        // Hnsw.
        let (hnsw_id, prefix_path, hnsw_index) = {
            let stopwatch = Stopwatch::new(
                &self.metrics.hnsw_commit_latency,
                &[],
                chroma_tracing::util::StopWatchUnit::Millis,
            );
            let (hnsw_id, prefix_path, hnsw_index) = match self.cleaned_up_hnsw_index {
                Some(index) => {
                    tracing::info!("Committing cleaned up hnsw index");
                    let (id, prefix_path) = {
                        let index_guard = index.inner.read();
                        (index_guard.hnsw_index.id, index_guard.prefix_path.clone())
                    };
                    (id, prefix_path, index)
                }
                None => {
                    let (id, prefix_path) = {
                        let index_guard = self.hnsw_index.inner.read();
                        (index_guard.hnsw_index.id, index_guard.prefix_path.clone())
                    };
                    (id, prefix_path, self.hnsw_index.clone())
                }
            };
            self.hnsw_provider.commit(hnsw_index.clone()).map_err(|e| {
                tracing::error!("Error committing hnsw index: {}", e);
                SpannIndexWriterError::HnswIndexCommitError(e)
            })?;
            tracing::info!(
                "Committed hnsw index in {} ms",
                stopwatch.elapsed_micros() / 1000
            );
            (hnsw_id, prefix_path, hnsw_index)
        };

        Ok(SpannIndexFlusher {
            pl_flusher,
            versions_map_flusher,
            max_head_id_flusher,
            hnsw_flusher: HnswIndexFlusher {
                provider: self.hnsw_provider,
                prefix_path,
                index_id: hnsw_id,
                hnsw_index,
<<<<<<< HEAD
=======
                cmek: self.cmek,
>>>>>>> 5df18a82
            },
            metrics: SpannIndexFlusherMetrics {
                pl_flush_latency: self.metrics.pl_flush_latency.clone(),
                versions_map_flush_latency: self.metrics.versions_map_flush_latency.clone(),
                hnsw_flush_latency: self.metrics.hnsw_flush_latency.clone(),
                num_pl_entries_flushed: self.metrics.num_pl_entries_flushed.clone(),
                num_versions_map_entries_flushed: self
                    .metrics
                    .num_versions_map_entries_flushed
                    .clone(),
            },
        })
    }
}

struct SpannIndexFlusherMetrics {
    pl_flush_latency: opentelemetry::metrics::Histogram<u64>,
    versions_map_flush_latency: opentelemetry::metrics::Histogram<u64>,
    hnsw_flush_latency: opentelemetry::metrics::Histogram<u64>,
    num_pl_entries_flushed: opentelemetry::metrics::Counter<u64>,
    num_versions_map_entries_flushed: opentelemetry::metrics::Counter<u64>,
}

pub struct SpannIndexFlusher {
    pl_flusher: BlockfileFlusher,
    versions_map_flusher: BlockfileFlusher,
    max_head_id_flusher: BlockfileFlusher,
    hnsw_flusher: HnswIndexFlusher,
    metrics: SpannIndexFlusherMetrics,
}

#[derive(Debug)]
pub struct SpannIndexIds {
    pub pl_id: Uuid,
    pub versions_map_id: Uuid,
    pub max_head_id_id: Uuid,
    pub hnsw_id: IndexUuid,
    pub prefix_path: String,
}

impl SpannIndexFlusher {
    pub async fn flush(self) -> Result<SpannIndexIds, SpannIndexWriterError> {
        let res = SpannIndexIds {
            pl_id: self.pl_flusher.id(),
            versions_map_id: self.versions_map_flusher.id(),
            max_head_id_id: self.max_head_id_flusher.id(),
            hnsw_id: self.hnsw_flusher.index_id,
            prefix_path: self.max_head_id_flusher.prefix_path().to_string(),
        };

        {
            let stopwatch = Stopwatch::new(
                &self.metrics.pl_flush_latency,
                &[],
                chroma_tracing::util::StopWatchUnit::Millis,
            );
            let num_pl_entries_flushed = self.pl_flusher.num_entries();
            self.pl_flusher
                .flush::<u32, &SpannPostingList<'_>>()
                .await
                .map_err(|e| {
                    tracing::error!("Error flushing posting list {}: {}", res.pl_id, e);
                    SpannIndexWriterError::PostingListFlushError(e)
                })?;
            self.metrics
                .num_pl_entries_flushed
                .add(num_pl_entries_flushed as u64, &[]);
            tracing::info!(
                "Flushed {} entries from posting list in {} ms",
                num_pl_entries_flushed,
                stopwatch.elapsed_micros() / 1000
            );
        }
        {
            let stopwatch = Stopwatch::new(
                &self.metrics.versions_map_flush_latency,
                &[],
                chroma_tracing::util::StopWatchUnit::Millis,
            );
            let num_versions_map_entries_flushed = self.versions_map_flusher.num_entries();
            self.versions_map_flusher
                .flush::<u32, u32>()
                .await
                .map_err(|e| {
                    tracing::error!("Error flushing versions map {}: {}", res.versions_map_id, e);
                    SpannIndexWriterError::VersionsMapFlushError(e)
                })?;
            self.metrics
                .num_versions_map_entries_flushed
                .add(num_versions_map_entries_flushed as u64, &[]);
            tracing::info!(
                "Flushed {} entries from versions map in {} ms",
                num_versions_map_entries_flushed,
                stopwatch.elapsed_micros() / 1000
            );
        }
        self.max_head_id_flusher
            .flush::<&str, u32>()
            .await
            .map_err(|e| {
                tracing::error!("Error flushing max head id {}: {}", res.max_head_id_id, e);
                SpannIndexWriterError::MaxHeadIdFlushError(e)
            })?;
        {
            let stopwatch = Stopwatch::new(
                &self.metrics.hnsw_flush_latency,
                &[],
                chroma_tracing::util::StopWatchUnit::Millis,
            );
            self.hnsw_flusher
                .provider
                .flush(
                    &self.hnsw_flusher.prefix_path,
                    &self.hnsw_flusher.index_id,
                    &self.hnsw_flusher.hnsw_index,
                    self.hnsw_flusher.cmek.clone(),
                )
                .await
                .map_err(|e| {
                    tracing::error!("Error flushing hnsw index {}: {}", res.hnsw_id, e);
                    SpannIndexWriterError::HnswIndexFlushError(*e)
                })?;
            tracing::info!(
                "Flushed hnsw index {} in {} ms",
                res.hnsw_id,
                stopwatch.elapsed_micros() / 1000
            );
        }
        Ok(res)
    }
}

#[derive(Error, Debug)]
pub enum SpannIndexReaderError {
    #[error("Error creating/opening hnsw index {0}")]
    HnswIndexConstructionError(#[source] HnswIndexProviderOpenError),
    #[error("Error creating/opening postings list reader {0}")]
    PostingListReaderConstructionError(#[source] OpenError),
    #[error("Error creating/opening versions map reader")]
    VersionsMapReaderConstructionError(#[source] OpenError),
    #[error("Spann index uninitialized")]
    UninitializedIndex,
    #[error("Error reading posting list {0}")]
    PostingListReadError(#[source] Box<dyn ChromaError>),
    #[error("Posting list not found")]
    PostingListNotFound,
    #[error("Error reading versions map {0}")]
    VersionsMapReadError(#[source] Box<dyn ChromaError>),
    #[error("Versions map not found")]
    VersionsMapNotFound,
    #[error("Error scanning hnsw index {0}")]
    ScanHnswError(#[source] Box<dyn ChromaError>),
    #[error("Data inconsistency error")]
    DataInconsistencyError,
    #[error("Error performing rng query {0}")]
    RngError(#[from] RngQueryError),
}

impl ChromaError for SpannIndexReaderError {
    fn code(&self) -> ErrorCodes {
        match self {
            Self::HnswIndexConstructionError(e) => e.code(),
            Self::PostingListReaderConstructionError(e) => e.code(),
            Self::VersionsMapReaderConstructionError(e) => e.code(),
            Self::UninitializedIndex => ErrorCodes::Internal,
            Self::PostingListReadError(e) => e.code(),
            Self::PostingListNotFound => ErrorCodes::NotFound,
            Self::VersionsMapReadError(e) => e.code(),
            Self::VersionsMapNotFound => ErrorCodes::NotFound,
            Self::ScanHnswError(e) => e.code(),
            Self::DataInconsistencyError => ErrorCodes::Internal,
            Self::RngError(e) => e.code(),
        }
    }
}

#[derive(Debug)]
pub struct SpannPosting {
    pub doc_offset_id: u32,
    pub doc_embedding: Vec<f32>,
}

#[derive(Clone, Debug)]
pub struct SpannIndexReader<'me> {
    pub posting_lists: BlockfileReader<'me, u32, SpannPostingList<'me>>,
    pub hnsw_index: HnswIndexRef,
    pub versions_map: BlockfileReader<'me, u32, u32>,
    pub dimensionality: usize,
    pub adaptive_search_nprobe: bool,
    pub params: InternalSpannConfiguration,
}

impl<'me> SpannIndexReader<'me> {
    async fn hnsw_index_from_id(
        hnsw_provider: &HnswIndexProvider,
        id: &IndexUuid,
        cache_key: &CollectionUuid,
        distance_function: DistanceFunction,
        dimensionality: usize,
        ef_search: usize,
        prefix_path: &str,
    ) -> Result<HnswIndexRef, SpannIndexReaderError> {
        match hnsw_provider
            .open(
                id,
                cache_key,
                dimensionality as i32,
                distance_function,
                ef_search,
                prefix_path,
            )
            .await
        {
            Ok(index) => Ok(index),
            Err(e) => {
                tracing::error!("Error opening hnsw index{}: {}", id, e);
                Err(SpannIndexReaderError::HnswIndexConstructionError(*e))
            }
        }
    }

    async fn posting_list_reader_from_id(
        blockfile_id: &Uuid,
        blockfile_provider: &BlockfileProvider,
        prefix_path: &str,
    ) -> Result<BlockfileReader<'me, u32, SpannPostingList<'me>>, SpannIndexReaderError> {
        let reader_options = BlockfileReaderOptions::new(*blockfile_id, prefix_path.to_string());
        match blockfile_provider
            .read::<u32, SpannPostingList<'me>>(reader_options)
            .await
        {
            Ok(reader) => Ok(reader),
            Err(e) => {
                tracing::error!("Error opening posting list reader {}: {}", blockfile_id, e);
                Err(SpannIndexReaderError::PostingListReaderConstructionError(
                    *e,
                ))
            }
        }
    }

    async fn versions_map_reader_from_id(
        blockfile_id: &Uuid,
        blockfile_provider: &BlockfileProvider,
        prefix_path: &str,
    ) -> Result<BlockfileReader<'me, u32, u32>, SpannIndexReaderError> {
        let reader_options = BlockfileReaderOptions::new(*blockfile_id, prefix_path.to_string());
        match blockfile_provider.read::<u32, u32>(reader_options).await {
            Ok(reader) => Ok(reader),
            Err(e) => {
                tracing::error!("Error opening versions map reader {}: {}", blockfile_id, e);
                Err(SpannIndexReaderError::VersionsMapReaderConstructionError(
                    *e,
                ))
            }
        }
    }

    #[allow(clippy::too_many_arguments)]
    pub async fn from_id(
        hnsw_id: Option<&IndexUuid>,
        hnsw_provider: &HnswIndexProvider,
        hnsw_cache_key: &CollectionUuid,
        distance_function: DistanceFunction,
        dimensionality: usize,
        ef_search: usize,
        pl_blockfile_id: Option<&Uuid>,
        versions_map_blockfile_id: Option<&Uuid>,
        blockfile_provider: &BlockfileProvider,
        prefix_path: &str,
        adaptive_search_nprobe: bool,
        params: InternalSpannConfiguration,
    ) -> Result<SpannIndexReader<'me>, SpannIndexReaderError> {
        let hnsw_reader = match hnsw_id {
            Some(hnsw_id) => {
                Self::hnsw_index_from_id(
                    hnsw_provider,
                    hnsw_id,
                    hnsw_cache_key,
                    distance_function,
                    dimensionality,
                    ef_search,
                    prefix_path,
                )
                .await?
            }
            None => {
                return Err(SpannIndexReaderError::UninitializedIndex);
            }
        };

        let (postings_list_reader, versions_map_reader) =
            match (pl_blockfile_id, versions_map_blockfile_id) {
                (Some(pl_id), Some(versions_id)) => {
                    let (pl_result, vm_result) = tokio::join!(
                        Self::posting_list_reader_from_id(pl_id, blockfile_provider, prefix_path)
                            .instrument(Span::current()),
                        Self::versions_map_reader_from_id(
                            versions_id,
                            blockfile_provider,
                            prefix_path
                        )
                        .instrument(Span::current())
                    );
                    (pl_result?, vm_result?)
                }
                (None, _) | (_, None) => {
                    return Err(SpannIndexReaderError::UninitializedIndex);
                }
            };

        Ok(Self {
            posting_lists: postings_list_reader,
            hnsw_index: hnsw_reader,
            versions_map: versions_map_reader,
            dimensionality,
            adaptive_search_nprobe,
            params,
        })
    }

    fn is_version_outdated(actual_version: u32, doc_version: u32) -> bool {
        actual_version == 0 || doc_version < actual_version
    }

    async fn is_outdated(
        &self,
        doc_offset_id: u32,
        doc_version: u32,
    ) -> Result<bool, SpannIndexReaderError> {
        let actual_version = self
            .versions_map
            .get("", doc_offset_id)
            .await
            .map_err(|e| {
                tracing::error!(
                    "Error getting version for doc offset id {}: {}",
                    doc_offset_id,
                    e
                );
                SpannIndexReaderError::VersionsMapReadError(e)
            })?
            .ok_or(SpannIndexReaderError::VersionsMapNotFound)?;
        Ok(Self::is_version_outdated(actual_version, doc_version))
    }

    pub fn determine_search_nprobe(
        &self,
        collection_num_records_post_compaction: usize,
        k: usize,
    ) -> u32 {
        // Query at least 20x more points than k.
        let min_nprobe = ((k * 20) as f64 / self.params.split_threshold as f64).ceil() as u32;
        let optimal_nprobe = if self.adaptive_search_nprobe {
            if collection_num_records_post_compaction <= 500000 {
                24
            } else if collection_num_records_post_compaction <= 1000000 {
                32
            } else {
                64
            }
        } else {
            self.params.search_nprobe
        };

        optimal_nprobe.max(min_nprobe)
    }

    pub async fn rng_query(
        &self,
        normalized_query: &[f32],
        collection_num_records_post_compaction: usize,
        k: usize,
    ) -> Result<(Vec<usize>, Vec<f32>, Vec<Vec<f32>>), SpannIndexReaderError> {
        let r = rng_query(
            normalized_query,
            self.hnsw_index.clone(),
            self.determine_search_nprobe(collection_num_records_post_compaction, k) as usize,
            None,
            self.params.search_rng_epsilon,
            self.params.search_rng_factor,
            self.params.space.clone().into(),
            false,
        )
        .await?;
        Ok(r)
    }

    pub async fn fetch_posting_list(
        &self,
        head_id: u32,
    ) -> Result<Vec<SpannPosting>, SpannIndexReaderError> {
        let res = self
            .posting_lists
            .get("", head_id)
            .await
            .map_err(|e| {
                tracing::error!("Error getting posting list for head {}: {}", head_id, e);
                SpannIndexReaderError::PostingListReadError(e)
            })?
            .ok_or(SpannIndexReaderError::PostingListNotFound)?;

        if res.doc_offset_ids.is_empty() {
            return Ok(vec![]);
        }

        // Fetch all the versions in parallel.
        let actual_versions =
            future::try_join_all(res.doc_offset_ids.iter().map(|offset_id| async {
                self.versions_map.get("", *offset_id).await.map_err(|e| {
                    tracing::error!(
                        "Error getting version for doc offset id {}: {}",
                        *offset_id,
                        e
                    );
                    SpannIndexReaderError::VersionsMapReadError(e)
                })
            }))
            .await?
            .into_iter()
            .collect::<Option<Vec<u32>>>()
            .ok_or(SpannIndexReaderError::VersionsMapNotFound)?;

        let mut posting_lists = Vec::with_capacity(res.doc_offset_ids.len());
        let mut unique_ids = HashSet::new();
        for (index, doc_offset_id) in res.doc_offset_ids.iter().enumerate() {
            if Self::is_version_outdated(actual_versions[index], res.doc_versions[index]) {
                continue;
            }
            if unique_ids.contains(doc_offset_id) {
                continue;
            }
            unique_ids.insert(*doc_offset_id);
            posting_lists.push(SpannPosting {
                doc_offset_id: *doc_offset_id,
                doc_embedding: res.doc_embeddings
                    [index * self.dimensionality..(index + 1) * self.dimensionality]
                    .to_vec(),
            });
        }
        Ok(posting_lists)
    }

    // Only for testing purposes as of 5 March 2024.
    // Returns all the ids with embeddings.
    // Intentionally dumb and not paginated.
    pub async fn scan(&self) -> Result<Vec<SpannPosting>, SpannIndexReaderError> {
        // Get all the heads.
        let (non_deleted_heads, _) = self
            .hnsw_index
            .inner
            .read()
            .hnsw_index
            .get_all_ids()
            .map_err(|e| {
                tracing::error!("Error getting all ids from hnsw index during scan: {}", e);
                SpannIndexReaderError::ScanHnswError(e)
            })?;
        let mut postings_map: HashMap<u32, Vec<f32>> = HashMap::new();
        for head in non_deleted_heads {
            let res = self
                .posting_lists
                .get("", head as u32)
                .await
                .map_err(|e| {
                    tracing::error!("Error getting posting list for head {}: {}", head, e);
                    SpannIndexReaderError::PostingListReadError(e)
                })?
                .ok_or(SpannIndexReaderError::PostingListNotFound)?;
            for (index, doc_offset_id) in res.doc_offset_ids.iter().enumerate() {
                if self
                    .is_outdated(*doc_offset_id, res.doc_versions[index])
                    .await?
                {
                    continue;
                }
                // Deduplicate.
                if let Some(posting) = postings_map.get(doc_offset_id) {
                    // values should be same.
                    if posting
                        != &res.doc_embeddings
                            [index * self.dimensionality..(index + 1) * self.dimensionality]
                    {
                        let actual_version = self
                            .versions_map
                            .get("", *doc_offset_id)
                            .await
                            .map_err(|e| {
                                tracing::error!(
                                    "Error getting version for doc offset id {}: {}",
                                    doc_offset_id,
                                    e
                                );
                                SpannIndexReaderError::VersionsMapReadError(e)
                            })?
                            .ok_or(SpannIndexReaderError::VersionsMapNotFound)?;
                        tracing::error!("Duplicate doc offset id {} at latest version {} with different embeddings", doc_offset_id, actual_version);
                        return Err(SpannIndexReaderError::DataInconsistencyError);
                    }
                    continue;
                }
                postings_map.insert(
                    *doc_offset_id,
                    res.doc_embeddings
                        [index * self.dimensionality..(index + 1) * self.dimensionality]
                        .to_vec(),
                );
            }
        }
        let mut postings = Vec::with_capacity(postings_map.len());
        for (doc_offset_id, embedding) in postings_map {
            postings.push(SpannPosting {
                doc_offset_id,
                doc_embedding: embedding,
            });
        }
        Ok(postings)
    }
}

#[cfg(test)]
mod tests {
    use std::{collections::HashSet, f32::consts::PI, path::PathBuf, sync::Arc};

    use chroma_blockstore::{
        arrow::{
            config::{BlockManagerConfig, TEST_MAX_BLOCK_SIZE_BYTES},
            provider::ArrowBlockfileProvider,
        },
        provider::BlockfileProvider,
    };
    use chroma_cache::{new_cache_for_test, new_non_persistent_cache_for_test};
    use chroma_config::{registry::Registry, Configurable};
    use chroma_distance::DistanceFunction;
    use chroma_storage::{local::LocalStorage, Storage};
    use chroma_types::{CollectionUuid, InternalSpannConfiguration, SpannPostingList};
    use rand::Rng;
    use tempfile::TempDir;

    use crate::{
        config::{
            HnswGarbageCollectionConfig, HnswGarbageCollectionPolicyConfig,
            PlGarbageCollectionConfig, PlGarbageCollectionPolicyConfig, RandomSamplePolicyConfig,
        },
        hnsw_provider::HnswIndexProvider,
        spann::types::{
            GarbageCollectionContext, SpannIndexReader, SpannIndexWriter, SpannIndexWriterError,
            SpannMetrics,
        },
        Index,
    };

    #[tokio::test]
    async fn test_split() {
        let tmp_dir = tempfile::tempdir().unwrap();
        let storage = Storage::Local(LocalStorage::new(tmp_dir.path().to_str().unwrap()));
        let block_cache = new_cache_for_test();
        let sparse_index_cache = new_cache_for_test();
        let arrow_blockfile_provider = ArrowBlockfileProvider::new(
            storage.clone(),
            TEST_MAX_BLOCK_SIZE_BYTES,
            block_cache,
            sparse_index_cache,
            BlockManagerConfig::default_num_concurrent_block_flushes(),
        );
        let blockfile_provider =
            BlockfileProvider::ArrowBlockfileProvider(arrow_blockfile_provider);
        let hnsw_cache = new_non_persistent_cache_for_test();
        let hnsw_provider = HnswIndexProvider::new(
            storage.clone(),
            PathBuf::from(tmp_dir.path().to_str().unwrap()),
            hnsw_cache,
            16,
            false,
        );
        let collection_id = CollectionUuid::new();
        let dimensionality = 2;
        let params = InternalSpannConfiguration {
            split_threshold: 100,
            reassign_neighbor_count: 8,
            merge_threshold: 50,
            max_neighbors: 16,
            ..Default::default()
        };
        let gc_context = GarbageCollectionContext::try_from_config(
            &(
                PlGarbageCollectionConfig::default(),
                HnswGarbageCollectionConfig::default(),
            ),
            &Registry::default(),
        )
        .await
        .expect("Error converting config to gc context");
        let prefix_path = "";
        let pl_block_size = 5 * 1024 * 1024;
        let writer = SpannIndexWriter::from_id(
            &hnsw_provider,
            None,
            None,
            None,
            None,
            &collection_id,
            prefix_path,
            dimensionality,
            &blockfile_provider,
            params,
            gc_context,
            pl_block_size,
            SpannMetrics::default(),
            None,
        )
        .await
        .expect("Error creating spann index writer");
        // Insert origin.
        writer
            .add(1, &[0.0, 0.0])
            .await
            .expect("Error adding to spann index writer");
        println!("Inserted {:?}", &[0.0, 0.0]);
        // Insert 100 points. There should be no splitting yet.
        // Generate these points within a radius of 1 from origin.
        let mut rng = rand::thread_rng();
        for i in 2..=100 {
            // Generate random radius between 0 and 1
            let r = rng.gen::<f32>().sqrt(); // sqrt for uniform distribution

            // Generate random angle between 0 and 2π
            let theta = rng.gen::<f32>() * 2.0 * PI;

            // Convert to Cartesian coordinates
            let x = r * theta.cos();
            let y = r * theta.sin();

            let embedding = vec![x, y];
            println!("Inserting {:?}", embedding);
            writer
                .add(i, &embedding)
                .await
                .expect("Error adding to spann index writer");
        }
        {
            let hnsw_read_guard = writer.hnsw_index.inner.read();
            assert_eq!(hnsw_read_guard.hnsw_index.len(), 1);
            let emb = hnsw_read_guard
                .hnsw_index
                .get(1)
                .expect("Error getting hnsw index")
                .unwrap();
            assert_eq!(emb, &[0.0, 0.0]);
        }
        {
            // Posting list should have 100 points.
            let pl = writer
                .posting_list_writer
                .get_owned::<u32, &SpannPostingList<'_>>("", 1)
                .await
                .expect("Error getting posting list")
                .unwrap();
            assert_eq!(pl.0.len(), 100);
            assert_eq!(pl.1.len(), 100);
            assert_eq!(pl.2.len(), 200);
        }
        // Insert a point in another region. (10000.0, 10000.0)
        writer
            .add(101, &[10000.0, 10000.0])
            .await
            .expect("Error adding to spann index writer");
        // There should be a split and we should have 2 centers.
        let mut emb_1_id;
        let mut emb_2_id;
        {
            let hnsw_read_guard = writer.hnsw_index.inner.read();
            assert_eq!(hnsw_read_guard.hnsw_index.len(), 2);
            emb_2_id = 2;
            // Head could be 2 and 3 or 1 and 2.
            if hnsw_read_guard.hnsw_index.get(1).is_err() {
                emb_1_id = 3;
            } else {
                emb_1_id = 1;
            }
        }
        {
            // Posting list should have 100 points.
            let pl1 = writer
                .posting_list_writer
                .get_owned::<u32, &SpannPostingList<'_>>("", emb_1_id)
                .await
                .expect("Error getting posting list")
                .unwrap();
            let pl2 = writer
                .posting_list_writer
                .get_owned::<u32, &SpannPostingList<'_>>("", emb_2_id)
                .await
                .expect("Error getting posting list")
                .unwrap();
            // Only two combinations possible.
            if pl1.0.len() == 100 {
                assert_eq!(pl1.1.len(), 100);
                assert_eq!(pl1.2.len(), 200);
                assert_eq!(pl2.0.len(), 1);
                assert_eq!(pl2.1.len(), 1);
                assert_eq!(pl2.2.len(), 2);
            } else if pl2.0.len() == 100 {
                assert_eq!(pl2.1.len(), 100);
                assert_eq!(pl2.2.len(), 200);
                assert_eq!(pl1.0.len(), 1);
                assert_eq!(pl1.1.len(), 1);
                assert_eq!(pl1.2.len(), 2);
            } else {
                panic!("Invalid posting list lengths");
            }
        }
        // Next insert 99 points in the region of (1000.0, 1000.0)
        for i in 102..=200 {
            // Generate random radius between 0 and 1
            let r = rng.gen::<f32>().sqrt(); // sqrt for uniform distribution

            // Generate random angle between 0 and 2π
            let theta = rng.gen::<f32>() * 2.0 * PI;

            // Convert to Cartesian coordinates
            let x = r * theta.cos() + 10000.0;
            let y = r * theta.sin() + 10000.0;

            let embedding = vec![x, y];
            println!("Inserting {:?}", embedding);
            writer
                .add(i, &embedding)
                .await
                .expect("Error adding to spann index writer");
        }
        {
            let hnsw_read_guard = writer.hnsw_index.inner.read();
            assert_eq!(hnsw_read_guard.hnsw_index.len(), 2);
            emb_2_id = 2;
            // Head could be 2 and 3 or 1 and 2.
            if hnsw_read_guard.hnsw_index.get(1).is_err() {
                emb_1_id = 3;
            } else {
                emb_1_id = 1;
            }
        }
        {
            // Posting list should have 100 points.
            let pl = writer
                .posting_list_writer
                .get_owned::<u32, &SpannPostingList<'_>>("", emb_1_id)
                .await
                .expect("Error getting posting list")
                .unwrap();
            assert_eq!(pl.0.len(), 100);
            assert_eq!(pl.1.len(), 100);
            assert_eq!(pl.2.len(), 200);
            let pl = writer
                .posting_list_writer
                .get_owned::<u32, &SpannPostingList<'_>>("", emb_2_id)
                .await
                .expect("Error getting posting list")
                .unwrap();
            assert_eq!(pl.0.len(), 100);
            assert_eq!(pl.1.len(), 100);
            assert_eq!(pl.2.len(), 200);
        }
    }

    #[tokio::test]
    async fn test_gc_deletes() {
        // Insert a few entries in a couple of centers. Delete a few
        // still keeping within the merge threshold.
        let tmp_dir = tempfile::tempdir().unwrap();
        let storage = Storage::Local(LocalStorage::new(tmp_dir.path().to_str().unwrap()));
        let block_cache = new_cache_for_test();
        let sparse_index_cache = new_cache_for_test();
        let arrow_blockfile_provider = ArrowBlockfileProvider::new(
            storage.clone(),
            TEST_MAX_BLOCK_SIZE_BYTES,
            block_cache,
            sparse_index_cache,
            BlockManagerConfig::default_num_concurrent_block_flushes(),
        );
        let blockfile_provider =
            BlockfileProvider::ArrowBlockfileProvider(arrow_blockfile_provider);
        let hnsw_cache = new_non_persistent_cache_for_test();
        let hnsw_provider = HnswIndexProvider::new(
            storage.clone(),
            PathBuf::from(tmp_dir.path().to_str().unwrap()),
            hnsw_cache,
            16,
            false,
        );
        let collection_id = CollectionUuid::new();
        let dimensionality = 2;
        let params = InternalSpannConfiguration {
            split_threshold: 100,
            reassign_neighbor_count: 8,
            merge_threshold: 50,
            max_neighbors: 16,
            ..Default::default()
        };
        let pl_gc_policy = PlGarbageCollectionConfig {
            enabled: true,
            policy: PlGarbageCollectionPolicyConfig::RandomSample(RandomSamplePolicyConfig {
                sample_size: 1.0,
            }),
        };
        let hnsw_gc_policy = HnswGarbageCollectionConfig {
            enabled: true,
            policy: HnswGarbageCollectionPolicyConfig::FullRebuild,
        };
        let gc_context = GarbageCollectionContext::try_from_config(
            &(pl_gc_policy, hnsw_gc_policy),
            &Registry::default(),
        )
        .await
        .expect("Error converting config to gc context");
        let prefix_path = "";
        let pl_block_size = 5 * 1024 * 1024;
        let mut writer = SpannIndexWriter::from_id(
            &hnsw_provider,
            None,
            None,
            None,
            None,
            &collection_id,
            prefix_path,
            dimensionality,
            &blockfile_provider,
            params,
            gc_context,
            pl_block_size,
            SpannMetrics::default(),
            None,
        )
        .await
        .expect("Error creating spann index writer");
        // Insert a couple of centers.
        {
            let hnsw_guard = writer.hnsw_index.inner.write();
            hnsw_guard
                .hnsw_index
                .add(1, &[0.0, 0.0])
                .expect("Error adding to hnsw index");
            hnsw_guard
                .hnsw_index
                .add(2, &[1000.0, 1000.0])
                .expect("Error adding to hnsw index");
        }
        {
            let mut doc_offset_ids = vec![0u32; 100];
            let mut doc_versions = vec![0; 100];
            let mut doc_embeddings = vec![0.0; 200];
            // Insert 100 points in each of the centers.
            for point in 1..=100 {
                doc_offset_ids[point - 1] = point as u32;
                doc_versions[point - 1] = 1;
                doc_embeddings[(point - 1) * 2] = point as f32;
                doc_embeddings[(point - 1) * 2 + 1] = point as f32;
            }
            let pl = SpannPostingList {
                doc_offset_ids: &doc_offset_ids,
                doc_versions: &doc_versions,
                doc_embeddings: &doc_embeddings,
            };
            writer
                .posting_list_writer
                .set("", 1, &pl)
                .await
                .expect("Error writing to posting list");
            for point in 1..=100 {
                doc_offset_ids[point - 1] = 100 + point as u32;
                doc_versions[point - 1] = 1;
                doc_embeddings[(point - 1) * 2] = 1000.0 + point as f32;
                doc_embeddings[(point - 1) * 2 + 1] = 1000.0 + point as f32;
            }
            let pl = SpannPostingList {
                doc_offset_ids: &doc_offset_ids,
                doc_versions: &doc_versions,
                doc_embeddings: &doc_embeddings,
            };
            writer
                .posting_list_writer
                .set("", 2, &pl)
                .await
                .expect("Error writing to posting list");
        }
        // Insert the points in the version map as well.
        {
            let mut version_map_guard = writer.versions_map.write().await;
            for point in 1..=100 {
                version_map_guard.versions_map.insert(point as u32, 1);
                version_map_guard.versions_map.insert(100 + point as u32, 1);
            }
        }
        // Delete 40 points each from the centers.
        for point in 1..=40 {
            writer
                .delete(point)
                .await
                .expect("Error deleting from spann index writer");
            writer
                .delete(100 + point)
                .await
                .expect("Error deleting from spann index writer");
        }
        // Expect the version map to be properly updated.
        {
            let version_map_guard = writer.versions_map.read().await;
            for point in 1..=40 {
                assert_eq!(version_map_guard.versions_map.get(&point), Some(&0));
                assert_eq!(version_map_guard.versions_map.get(&(100 + point)), Some(&0));
            }
            // For the other 60 points, the version should be 1.
            for point in 41..=100 {
                assert_eq!(version_map_guard.versions_map.get(&point), Some(&1));
                assert_eq!(version_map_guard.versions_map.get(&(100 + point)), Some(&1));
            }
        }
        {
            // The posting lists should not be changed at all.
            let pl = writer
                .posting_list_writer
                .get_owned::<u32, &SpannPostingList<'_>>("", 1)
                .await
                .expect("Error getting posting list")
                .unwrap();
            assert_eq!(pl.0.len(), 100);
            assert_eq!(pl.1.len(), 100);
            assert_eq!(pl.2.len(), 200);
            let pl = writer
                .posting_list_writer
                .get_owned::<u32, &SpannPostingList<'_>>("", 2)
                .await
                .expect("Error getting posting list")
                .unwrap();
            assert_eq!(pl.0.len(), 100);
            assert_eq!(pl.1.len(), 100);
            assert_eq!(pl.2.len(), 200);
        }
        // Now garbage collect.
        writer
            .garbage_collect()
            .await
            .expect("Error garbage collecting");
        // Expect the posting lists to be 60. Also validate the ids, versions and embeddings
        // individually.
        {
            let pl = writer
                .posting_list_writer
                .get_owned::<u32, &SpannPostingList<'_>>("", 1)
                .await
                .expect("Error getting posting list")
                .unwrap();
            assert_eq!(pl.0.len(), 60);
            assert_eq!(pl.1.len(), 60);
            assert_eq!(pl.2.len(), 120);
            for point in 41..=100 {
                assert_eq!(pl.0[point - 41], point as u32);
                assert_eq!(pl.1[point - 41], 1);
                assert_eq!(pl.2[(point - 41) * 2], point as f32);
                assert_eq!(pl.2[(point - 41) * 2 + 1], point as f32);
            }
            let pl = writer
                .posting_list_writer
                .get_owned::<u32, &SpannPostingList<'_>>("", 2)
                .await
                .expect("Error getting posting list")
                .unwrap();
            assert_eq!(pl.0.len(), 60);
            assert_eq!(pl.1.len(), 60);
            assert_eq!(pl.2.len(), 120);
            for point in 41..=100 {
                assert_eq!(pl.0[point - 41], 100 + point as u32);
                assert_eq!(pl.1[point - 41], 1);
                assert_eq!(pl.2[(point - 41) * 2], 1000.0 + point as f32);
                assert_eq!(pl.2[(point - 41) * 2 + 1], 1000.0 + point as f32);
            }
        }
        {
            let hnsw_read_guard = writer.hnsw_index.inner.read();
            assert_eq!(hnsw_read_guard.hnsw_index.len(), 2);
            let (mut non_deleted_ids, deleted_ids) = hnsw_read_guard
                .hnsw_index
                .get_all_ids()
                .expect("Error getting all ids");
            assert_eq!(non_deleted_ids.len(), 2);
            assert_eq!(deleted_ids.len(), 0);
            non_deleted_ids.sort();
            assert_eq!(non_deleted_ids[0], 1);
            assert_eq!(non_deleted_ids[1], 2);
            let emb = hnsw_read_guard
                .hnsw_index
                .get(non_deleted_ids[0])
                .expect("Error getting hnsw index")
                .unwrap();
            assert_eq!(emb, &[0.0, 0.0]);
            let emb = hnsw_read_guard
                .hnsw_index
                .get(non_deleted_ids[1])
                .expect("Error getting hnsw index")
                .unwrap();
            assert_eq!(emb, &[1000.0, 1000.0]);
            assert!(writer.cleaned_up_hnsw_index.is_some());
            let cleaned_hnsw = writer
                .cleaned_up_hnsw_index
                .expect("Expected cleaned up hnsw index to be set");
            let cleaned_guard = cleaned_hnsw.inner.read();
            assert_eq!(cleaned_guard.hnsw_index.len(), 2);
            let (mut non_deleted_ids, deleted_ids) = cleaned_guard
                .hnsw_index
                .get_all_ids()
                .expect("Error getting all ids");
            assert_eq!(non_deleted_ids.len(), 2);
            assert_eq!(deleted_ids.len(), 0);
            non_deleted_ids.sort();
            assert_eq!(non_deleted_ids[0], 1);
            assert_eq!(non_deleted_ids[1], 2);
            let emb = cleaned_guard
                .hnsw_index
                .get(non_deleted_ids[0])
                .expect("Error getting hnsw index")
                .unwrap();
            assert_eq!(emb, &[0.0, 0.0]);
            let emb = cleaned_guard
                .hnsw_index
                .get(non_deleted_ids[1])
                .expect("Error getting hnsw index")
                .unwrap();
            assert_eq!(emb, &[1000.0, 1000.0]);
        }
    }

    #[tokio::test]
    async fn test_merge() {
        // Insert a few entries in a couple of centers. Delete a few
        // still keeping within the merge threshold.
        let tmp_dir = tempfile::tempdir().unwrap();
        let storage = Storage::Local(LocalStorage::new(tmp_dir.path().to_str().unwrap()));
        let block_cache = new_cache_for_test();
        let sparse_index_cache = new_cache_for_test();
        let arrow_blockfile_provider = ArrowBlockfileProvider::new(
            storage.clone(),
            TEST_MAX_BLOCK_SIZE_BYTES,
            block_cache,
            sparse_index_cache,
            BlockManagerConfig::default_num_concurrent_block_flushes(),
        );
        let blockfile_provider =
            BlockfileProvider::ArrowBlockfileProvider(arrow_blockfile_provider);
        let hnsw_cache = new_non_persistent_cache_for_test();
        let hnsw_provider = HnswIndexProvider::new(
            storage.clone(),
            PathBuf::from(tmp_dir.path().to_str().unwrap()),
            hnsw_cache,
            16,
            false,
        );
        let collection_id = CollectionUuid::new();
        let dimensionality = 2;
        let params = InternalSpannConfiguration {
            split_threshold: 100,
            reassign_neighbor_count: 8,
            merge_threshold: 50,
            max_neighbors: 16,
            ..Default::default()
        };
        let pl_gc_policy = PlGarbageCollectionConfig {
            enabled: true,
            policy: PlGarbageCollectionPolicyConfig::RandomSample(RandomSamplePolicyConfig {
                sample_size: 1.0,
            }),
        };
        let hnsw_gc_policy = HnswGarbageCollectionConfig {
            enabled: true,
            policy: HnswGarbageCollectionPolicyConfig::FullRebuild,
        };
        let gc_context = GarbageCollectionContext::try_from_config(
            &(pl_gc_policy, hnsw_gc_policy),
            &Registry::default(),
        )
        .await
        .expect("Error converting config to gc context");
        let prefix_path = "";
        let pl_block_size = 5 * 1024 * 1024;
        let mut writer = SpannIndexWriter::from_id(
            &hnsw_provider,
            None,
            None,
            None,
            None,
            &collection_id,
            prefix_path,
            dimensionality,
            &blockfile_provider,
            params,
            gc_context,
            pl_block_size,
            SpannMetrics::default(),
            None,
        )
        .await
        .expect("Error creating spann index writer");
        // Insert a couple of centers.
        {
            let hnsw_guard = writer.hnsw_index.inner.write();
            hnsw_guard
                .hnsw_index
                .add(1, &[0.0, 0.0])
                .expect("Error adding to hnsw index");
            hnsw_guard
                .hnsw_index
                .add(2, &[1000.0, 1000.0])
                .expect("Error adding to hnsw index");
        }
        {
            let mut doc_offset_ids = vec![0u32; 100];
            let mut doc_versions = vec![0; 100];
            let mut doc_embeddings = vec![0.0; 200];
            // Insert 100 points in each of the centers.
            for point in 1..=100 {
                doc_offset_ids[point - 1] = point as u32;
                doc_versions[point - 1] = 1;
                doc_embeddings[(point - 1) * 2] = point as f32;
                doc_embeddings[(point - 1) * 2 + 1] = point as f32;
            }
            let pl = SpannPostingList {
                doc_offset_ids: &doc_offset_ids,
                doc_versions: &doc_versions,
                doc_embeddings: &doc_embeddings,
            };
            writer
                .posting_list_writer
                .set("", 1, &pl)
                .await
                .expect("Error writing to posting list");
            for point in 1..=100 {
                doc_offset_ids[point - 1] = 100 + point as u32;
                doc_versions[point - 1] = 1;
                doc_embeddings[(point - 1) * 2] = 1000.0 + point as f32;
                doc_embeddings[(point - 1) * 2 + 1] = 1000.0 + point as f32;
            }
            let pl = SpannPostingList {
                doc_offset_ids: &doc_offset_ids,
                doc_versions: &doc_versions,
                doc_embeddings: &doc_embeddings,
            };
            writer
                .posting_list_writer
                .set("", 2, &pl)
                .await
                .expect("Error writing to posting list");
        }
        // Insert the points in the version map as well.
        {
            let mut version_map_guard = writer.versions_map.write().await;
            for point in 1..=100 {
                version_map_guard.versions_map.insert(point as u32, 1);
                version_map_guard.versions_map.insert(100 + point as u32, 1);
            }
        }
        // Delete 60 points each from the centers. Since merge_threshold is 50, this should
        // trigger a merge between the two centers.
        for point in 1..=60 {
            writer
                .delete(point)
                .await
                .expect("Error deleting from spann index writer");
            writer
                .delete(100 + point)
                .await
                .expect("Error deleting from spann index writer");
        }
        // Just one more point from the latter center.
        writer
            .delete(100 + 61)
            .await
            .expect("Error deleting from spann index writer");
        // Expect the version map to be properly updated.
        {
            let version_map_guard = writer.versions_map.read().await;
            for point in 1..=60 {
                assert_eq!(version_map_guard.versions_map.get(&point), Some(&0));
                assert_eq!(version_map_guard.versions_map.get(&(100 + point)), Some(&0));
            }
            // For the other 60 points, the version should be 1.
            for point in 61..=100 {
                assert_eq!(version_map_guard.versions_map.get(&point), Some(&1));
                if point == 61 {
                    assert_eq!(version_map_guard.versions_map.get(&(100 + point)), Some(&0));
                } else {
                    assert_eq!(version_map_guard.versions_map.get(&(100 + point)), Some(&1));
                }
            }
        }
        {
            // The posting lists should not be changed at all.
            let pl = writer
                .posting_list_writer
                .get_owned::<u32, &SpannPostingList<'_>>("", 1)
                .await
                .expect("Error getting posting list")
                .unwrap();
            assert_eq!(pl.0.len(), 100);
            assert_eq!(pl.1.len(), 100);
            assert_eq!(pl.2.len(), 200);
            let pl = writer
                .posting_list_writer
                .get_owned::<u32, &SpannPostingList<'_>>("", 2)
                .await
                .expect("Error getting posting list")
                .unwrap();
            assert_eq!(pl.0.len(), 100);
            assert_eq!(pl.1.len(), 100);
            assert_eq!(pl.2.len(), 200);
        }
        // Now garbage collect.
        writer
            .garbage_collect()
            .await
            .expect("Error garbage collecting");
        // Expect only one center now. [0.0, 0.0]
        {
            let hnsw_read_guard = writer.hnsw_index.inner.read();
            assert_eq!(hnsw_read_guard.hnsw_index.len(), 1);
            let (non_deleted_ids, deleted_ids) = hnsw_read_guard
                .hnsw_index
                .get_all_ids()
                .expect("Error getting all ids");
            assert_eq!(non_deleted_ids.len(), 1);
            assert_eq!(deleted_ids.len(), 1);
            assert_eq!(non_deleted_ids[0], 1);
            assert_eq!(deleted_ids[0], 2);
            let emb = hnsw_read_guard
                .hnsw_index
                .get(non_deleted_ids[0])
                .expect("Error getting hnsw index")
                .unwrap();
            assert_eq!(emb, &[0.0, 0.0]);
            assert!(writer.cleaned_up_hnsw_index.is_some());
            let cleaned_hnsw = writer
                .cleaned_up_hnsw_index
                .expect("Expected cleaned up hnsw index to be set");
            let cleaned_guard = cleaned_hnsw.inner.read();
            assert_eq!(cleaned_guard.hnsw_index.len(), 1);
            let (non_deleted_ids, deleted_ids) = cleaned_guard
                .hnsw_index
                .get_all_ids()
                .expect("Error getting all ids");
            assert_eq!(non_deleted_ids.len(), 1);
            assert_eq!(deleted_ids.len(), 0);
            assert_eq!(non_deleted_ids[0], 1);
            let emb = cleaned_guard
                .hnsw_index
                .get(non_deleted_ids[0])
                .expect("Error getting hnsw index")
                .unwrap();
            assert_eq!(emb, &[0.0, 0.0]);
        }
        // Expect the posting lists with id 1 to be 79.
        {
            let pl = writer
                .posting_list_writer
                .get_owned::<u32, &SpannPostingList<'_>>("", 1)
                .await
                .expect("Error getting posting list")
                .unwrap();
            assert_eq!(pl.0.len(), 79);
            assert_eq!(pl.1.len(), 79);
            assert_eq!(pl.2.len(), 158);
        }
    }

    #[tokio::test]
    async fn test_reassign_and_delete_center() {
        let tmp_dir = tempfile::tempdir().unwrap();
        let storage = Storage::Local(LocalStorage::new(tmp_dir.path().to_str().unwrap()));
        let block_cache = new_cache_for_test();
        let sparse_index_cache = new_cache_for_test();
        let arrow_blockfile_provider = ArrowBlockfileProvider::new(
            storage.clone(),
            TEST_MAX_BLOCK_SIZE_BYTES,
            block_cache,
            sparse_index_cache,
            BlockManagerConfig::default_num_concurrent_block_flushes(),
        );
        let blockfile_provider =
            BlockfileProvider::ArrowBlockfileProvider(arrow_blockfile_provider);
        let hnsw_cache = new_non_persistent_cache_for_test();
        let hnsw_provider = HnswIndexProvider::new(
            storage.clone(),
            PathBuf::from(tmp_dir.path().to_str().unwrap()),
            hnsw_cache,
            16,
            false,
        );
        let collection_id = CollectionUuid::new();
        let dimensionality = 2;
        let params = InternalSpannConfiguration {
            split_threshold: 100,
            reassign_neighbor_count: 8,
            merge_threshold: 50,
            max_neighbors: 16,
            ..Default::default()
        };
        let gc_context = GarbageCollectionContext::try_from_config(
            &(
                PlGarbageCollectionConfig::default(),
                HnswGarbageCollectionConfig::default(),
            ),
            &Registry::default(),
        )
        .await
        .expect("Error converting config to gc context");
        let prefix_path = "";
        let pl_block_size = 5 * 1024 * 1024;
        let writer = SpannIndexWriter::from_id(
            &hnsw_provider,
            None,
            None,
            None,
            None,
            &collection_id,
            prefix_path,
            dimensionality,
            &blockfile_provider,
            params,
            gc_context,
            pl_block_size,
            SpannMetrics::default(),
            None,
        )
        .await
        .expect("Error creating spann index writer");
        // Create three centers with ill placed points.
        {
            let hnsw_guard = writer.hnsw_index.inner.write();
            hnsw_guard
                .hnsw_index
                .add(1, &[0.0, 0.0])
                .expect("Error adding to hnsw index");
            hnsw_guard
                .hnsw_index
                .add(2, &[1000.0, 1000.0])
                .expect("Error adding to hnsw index");
            hnsw_guard
                .hnsw_index
                .add(3, &[10000.0, 10000.0])
                .expect("Error adding to hnsw index");
        }
        // Insert 50 points within a radius of 1 to center 1.
        let mut split_doc_offset_ids1 = vec![0u32; 50];
        let mut split_doc_versions1 = vec![0u32; 50];
        let mut split_doc_embeddings1 = vec![0.0; 100];
        let mut split_doc_offset_ids2 = vec![0u32; 50];
        let mut split_doc_versions2 = vec![0u32; 50];
        let mut split_doc_embeddings2 = vec![0.0; 100];
        let mut split_doc_offset_ids3 = vec![0u32; 50];
        let mut split_doc_versions3 = vec![0u32; 50];
        let mut split_doc_embeddings3 = vec![0.0; 100];
        {
            let mut rng = rand::thread_rng();
            for i in 1..=50 {
                // Generate random radius between 0 and 1
                let r = rng.gen::<f32>().sqrt(); // sqrt for uniform distribution

                // Generate random angle between 0 and 2π
                let theta = rng.gen::<f32>() * 2.0 * PI;

                // Convert to Cartesian coordinates
                let x = r * theta.cos();
                let y = r * theta.sin();

                split_doc_offset_ids1[i - 1] = i as u32;
                split_doc_versions1[i - 1] = 1;
                split_doc_embeddings1[(i - 1) * 2] = x;
                split_doc_embeddings1[(i - 1) * 2 + 1] = y;
            }
            let posting_list = SpannPostingList {
                doc_offset_ids: &split_doc_offset_ids1,
                doc_versions: &split_doc_versions1,
                doc_embeddings: &split_doc_embeddings1,
            };
            writer
                .posting_list_writer
                .set("", 1, &posting_list)
                .await
                .expect("Error writing to posting list");
            // Insert 50 points within a radius of 1 to center 3 to center 2 and vice versa.
            // This ensures that we test reassignment and that it shuffles the two fully.
            for i in 1..=50 {
                // Generate random radius between 0 and 1
                let r = rng.gen::<f32>().sqrt(); // sqrt for uniform distribution

                // Generate random angle between 0 and 2π
                let theta = rng.gen::<f32>() * 2.0 * PI;

                // Convert to Cartesian coordinates
                let x = r * theta.cos() + 1000.0;
                let y = r * theta.sin() + 1000.0;

                split_doc_offset_ids3[i - 1] = 50 + i as u32;
                split_doc_versions3[i - 1] = 1;
                split_doc_embeddings3[(i - 1) * 2] = x;
                split_doc_embeddings3[(i - 1) * 2 + 1] = y;
            }
            let posting_list = SpannPostingList {
                doc_offset_ids: &split_doc_offset_ids3,
                doc_versions: &split_doc_versions3,
                doc_embeddings: &split_doc_embeddings3,
            };
            writer
                .posting_list_writer
                .set("", 3, &posting_list)
                .await
                .expect("Error writing to posting list");
            // Do the same for 10000.
            for i in 1..=50 {
                // Generate random radius between 0 and 1
                let r = rng.gen::<f32>().sqrt(); // sqrt for uniform distribution

                // Generate random angle between 0 and 2π
                let theta = rng.gen::<f32>() * 2.0 * PI;

                // Convert to Cartesian coordinates
                let x = r * theta.cos() + 10000.0;
                let y = r * theta.sin() + 10000.0;

                split_doc_offset_ids2[i - 1] = 100 + i as u32;
                split_doc_versions2[i - 1] = 1;
                split_doc_embeddings2[(i - 1) * 2] = x;
                split_doc_embeddings2[(i - 1) * 2 + 1] = y;
            }
            let posting_list = SpannPostingList {
                doc_offset_ids: &split_doc_offset_ids2,
                doc_versions: &split_doc_versions2,
                doc_embeddings: &split_doc_embeddings2,
            };
            writer
                .posting_list_writer
                .set("", 2, &posting_list)
                .await
                .expect("Error writing to posting list");
        }
        // Insert these 150 points to version map.
        {
            let mut version_map_guard = writer.versions_map.write().await;
            for i in 1..=150 {
                version_map_guard.versions_map.insert(i as u32, 1);
            }
        }
        // Trigger reassign and see the results.
        // Carefully construct the old head embedding so that NPA
        // is violated for the second center.
        writer
            .collect_and_reassign(
                &[1, 2],
                &[Some(&vec![0.0, 0.0]), Some(&vec![1000.0, 1000.0])],
                &[5000.0, 5000.0],
                &[split_doc_offset_ids1.clone(), split_doc_offset_ids2.clone()],
                &[split_doc_versions1.clone(), split_doc_versions2.clone()],
                &[split_doc_embeddings1.clone(), split_doc_embeddings2.clone()],
            )
            .await
            .expect("Expected reassign to succeed");
        // See the reassigned points.
        {
            // Center 1 should get 100 points: original 50 + 50 reassigned from center 3.
            // Points 51-100 from center 3 (near 1000,1000) get reassigned because center 2
            // was deleted, and center 1 is the only remaining nearby center.
            let pl = writer
                .posting_list_writer
                .get_owned::<u32, &SpannPostingList<'_>>("", 1)
                .await
                .expect("Error getting posting list")
                .unwrap();
            assert_eq!(pl.0.len(), 100);
            assert_eq!(pl.1.len(), 100);
            assert_eq!(pl.2.len(), 200);
            // First 50 are original points 1-50 at version 1
            for i in 1..=50 {
                assert_eq!(pl.0[i - 1], i as u32);
                assert_eq!(pl.1[i - 1], 1);
                assert_eq!(pl.2[(i - 1) * 2], split_doc_embeddings1[(i - 1) * 2]);
                assert_eq!(
                    pl.2[(i - 1) * 2 + 1],
                    split_doc_embeddings1[(i - 1) * 2 + 1]
                );
            }
            // Next 50 are reassigned points 51-100 at version 2 (from center 3)
            for i in 51..=100 {
                assert_eq!(pl.0[i - 1], i as u32);
                assert_eq!(pl.1[i - 1], 2);
                assert_eq!(pl.2[(i - 1) * 2], split_doc_embeddings3[(i - 51) * 2]);
                assert_eq!(
                    pl.2[(i - 1) * 2 + 1],
                    split_doc_embeddings3[(i - 51) * 2 + 1]
                );
            }
            // Center 2 should be deleted (all its original points were reassigned out).
            let pl = writer
                .posting_list_writer
                .get_owned::<u32, &SpannPostingList<'_>>("", 2)
                .await
                .expect("Error getting posting list");
            assert!(pl.is_none());
            // Center 3 should get 100 points. 50 points with version 1 which were
            // originally in center 3 (now outdated since reassigned to center 1) and
            // 50 points with version 2 which were originally in center 2.
            let pl = writer
                .posting_list_writer
                .get_owned::<u32, &SpannPostingList<'_>>("", 3)
                .await
                .expect("Error getting posting list")
                .unwrap();
            assert_eq!(pl.0.len(), 100);
            assert_eq!(pl.1.len(), 100);
            assert_eq!(pl.2.len(), 200);
            for i in 1..=100 {
                assert_eq!(pl.0[i - 1], 50 + i as u32);
                if i <= 50 {
                    assert_eq!(pl.1[i - 1], 1);
                    assert_eq!(pl.2[(i - 1) * 2], split_doc_embeddings3[(i - 1) * 2]);
                    assert_eq!(
                        pl.2[(i - 1) * 2 + 1],
                        split_doc_embeddings3[(i - 1) * 2 + 1]
                    );
                } else {
                    assert_eq!(pl.1[i - 1], 2);
                    assert_eq!(pl.2[(i - 1) * 2], split_doc_embeddings2[(i - 51) * 2]);
                    assert_eq!(
                        pl.2[(i - 1) * 2 + 1],
                        split_doc_embeddings2[(i - 51) * 2 + 1]
                    );
                }
            }
        }
    }

    #[tokio::test]
    async fn test_reassign_merge() {
        let tmp_dir = tempfile::tempdir().unwrap();
        let storage = Storage::Local(LocalStorage::new(tmp_dir.path().to_str().unwrap()));
        let block_cache = new_cache_for_test();
        let sparse_index_cache = new_cache_for_test();
        let arrow_blockfile_provider = ArrowBlockfileProvider::new(
            storage.clone(),
            TEST_MAX_BLOCK_SIZE_BYTES,
            block_cache,
            sparse_index_cache,
            BlockManagerConfig::default_num_concurrent_block_flushes(),
        );
        let blockfile_provider =
            BlockfileProvider::ArrowBlockfileProvider(arrow_blockfile_provider);
        let hnsw_cache = new_non_persistent_cache_for_test();
        let hnsw_provider = HnswIndexProvider::new(
            storage.clone(),
            PathBuf::from(tmp_dir.path().to_str().unwrap()),
            hnsw_cache,
            16,
            false,
        );
        let collection_id = CollectionUuid::new();
        let dimensionality = 2;
        let params = InternalSpannConfiguration {
            split_threshold: 100,
            reassign_neighbor_count: 8,
            merge_threshold: 50,
            max_neighbors: 16,
            ..Default::default()
        };
        let pl_gc_policy = PlGarbageCollectionConfig {
            enabled: true,
            policy: PlGarbageCollectionPolicyConfig::RandomSample(RandomSamplePolicyConfig {
                sample_size: 1.0,
            }),
        };
        let hnsw_gc_policy = HnswGarbageCollectionConfig {
            enabled: true,
            policy: HnswGarbageCollectionPolicyConfig::FullRebuild,
        };
        let gc_context = GarbageCollectionContext::try_from_config(
            &(pl_gc_policy, hnsw_gc_policy),
            &Registry::default(),
        )
        .await
        .expect("Error converting config to gc context");
        let prefix_path = "";
        let pl_block_size = 5 * 1024 * 1024;
        let mut writer = SpannIndexWriter::from_id(
            &hnsw_provider,
            None,
            None,
            None,
            None,
            &collection_id,
            prefix_path,
            dimensionality,
            &blockfile_provider,
            params,
            gc_context,
            pl_block_size,
            SpannMetrics::default(),
            None,
        )
        .await
        .expect("Error creating spann index writer");
        // Create three centers. 2 of these are accurate wrt their centers and third
        // is ill placed.
        {
            let hnsw_guard = writer.hnsw_index.inner.write();
            hnsw_guard
                .hnsw_index
                .add(1, &[0.0, 0.0])
                .expect("Error adding to hnsw index");
            hnsw_guard
                .hnsw_index
                .add(2, &[1000.0, 1000.0])
                .expect("Error adding to hnsw index");
            hnsw_guard
                .hnsw_index
                .add(3, &[10000.0, 10000.0])
                .expect("Error adding to hnsw index");
        }
        let mut doc_offset_ids1 = vec![0u32; 70];
        let mut doc_versions1 = vec![0u32; 70];
        let mut doc_embeddings1 = vec![0.0; 140];
        let mut doc_offset_ids2 = vec![0u32; 20];
        let mut doc_versions2 = vec![0u32; 20];
        let mut doc_embeddings2 = vec![0.0; 40];
        let mut doc_offset_ids3 = vec![0u32; 70];
        let mut doc_versions3 = vec![0u32; 70];
        let mut doc_embeddings3 = vec![0.0; 140];
        {
            let mut rng = rand::thread_rng();
            // Insert 70 points within a radius of 1 to center 1.
            for i in 1..=70 {
                // Generate random radius between 0 and 1
                let r = rng.gen::<f32>().sqrt(); // sqrt for uniform distribution

                // Generate random angle between 0 and 2π
                let theta = rng.gen::<f32>() * 2.0 * PI;

                // Convert to Cartesian coordinates
                let x = r * theta.cos();
                let y = r * theta.sin();

                doc_offset_ids1[i - 1] = i as u32;
                doc_versions1[i - 1] = 1;
                doc_embeddings1[(i - 1) * 2] = x;
                doc_embeddings1[(i - 1) * 2 + 1] = y;
            }
            // Insert 20 points within a radius of 1 to center 2.
            for i in 71..=90 {
                // Generate random radius between 0 and 1
                let r = rng.gen::<f32>().sqrt(); // sqrt for uniform distribution

                // Generate random angle between 0 and 2π
                let theta = rng.gen::<f32>() * 2.0 * PI;

                // Convert to Cartesian coordinates
                let x = r * theta.cos() + 10000.0;
                let y = r * theta.sin() + 10000.0;

                doc_offset_ids2[i - 71] = i as u32;
                doc_versions2[i - 71] = 1;
                doc_embeddings2[(i - 71) * 2] = x;
                doc_embeddings2[(i - 71) * 2 + 1] = y;
            }
            // Insert 70 points within a radius of 1 to center 3.
            for i in 91..=160 {
                // Generate random radius between 0 and 1
                let r = rng.gen::<f32>().sqrt(); // sqrt for uniform distribution

                // Generate random angle between 0 and 2π
                let theta = rng.gen::<f32>() * 2.0 * PI;

                // Convert to Cartesian coordinates
                let x = r * theta.cos() + 10000.0;
                let y = r * theta.sin() + 10000.0;

                doc_offset_ids3[i - 91] = i as u32;
                doc_versions3[i - 91] = 1;
                doc_embeddings3[(i - 91) * 2] = x;
                doc_embeddings3[(i - 91) * 2 + 1] = y;
            }
            let spann_posting_list = SpannPostingList {
                doc_offset_ids: &doc_offset_ids1,
                doc_versions: &doc_versions1,
                doc_embeddings: &doc_embeddings1,
            };
            writer
                .posting_list_writer
                .set("", 1, &spann_posting_list)
                .await
                .expect("Error writing to posting list");
            let spann_posting_list = SpannPostingList {
                doc_offset_ids: &doc_offset_ids2,
                doc_versions: &doc_versions2,
                doc_embeddings: &doc_embeddings2,
            };
            writer
                .posting_list_writer
                .set("", 2, &spann_posting_list)
                .await
                .expect("Error writing to posting list");
            let spann_posting_list = SpannPostingList {
                doc_offset_ids: &doc_offset_ids3,
                doc_versions: &doc_versions3,
                doc_embeddings: &doc_embeddings3,
            };
            writer
                .posting_list_writer
                .set("", 3, &spann_posting_list)
                .await
                .expect("Error writing to posting list");
        }
        // Initialize the versions map appropriately.
        {
            let mut version_map_guard = writer.versions_map.write().await;
            for i in 1..=160 {
                version_map_guard.versions_map.insert(i as u32, 1);
            }
        }
        // Run a GC now.
        writer
            .garbage_collect()
            .await
            .expect("Error garbage collecting");
        // Run GC again to clean up the outdated points.
        writer
            .garbage_collect()
            .await
            .expect("Error garbage collecting");
        // check the posting lists.
        {
            let pl = writer
                .posting_list_writer
                .get_owned::<u32, &SpannPostingList<'_>>("", 1)
                .await
                .expect("Error getting posting list")
                .unwrap();
            assert_eq!(pl.0.len(), 70);
            assert_eq!(pl.1.len(), 70);
            assert_eq!(pl.2.len(), 140);
            for point in 1..=70 {
                assert_eq!(pl.0[point - 1], point as u32);
                assert_eq!(pl.1[point - 1], 1);
                assert_eq!(pl.2[(point - 1) * 2], doc_embeddings1[(point - 1) * 2]);
                assert_eq!(
                    pl.2[(point - 1) * 2 + 1],
                    doc_embeddings1[(point - 1) * 2 + 1]
                );
            }
            let pl = writer
                .posting_list_writer
                .get_owned::<u32, &SpannPostingList<'_>>("", 3)
                .await
                .expect("Error getting posting list")
                .unwrap();
            // PL3 should be 90.
            assert_eq!(pl.0.len(), 90);
            assert_eq!(pl.1.len(), 90);
            assert_eq!(pl.2.len(), 180);
            for point in 1..=70 {
                assert_eq!(pl.0[point - 1], 90 + point as u32);
                assert_eq!(pl.1[point - 1], 1);
                assert_eq!(pl.2[(point - 1) * 2], doc_embeddings3[(point - 1) * 2]);
                assert_eq!(
                    pl.2[(point - 1) * 2 + 1],
                    doc_embeddings3[(point - 1) * 2 + 1]
                );
            }
            for point in 71..=90 {
                assert_eq!(pl.0[point - 1], point as u32);
                assert_eq!(pl.1[point - 1], 2);
                assert_eq!(pl.2[(point - 1) * 2], doc_embeddings2[(point - 71) * 2]);
                assert_eq!(
                    pl.2[(point - 1) * 2 + 1],
                    doc_embeddings2[(point - 71) * 2 + 1]
                );
            }
        }
        // There should only be two heads.
        {
            let hnsw_read_guard = writer.hnsw_index.inner.read();
            assert_eq!(hnsw_read_guard.hnsw_index.len(), 2);
            let (mut non_deleted_ids, deleted_ids) = hnsw_read_guard
                .hnsw_index
                .get_all_ids()
                .expect("Error getting all ids");
            non_deleted_ids.sort();
            assert_eq!(non_deleted_ids.len(), 2);
            assert_eq!(deleted_ids.len(), 1);
            assert_eq!(non_deleted_ids[0], 1);
            assert_eq!(non_deleted_ids[1], 3);
            assert_eq!(deleted_ids[0], 2);
            let emb = hnsw_read_guard
                .hnsw_index
                .get(non_deleted_ids[0])
                .expect("Error getting hnsw index")
                .unwrap();
            assert_eq!(emb, &[0.0, 0.0]);
            let emb = hnsw_read_guard
                .hnsw_index
                .get(non_deleted_ids[1])
                .expect("Error getting hnsw index")
                .unwrap();
            assert_eq!(emb, &[10000.0, 10000.0]);
            let cleaned_hnsw = writer
                .cleaned_up_hnsw_index
                .expect("Expected cleaned up hnsw index to be set");
            let cleaned_guard = cleaned_hnsw.inner.read();
            assert_eq!(cleaned_guard.hnsw_index.len(), 2);
            let (mut non_deleted_ids, deleted_ids) = cleaned_guard
                .hnsw_index
                .get_all_ids()
                .expect("Error getting all ids");
            non_deleted_ids.sort();
            assert_eq!(non_deleted_ids.len(), 2);
            assert_eq!(deleted_ids.len(), 0);
            assert_eq!(non_deleted_ids[0], 1);
            assert_eq!(non_deleted_ids[1], 3);
            let emb = cleaned_guard
                .hnsw_index
                .get(non_deleted_ids[0])
                .expect("Error getting hnsw index")
                .unwrap();
            assert_eq!(emb, &[0.0, 0.0]);
            let emb = cleaned_guard
                .hnsw_index
                .get(non_deleted_ids[1])
                .expect("Error getting hnsw index")
                .unwrap();
            assert_eq!(emb, &[10000.0, 10000.0]);
        }
    }

    fn new_blockfile_provider_for_tests(
        max_block_size_bytes: usize,
        storage: Storage,
    ) -> BlockfileProvider {
        let block_cache = new_cache_for_test();
        let sparse_index_cache = new_cache_for_test();
        let arrow_blockfile_provider = ArrowBlockfileProvider::new(
            storage,
            max_block_size_bytes,
            block_cache,
            sparse_index_cache,
            BlockManagerConfig::default_num_concurrent_block_flushes(),
        );
        BlockfileProvider::ArrowBlockfileProvider(arrow_blockfile_provider)
    }

    fn new_hnsw_provider_for_tests(storage: Storage, temp_dir: &TempDir) -> HnswIndexProvider {
        let hnsw_cache = new_non_persistent_cache_for_test();
        HnswIndexProvider::new(
            storage,
            PathBuf::from(temp_dir.path().to_str().unwrap()),
            hnsw_cache,
            16,
            false,
        )
    }

    #[test]
    fn test_long_running_data_integrity() {
        let runtime = tokio::runtime::Builder::new_multi_thread()
            .thread_stack_size(8 * 1024 * 1024)
            .build()
            .expect("Expected runtime to build");
        runtime.block_on(async {
            // Inserts 10k randomly generated embeddings each of 1000 dimensions.
            // Commits and flushes the data to disk. Then reads the data back using scan api
            // and verifies that all the data is present and correct.
            let tmp_dir = tempfile::tempdir().unwrap();
            let storage = Storage::Local(LocalStorage::new(tmp_dir.path().to_str().unwrap()));
            let max_block_size_bytes = 8 * 1024 * 1024;

            let blockfile_provider =
                new_blockfile_provider_for_tests(max_block_size_bytes, storage.clone());
            let hnsw_provider = new_hnsw_provider_for_tests(storage.clone(), &tmp_dir);
            let collection_id = CollectionUuid::new();
            let params = InternalSpannConfiguration {
                split_threshold: 100,
                reassign_neighbor_count: 8,
                merge_threshold: 50,
                max_neighbors: 16,
                ..Default::default()
            };
            let distance_function = params.space.clone().into();
            let ef_search = params.ef_search;
            let dimensionality = 1000;
            let gc_context = GarbageCollectionContext::try_from_config(
                &(
                    PlGarbageCollectionConfig::default(),
                    HnswGarbageCollectionConfig::default(),
                ),
                &Registry::default(),
            )
            .await
            .expect("Error converting config to gc context");
            let prefix_path = "";
            let pl_block_size = 5 * 1024 * 1024;
            let writer = SpannIndexWriter::from_id(
                &hnsw_provider,
                None,
                None,
                None,
                None,
                &collection_id,
                prefix_path,
                dimensionality,
                &blockfile_provider,
                params.clone(),
                gc_context,
                pl_block_size,
                SpannMetrics::default(),
                None,
            )
            .await
            .expect("Error creating spann index writer");
            let mut rng = rand::thread_rng();
            let mut doc_offset_ids = vec![0u32; 10000];
            let mut doc_embeddings: Vec<Vec<f32>> = Vec::new();
            for i in 1..=10000 {
                // Generate 1000 randomly generated f32.
                let embedding = (0..1000).map(|_| rng.gen::<f32>()).collect::<Vec<f32>>();
                writer
                    .add(i as u32, &embedding)
                    .await
                    .expect("Error adding to spann index writer");
                doc_offset_ids[i - 1] = i as u32;
                doc_embeddings.push(embedding);
            }
            let flusher = Box::pin(writer.commit())
                .await
                .expect("Error committing spann index writer");
            let paths = Box::pin(flusher.flush())
                .await
                .expect("Error flushing spann index writer");
            println!("Wrote 10k records of 1000 dimensions each");
            // Construct a reader.
            // Clear the cache.
            let hnsw_provider = new_hnsw_provider_for_tests(storage.clone(), &tmp_dir);
            let blockfile_provider =
                new_blockfile_provider_for_tests(max_block_size_bytes, storage);
            let reader = Box::pin(SpannIndexReader::from_id(
                Some(&paths.hnsw_id),
                &hnsw_provider,
                &collection_id,
                distance_function,
                dimensionality,
                ef_search,
                Some(&paths.pl_id),
                Some(&paths.versions_map_id),
                &blockfile_provider,
                prefix_path,
                true,
                params,
            ))
            .await
            .expect("Error creating spann index reader");
            // Scan the reader and verify the data.
            let mut results = reader
                .scan()
                .await
                .expect("Error scanning spann index reader");
            assert_eq!(results.len(), 10000);
            results.sort_by(|a, b| a.doc_offset_id.cmp(&b.doc_offset_id));

            for i in 0..10000 {
                assert_eq!(results[i].doc_offset_id, doc_offset_ids[i]);
                assert_eq!(results[i].doc_embedding, doc_embeddings[i].as_slice());
            }
        });
    }

    // NOTE(Sanket): It is non-trivial to use shuttle for this test since it requires
    // a tokio runtime for creating the hnsw provider - the cache requires a mpsc channel,
    // the construction of hnsw provider calls async tokio filesystem apis that also need
    // a runtime which is not supported by shuttle.
    #[test]
    fn test_long_running_data_integrity_parallel() {
        let runtime = tokio::runtime::Builder::new_multi_thread()
            .thread_stack_size(8 * 1024 * 1024)
            .build()
            .expect("Expected runtime to build");
        runtime.block_on(async {
            // Inserts 10k randomly generated embeddings each of 1000 dimensions using 500 parallel tasks.
            // Commits and flushes the data to disk. Then reads the data back using scan api
            // and verifies that all the data is present and correct.
            let tmp_dir = tempfile::tempdir().unwrap();
            let storage = Storage::Local(LocalStorage::new(tmp_dir.path().to_str().unwrap()));
            let max_block_size_bytes = 8 * 1024 * 1024;

            let blockfile_provider =
                new_blockfile_provider_for_tests(max_block_size_bytes, storage.clone());
            let hnsw_provider = new_hnsw_provider_for_tests(storage.clone(), &tmp_dir);
            let collection_id = CollectionUuid::new();
            let params = InternalSpannConfiguration {
                split_threshold: 100,
                reassign_neighbor_count: 8,
                merge_threshold: 50,
                max_neighbors: 16,
                ..Default::default()
            };
            let distance_function = params.space.clone().into();
            let dimensionality = 1000;
            let ef_search = params.ef_search;
            let gc_context = GarbageCollectionContext::try_from_config(
                &(
                    PlGarbageCollectionConfig::default(),
                    HnswGarbageCollectionConfig::default(),
                ),
                &Registry::default(),
            )
            .await
            .expect("Error converting config to gc context");
            let prefix_path = "";
            let pl_block_size = 5 * 1024 * 1024;
            let writer = SpannIndexWriter::from_id(
                &hnsw_provider,
                None,
                None,
                None,
                None,
                &collection_id,
                prefix_path,
                dimensionality,
                &blockfile_provider,
                params.clone(),
                gc_context,
                pl_block_size,
                SpannMetrics::default(),
                None,
            )
            .await
            .expect("Error creating spann index writer");
            let mut rng = rand::thread_rng();
            let mut doc_offset_ids = vec![0u32; 10000];
            let mut doc_embeddings: Vec<Vec<f32>> = Vec::new();
            for i in 1..=10000 {
                // Generate 1000 randomly generated f32.
                let embedding = (0..1000).map(|_| rng.gen::<f32>()).collect::<Vec<f32>>();
                doc_offset_ids[i - 1] = i as u32;
                doc_embeddings.push(embedding);
            }
            let doc_offset_ids_arc = Arc::new(doc_offset_ids);
            let doc_embeddings_arc = Arc::new(doc_embeddings);

            // 500 tokio tasks each adding 20 embeddings.
            let mut tasks = Vec::new();
            for i in 0..500 {
                let writer_clone = writer.clone();
                let doc_offset_ids_clone = doc_offset_ids_arc.clone();
                let doc_embeddings_clone = doc_embeddings_arc.clone();
                let join_handle = tokio::task::spawn(async move {
                    for j in 1..=20 {
                        let id = i * 20 + j;
                        writer_clone
                            .add(doc_offset_ids_clone[id - 1], &doc_embeddings_clone[id - 1])
                            .await
                            .expect("Error adding to spann index writer");
                    }
                });
                tasks.push(join_handle);
            }
            futures::future::join_all(tasks)
                .await
                .into_iter()
                .for_each(|result| {
                    result.expect("Error in tokio task");
                });
            let flusher = Box::pin(writer.commit())
                .await
                .expect("Error committing spann index writer");
            let paths = Box::pin(flusher.flush())
                .await
                .expect("Error flushing spann index writer");
            println!("Wrote 10k records of 1000 dimensions each");
            // Construct a reader.
            // Clear the cache.
            let hnsw_provider = new_hnsw_provider_for_tests(storage.clone(), &tmp_dir);
            let blockfile_provider =
                new_blockfile_provider_for_tests(max_block_size_bytes, storage);
            let reader = Box::pin(SpannIndexReader::from_id(
                Some(&paths.hnsw_id),
                &hnsw_provider,
                &collection_id,
                distance_function,
                dimensionality,
                ef_search,
                Some(&paths.pl_id),
                Some(&paths.versions_map_id),
                &blockfile_provider,
                prefix_path,
                true,
                params,
            ))
            .await
            .expect("Error creating spann index reader");
            // Scan the reader and verify the data.
            let mut results = reader
                .scan()
                .await
                .expect("Error scanning spann index reader");
            assert_eq!(results.len(), 10000);
            results.sort_by(|a, b| a.doc_offset_id.cmp(&b.doc_offset_id));

            for i in 0..10000 {
                assert_eq!(results[i].doc_offset_id, doc_offset_ids_arc[i]);
                assert_eq!(results[i].doc_embedding, doc_embeddings_arc[i].as_slice());
            }
        });
    }

    #[test]
    fn test_long_running_integrity_multiple_runs() {
        let runtime = tokio::runtime::Builder::new_multi_thread()
            .thread_stack_size(8 * 1024 * 1024)
            .build()
            .expect("Expected runtime to build");
        runtime.block_on(async {
            // Inserts 10k randomly generated embeddings each of 1000 dimensions in batches of 1k.
            // After each batch of 1k, it commits and flushes to disk. Then reads the data back using scan api
            // and verifies that all the data is present and correct.
            let tmp_dir = tempfile::tempdir().unwrap();
            let storage = Storage::Local(LocalStorage::new(tmp_dir.path().to_str().unwrap()));
            let max_block_size_bytes = 8 * 1024 * 1024;
            let collection_id = CollectionUuid::new();
            let params = InternalSpannConfiguration {
                split_threshold: 100,
                reassign_neighbor_count: 8,
                merge_threshold: 50,
                max_neighbors: 16,
                ..Default::default()
            };
            let gc_context = GarbageCollectionContext::try_from_config(
                &(
                    PlGarbageCollectionConfig::default(),
                    HnswGarbageCollectionConfig::default(),
                ),
                &Registry::default(),
            )
            .await
            .expect("Error converting config to gc context");
            let distance_function = params.space.clone().into();
            let dimensionality = 1000;
            let ef_search = params.ef_search;
            let prefix_path = "";
            let mut hnsw_path = None;
            let mut versions_map_path = None;
            let mut pl_path = None;
            let mut max_bf_id_path = None;
            let mut doc_offset_ids = vec![0u32; 10000];
            let mut doc_embeddings: Vec<Vec<f32>> = Vec::new();
            for k in 0..10 {
                let blockfile_provider =
                    new_blockfile_provider_for_tests(max_block_size_bytes, storage.clone());
                let hnsw_provider = new_hnsw_provider_for_tests(storage.clone(), &tmp_dir);
                let pl_block_size = 5 * 1024 * 1024;
                let writer = SpannIndexWriter::from_id(
                    &hnsw_provider,
                    hnsw_path.as_ref(),
                    versions_map_path.as_ref(),
                    pl_path.as_ref(),
                    max_bf_id_path.as_ref(),
                    &collection_id,
                    prefix_path,
                    dimensionality,
                    &blockfile_provider,
                    params.clone(),
                    gc_context.clone(),
                    pl_block_size,
                    SpannMetrics::default(),
                    None,
                )
                .await
                .expect("Error creating spann index writer");
                let mut rng = rand::thread_rng();
                for i in 1..=1000 {
                    let id = 1000 * k + i;
                    // Generate 1000 randomly generated f32.
                    let embedding = (0..1000).map(|_| rng.gen::<f32>()).collect::<Vec<f32>>();
                    writer
                        .add(id as u32, &embedding)
                        .await
                        .expect("Error adding to spann index writer");
                    doc_offset_ids[id - 1] = id as u32;
                    doc_embeddings.push(embedding);
                }
                let flusher = Box::pin(writer.commit())
                    .await
                    .expect("Error committing spann index writer");
                let paths = Box::pin(flusher.flush())
                    .await
                    .expect("Error flushing spann index writer");
                println!(
                    "Wrote 1k records of 1000 dimensions each to path {:?}",
                    paths
                );
                // Update paths for the next run.
                hnsw_path = Some(paths.hnsw_id);
                versions_map_path = Some(paths.versions_map_id);
                pl_path = Some(paths.pl_id);
                max_bf_id_path = Some(paths.max_head_id_id);
            }
            // Construct a reader.
            // Clear the cache.
            let hnsw_provider = new_hnsw_provider_for_tests(storage.clone(), &tmp_dir);
            let blockfile_provider =
                new_blockfile_provider_for_tests(max_block_size_bytes, storage);
            let reader = Box::pin(SpannIndexReader::from_id(
                hnsw_path.as_ref(),
                &hnsw_provider,
                &collection_id,
                distance_function,
                dimensionality,
                ef_search,
                pl_path.as_ref(),
                versions_map_path.as_ref(),
                &blockfile_provider,
                prefix_path,
                true,
                params.clone(),
            ))
            .await
            .expect("Error creating spann index reader");
            // Scan the reader and verify the data.
            let mut results = reader
                .scan()
                .await
                .expect("Error scanning spann index reader");
            assert_eq!(results.len(), 10000);
            results.sort_by(|a, b| a.doc_offset_id.cmp(&b.doc_offset_id));

            for i in 0..10000 {
                assert_eq!(results[i].doc_offset_id, doc_offset_ids[i]);
                assert_eq!(results[i].doc_embedding, doc_embeddings[i].as_slice());
            }
        });
    }

    // NOTE(Sanket): It is non-trivial to use shuttle for this test since it requires
    // a tokio runtime for creating the hnsw provider - the cache requires a mpsc channel,
    // the construction of hnsw provider calls async tokio filesystem apis that also need
    // a runtime which is not supported by shuttle.
    #[test]
    fn test_long_running_data_integrity_multiple_parallel_runs() {
        let runtime = tokio::runtime::Builder::new_multi_thread()
            .thread_stack_size(8 * 1024 * 1024)
            .build()
            .expect("Expected runtime to build");
        runtime.block_on(async {
            // Inserts 10k randomly generated embeddings each of 1000 dimensions in batches of 1k.
            // Each batch of 1k records is inserted in parallel using 10 tokio tasks.
            // After each batch of 1k, it commits and flushes to disk. Then reads the data back using scan api
            // and verifies that all the data is present and correct.
            let tmp_dir = tempfile::tempdir().unwrap();
            let storage = Storage::Local(LocalStorage::new(tmp_dir.path().to_str().unwrap()));
            let max_block_size_bytes = 8 * 1024 * 1024;
            let params = InternalSpannConfiguration {
                split_threshold: 100,
                reassign_neighbor_count: 8,
                merge_threshold: 50,
                max_neighbors: 16,
                ..Default::default()
            };
            let gc_context = GarbageCollectionContext::try_from_config(
                &(
                    PlGarbageCollectionConfig::default(),
                    HnswGarbageCollectionConfig::default(),
                ),
                &Registry::default(),
            )
            .await
            .expect("Error converting config to gc context");
            let distance_function = params.space.clone().into();
            let collection_id = CollectionUuid::new();
            let dimensionality = 1000;
            let prefix_path = "";
            let ef_search = params.ef_search;
            let mut hnsw_path = None;
            let mut versions_map_path = None;
            let mut pl_path = None;
            let mut max_bf_id_path = None;
            let mut doc_offset_ids = Vec::new();
            let mut doc_embeddings: Vec<Vec<f32>> = Vec::new();
            // Generate 10k random embeddings.
            for i in 1..=10000 {
                let embedding = (0..1000)
                    .map(|_| rand::thread_rng().gen::<f32>())
                    .collect::<Vec<f32>>();
                doc_offset_ids.push(i as u32);
                doc_embeddings.push(embedding);
            }
            let doc_offset_ids_arc = Arc::new(doc_offset_ids);
            let doc_embeddings_arc = Arc::new(doc_embeddings);
            println!("Generated 10k random embeddings");
            for k in 0..10 {
                // Create tokio task for each batch.
                let blockfile_provider =
                    new_blockfile_provider_for_tests(max_block_size_bytes, storage.clone());
                let hnsw_provider = new_hnsw_provider_for_tests(storage.clone(), &tmp_dir);
                let pl_block_size = 5 * 1024 * 1024;
                let writer = SpannIndexWriter::from_id(
                    &hnsw_provider,
                    hnsw_path.as_ref(),
                    versions_map_path.as_ref(),
                    pl_path.as_ref(),
                    max_bf_id_path.as_ref(),
                    &collection_id,
                    prefix_path,
                    dimensionality,
                    &blockfile_provider,
                    params.clone(),
                    gc_context.clone(),
                    pl_block_size,
                    SpannMetrics::default(),
                    None,
                )
                .await
                .expect("Error creating spann index writer");
                // Create tokio tasks for each batch.
                let mut join_handles = Vec::new();
                for batch in 0..10 {
                    let writer_clone = writer.clone();
                    let doc_offset_ids_clone = doc_offset_ids_arc.clone();
                    let doc_embeddings_clone = doc_embeddings_arc.clone();
                    let join_handle = tokio::task::spawn(async move {
                        for i in 1..=100 {
                            let id = 1000 * k + 100 * batch + i;
                            writer_clone
                                .add(doc_offset_ids_clone[id - 1], &doc_embeddings_clone[id - 1])
                                .await
                                .expect("Error adding to spann index writer");
                        }
                    });
                    join_handles.push(join_handle);
                }
                // wait on all the futures.
                let r = futures::future::join_all(join_handles).await;
                for res in r {
                    res.expect("Error adding to spann index writer");
                }
                let flusher = Box::pin(writer.commit())
                    .await
                    .expect("Error committing spann index writer");
                let paths = Box::pin(flusher.flush())
                    .await
                    .expect("Error flushing spann index writer");
                println!(
                    "Wrote 1k records of 1000 dimensions each to path {:?}",
                    paths
                );
                // Update paths for the next run.
                hnsw_path = Some(paths.hnsw_id);
                versions_map_path = Some(paths.versions_map_id);
                pl_path = Some(paths.pl_id);
                max_bf_id_path = Some(paths.max_head_id_id);
            }
            // Construct a reader.
            // Clear the cache.
            let hnsw_provider = new_hnsw_provider_for_tests(storage.clone(), &tmp_dir);
            let blockfile_provider =
                new_blockfile_provider_for_tests(max_block_size_bytes, storage);
            let reader = Box::pin(SpannIndexReader::from_id(
                hnsw_path.as_ref(),
                &hnsw_provider,
                &collection_id,
                distance_function,
                dimensionality,
                ef_search,
                pl_path.as_ref(),
                versions_map_path.as_ref(),
                &blockfile_provider,
                prefix_path,
                true,
                params.clone(),
            ))
            .await
            .expect("Error creating spann index reader");
            // Scan the reader and verify the data.
            let mut results = reader
                .scan()
                .await
                .expect("Error scanning spann index reader");
            assert_eq!(results.len(), 10000);
            results.sort_by(|a, b| a.doc_offset_id.cmp(&b.doc_offset_id));

            for i in 0..10000 {
                assert_eq!(results[i].doc_offset_id, doc_offset_ids_arc[i]);
                assert_eq!(results[i].doc_embedding, doc_embeddings_arc[i].as_slice());
            }
        });
    }

    // NOTE(Sanket): It is non-trivial to use shuttle for this test since it requires
    // a tokio runtime for creating the hnsw provider - the cache requires a mpsc channel,
    // the construction of hnsw provider calls async tokio filesystem apis that also need
    // a runtime which is not supported by shuttle.
    #[test]
    fn test_long_running_data_integrity_multiple_parallel_runs_with_updates_deletes() {
        let runtime = tokio::runtime::Builder::new_multi_thread()
            .thread_stack_size(8 * 1024 * 1024)
            .build()
            .expect("Expected runtime to build");
        runtime.block_on(async {
            // Inserts 5k randomly generated embeddings each of 1000 dimensions in batches of 1k.
            // Each batch of 1k records is inserted in parallel using 10 tokio tasks.
            // After each batch of 1k, it commits and flushes to disk.
            // Inserts another 1k adds/updates/deletes randomly chosen, commits and flushes.
            // Then reads the data back using scan api
            // and verifies that all the data is present and correct.
            // Additionally runs GC after and verifies that the data is still correct.
            let tmp_dir = tempfile::tempdir().unwrap();
            let storage = Storage::Local(LocalStorage::new(tmp_dir.path().to_str().unwrap()));
            let max_block_size_bytes = 8 * 1024 * 1024;
            let params = InternalSpannConfiguration {
                split_threshold: 100,
                reassign_neighbor_count: 8,
                merge_threshold: 50,
                max_neighbors: 16,
                ..Default::default()
            };
            // Create a garbage collection context.
            let pl_gc_config = PlGarbageCollectionConfig {
                enabled: true,
                policy: PlGarbageCollectionPolicyConfig::RandomSample(RandomSamplePolicyConfig {
                    sample_size: 1.0,
                }),
            };
            let hnsw_gc_config = HnswGarbageCollectionConfig {
                enabled: true,
                policy: HnswGarbageCollectionPolicyConfig::FullRebuild,
            };
            let gc_context = GarbageCollectionContext::try_from_config(
                &(pl_gc_config, hnsw_gc_config),
                &Registry::default(),
            )
            .await
            .expect("Error converting config to gc context");
            let distance_function: DistanceFunction = params.space.clone().into();
            let collection_id = CollectionUuid::new();
            let dimensionality = 1000;
            let prefix_path = "";
            let ef_search = params.ef_search;
            let mut hnsw_path = None;
            let mut versions_map_path = None;
            let mut pl_path = None;
            let mut max_bf_id_path = None;
            let mut doc_offset_ids = Vec::new();
            let mut doc_embeddings: Vec<Option<Vec<f32>>> = Vec::new();
            // Generate 10k random embeddings.
            for i in 1..=5000 {
                let embedding = (0..1000)
                    .map(|_| rand::thread_rng().gen::<f32>())
                    .collect::<Vec<f32>>();
                doc_offset_ids.push(i as u32);
                doc_embeddings.push(Some(embedding));
            }
            let doc_offset_ids_arc = Arc::new(doc_offset_ids.clone());
            let doc_embeddings_arc = Arc::new(doc_embeddings.clone());
            println!("Generated 10k random embeddings");
            for k in 0..5 {
                // Create tokio task for each batch.
                let blockfile_provider =
                    new_blockfile_provider_for_tests(max_block_size_bytes, storage.clone());
                let hnsw_provider = new_hnsw_provider_for_tests(storage.clone(), &tmp_dir);
                let pl_block_size = 5 * 1024 * 1024;
                let writer = SpannIndexWriter::from_id(
                    &hnsw_provider,
                    hnsw_path.as_ref(),
                    versions_map_path.as_ref(),
                    pl_path.as_ref(),
                    max_bf_id_path.as_ref(),
                    &collection_id,
                    prefix_path,
                    dimensionality,
                    &blockfile_provider,
                    params.clone(),
                    gc_context.clone(),
                    pl_block_size,
                    SpannMetrics::default(),
                    None,
                )
                .await
                .expect("Error creating spann index writer");
                // Create tokio tasks for each batch.
                let mut join_handles = Vec::new();
                for batch in 0..10 {
                    let writer_clone = writer.clone();
                    let doc_offset_ids_clone = doc_offset_ids_arc.clone();
                    let doc_embeddings_clone = doc_embeddings_arc.clone();
                    let join_handle = tokio::task::spawn(async move {
                        for i in 1..=100 {
                            let id = 1000 * k + 100 * batch + i;
                            writer_clone
                                .add(
                                    doc_offset_ids_clone[id - 1],
                                    doc_embeddings_clone[id - 1].as_ref().unwrap(),
                                )
                                .await
                                .expect("Error adding to spann index writer");
                        }
                    });
                    join_handles.push(join_handle);
                }
                // wait on all the futures.
                let r = futures::future::join_all(join_handles).await;
                for res in r {
                    res.expect("Error adding to spann index writer");
                }
                let flusher = Box::pin(writer.commit())
                    .await
                    .expect("Error committing spann index writer");
                let paths = Box::pin(flusher.flush())
                    .await
                    .expect("Error flushing spann index writer");
                println!(
                    "Wrote 1k records of 1000 dimensions each to path {:?}",
                    paths
                );
                // Update paths for the next run.
                hnsw_path = Some(paths.hnsw_id);
                versions_map_path = Some(paths.versions_map_id);
                pl_path = Some(paths.pl_id);
                max_bf_id_path = Some(paths.max_head_id_id);
            }

            // 10 tokio tasks, each randomly either inserting, or updating or deleting 100 records.
            // Generate data for this.
            let mut operations: Vec<(u32, u32, Vec<f32>)> = Vec::new();
            let mut count_ops = 0;
            let mut touched_ids = HashSet::new();
            while count_ops < 1000 {
                // Generate a random integer between 0 and 2.
                let operation = rand::thread_rng().gen_range(0..3);
                match operation {
                    0 => {
                        // Insert
                        let id = rand::thread_rng().gen_range(5001..=10000);
                        if touched_ids.contains(&id) {
                            continue;
                        }
                        touched_ids.insert(id);
                        count_ops += 1;
                        let embedding = (0..1000)
                            .map(|_| rand::thread_rng().gen::<f32>())
                            .collect::<Vec<f32>>();
                        operations.push((id, 0, embedding.clone()));
                        doc_offset_ids.push(id);
                        doc_embeddings.push(Some(embedding));
                    }
                    1 => {
                        // Update
                        // Generate a random index between 0 and 5000.
                        let id = rand::thread_rng().gen_range(1..=5000);
                        if touched_ids.contains(&id) {
                            continue;
                        }
                        touched_ids.insert(id);
                        count_ops += 1;
                        let embedding = (0..1000)
                            .map(|_| rand::thread_rng().gen::<f32>())
                            .collect::<Vec<f32>>();
                        operations.push((id, 1, embedding.clone()));
                        doc_embeddings[id as usize - 1] = Some(embedding);
                    }
                    2 => {
                        // Delete
                        let id = rand::thread_rng().gen_range(1..=5000);
                        if touched_ids.contains(&id) {
                            continue;
                        }
                        touched_ids.insert(id);
                        count_ops += 1;
                        operations.push((id, 2, Vec::new()));
                        doc_embeddings[id as usize - 1] = None;
                    }
                    _ => panic!("Invalid operation"),
                }
            }
            let blockfile_provider =
                new_blockfile_provider_for_tests(max_block_size_bytes, storage.clone());
            let hnsw_provider = new_hnsw_provider_for_tests(storage.clone(), &tmp_dir);
            let pl_block_size = 5 * 1024 * 1024;
            let writer = SpannIndexWriter::from_id(
                &hnsw_provider,
                hnsw_path.as_ref(),
                versions_map_path.as_ref(),
                pl_path.as_ref(),
                max_bf_id_path.as_ref(),
                &collection_id,
                prefix_path,
                dimensionality,
                &blockfile_provider,
                params.clone(),
                gc_context.clone(),
                pl_block_size,
                SpannMetrics::default(),
                None,
            )
            .await
            .expect("Error creating spann index writer");
            let operations_arc = Arc::new(operations);
            let mut join_handles = Vec::new();
            for t in 0..100 {
                let operations_clone = operations_arc.clone();
                let writer_clone = writer.clone();
                let join_handle = tokio::task::spawn(async move {
                    for k in 1..=10 {
                        let (id, operation, embedding) = &operations_clone[t * 10 + k - 1];
                        match operation {
                            0 => {
                                writer_clone
                                    .add(*id, embedding)
                                    .await
                                    .expect("Error adding to spann index writer");
                            }
                            1 => match writer_clone.update(*id, embedding).await {
                                Ok(_) => {}
                                Err(e) => {
                                    if matches!(e, SpannIndexWriterError::VersionNotFound) {
                                        // If the id is not found, then ignore.
                                        continue;
                                    }
                                    panic!("Error updating spann index writer: {:?}", e);
                                }
                            },
                            2 => {
                                writer_clone
                                    .delete(*id)
                                    .await
                                    .expect("Error deleting from spann index writer");
                            }
                            _ => panic!("Invalid operation"),
                        }
                    }
                });
                join_handles.push(join_handle);
            }
            // wait on all the futures.
            let r = futures::future::join_all(join_handles).await;
            for res in r {
                res.expect("Error adding to spann index writer");
            }

            // Commit and flush.
            let flusher = Box::pin(writer.commit())
                .await
                .expect("Error committing spann index writer");
            let paths = Box::pin(flusher.flush())
                .await
                .expect("Error flushing spann index writer");
            hnsw_path = Some(paths.hnsw_id);
            versions_map_path = Some(paths.versions_map_id);
            pl_path = Some(paths.pl_id);
            max_bf_id_path = Some(paths.max_head_id_id);

            // Construct a reader.
            // Clear the cache.
            let hnsw_provider = new_hnsw_provider_for_tests(storage.clone(), &tmp_dir);
            let blockfile_provider =
                new_blockfile_provider_for_tests(max_block_size_bytes, storage);
            let reader = Box::pin(SpannIndexReader::from_id(
                hnsw_path.as_ref(),
                &hnsw_provider,
                &collection_id,
                distance_function.clone(),
                dimensionality,
                ef_search,
                pl_path.as_ref(),
                versions_map_path.as_ref(),
                &blockfile_provider,
                prefix_path,
                true,
                params.clone(),
            ))
            .await
            .expect("Error creating spann index reader");
            // Scan the reader and verify the data.
            let mut results = reader
                .scan()
                .await
                .expect("Error scanning spann index reader");
            results.sort_by(|a, b| a.doc_offset_id.cmp(&b.doc_offset_id));

            let mut actual_pairs: Vec<(u32, Option<Vec<f32>>)> = doc_offset_ids
                .iter()
                .cloned()
                .zip(doc_embeddings.drain(..))
                .collect();

            // Sort the pairs by id
            actual_pairs.sort_by_key(|(id, _)| *id);
            let mut count = 0;
            for (id, embedding) in actual_pairs.iter() {
                if embedding.is_none() {
                    continue;
                }
                assert_eq!(results[count].doc_offset_id, *id);
                assert_eq!(
                    results[count].doc_embedding,
                    embedding.as_ref().unwrap().as_slice(),
                );
                count += 1;
            }
            assert_eq!(results.len(), count);
            let pl_block_size = 5 * 1024 * 1024;
            // After GC, it should return the same result.
            let mut writer = SpannIndexWriter::from_id(
                &hnsw_provider,
                hnsw_path.as_ref(),
                versions_map_path.as_ref(),
                pl_path.as_ref(),
                max_bf_id_path.as_ref(),
                &collection_id,
                prefix_path,
                dimensionality,
                &blockfile_provider,
                params.clone(),
                gc_context,
                pl_block_size,
                SpannMetrics::default(),
                None,
            )
            .await
            .expect("Error creating spann index writer");
            writer
                .garbage_collect()
                .await
                .expect("Error garbage collecting");
            let flusher = Box::pin(writer.commit())
                .await
                .expect("Error committing spann index writer");
            let paths = Box::pin(flusher.flush())
                .await
                .expect("Error flushing spann index writer");
            hnsw_path = Some(paths.hnsw_id);
            versions_map_path = Some(paths.versions_map_id);
            pl_path = Some(paths.pl_id);
            let reader = Box::pin(SpannIndexReader::from_id(
                hnsw_path.as_ref(),
                &hnsw_provider,
                &collection_id,
                distance_function.clone(),
                dimensionality,
                ef_search,
                pl_path.as_ref(),
                versions_map_path.as_ref(),
                &blockfile_provider,
                prefix_path,
                true,
                params,
            ))
            .await
            .expect("Error creating spann index reader");
            let mut results = reader
                .scan()
                .await
                .expect("Error scanning spann index reader");
            results.sort_by(|a, b| a.doc_offset_id.cmp(&b.doc_offset_id));
            let mut count = 0;
            for (id, embedding) in actual_pairs.iter() {
                if embedding.is_none() {
                    continue;
                }
                assert_eq!(results[count].doc_offset_id, *id);
                assert_eq!(
                    results[count].doc_embedding,
                    embedding.as_ref().unwrap().as_slice(),
                );
                count += 1;
            }
            assert_eq!(results.len(), count);
        });
    }
}<|MERGE_RESOLUTION|>--- conflicted
+++ resolved
@@ -2453,10 +2453,7 @@
                 prefix_path,
                 index_id: hnsw_id,
                 hnsw_index,
-<<<<<<< HEAD
-=======
                 cmek: self.cmek,
->>>>>>> 5df18a82
             },
             metrics: SpannIndexFlusherMetrics {
                 pl_flush_latency: self.metrics.pl_flush_latency.clone(),
