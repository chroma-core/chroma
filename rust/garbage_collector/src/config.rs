use std::{collections::HashMap, time::Duration};

use chroma_storage::config::StorageConfig;
use chroma_system::DispatcherConfig;
use figment::providers::{Env, Format, Yaml};

use crate::types::CleanupMode;

const DEFAULT_CONFIG_PATH: &str = "./garbage_collector_config.yaml";

fn deserialize_duration_from_seconds<'de, D>(d: D) -> Result<Duration, D::Error>
where
    D: serde::Deserializer<'de>,
{
    let secs: u64 = serde::Deserialize::deserialize(d)?;
    Ok(Duration::from_secs(secs))
}

#[derive(Debug, serde::Deserialize)]
pub(super) struct GarbageCollectorConfig {
    pub(super) service_name: String,
    pub(super) otel_endpoint: String,
    #[serde(
        rename = "relative_cutoff_time_seconds",
        deserialize_with = "deserialize_duration_from_seconds"
    )]
    pub(super) relative_cutoff_time: Duration,
    pub(super) max_collections_to_gc: u32,
    pub(super) gc_interval_mins: u32,
    pub(super) disallow_collections: Vec<String>,
    pub(super) sysdb_config: chroma_sysdb::GrpcSysDbConfig,
    pub(super) dispatcher_config: DispatcherConfig,
    pub(super) storage_config: StorageConfig,
    #[serde(default)]
<<<<<<< HEAD
    pub(super) assignment_policy: chroma_config::assignment::config::AssignmentPolicyConfig,
    #[serde(default)]
    pub(super) memberlist_provider: chroma_memberlist::config::MemberlistProviderConfig,
    pub my_member_id: String,
=======
    pub(super) default_mode: CleanupMode,
    #[serde(default)]
    pub(super) tenant_mode_overrides: Option<HashMap<String, CleanupMode>>,
>>>>>>> 54d858bf
}

impl GarbageCollectorConfig {
    pub(super) fn load() -> Self {
        Self::load_from_path(DEFAULT_CONFIG_PATH)
    }

    pub(super) fn load_from_path(path: &str) -> Self {
        // Unfortunately, figment doesn't support environment variables with underscores. So we have to map and replace them.
        // Excluding our own environment variables, which are prefixed with CHROMA_.
        let mut f = figment::Figment::from(
            Env::prefixed("CHROMA_GC_").map(|k| k.as_str().replace("__", ".").into()),
        );
        if std::path::Path::new(path).exists() {
            f = figment::Figment::from(Yaml::file(path)).merge(f);
        }
        let res = f.extract();
        match res {
            Ok(config) => config,
            Err(e) => panic!("Error loading config: {}", e),
        }
    }
}

#[cfg(test)]
mod tests {
    use chroma_storage::config::S3CredentialsConfig;

    use super::*;

    #[test]
    fn test_load_config() {
        let config = GarbageCollectorConfig::load();
        assert_eq!(config.service_name, "garbage-collector");
        assert_eq!(config.otel_endpoint, "http://otel-collector:4317");
        assert_eq!(
            config.relative_cutoff_time,
            Duration::from_secs(12 * 60 * 60)
        ); // 12 hours
        assert_eq!(config.max_collections_to_gc, 1000);
        assert_eq!(config.gc_interval_mins, 120);
        let empty_vec: Vec<String> = vec![];
        assert_eq!(config.disallow_collections, empty_vec);
        assert_eq!(config.sysdb_config.host, "sysdb.chroma");
        assert_eq!(config.sysdb_config.port, 50051);
        assert_eq!(config.sysdb_config.connect_timeout_ms, 60000);
        assert_eq!(config.sysdb_config.request_timeout_ms, 60000);
        assert_eq!(config.dispatcher_config.num_worker_threads, 4);
        assert_eq!(config.dispatcher_config.dispatcher_queue_size, 100);
        assert_eq!(config.dispatcher_config.worker_queue_size, 100);
        match config.storage_config {
            StorageConfig::S3(storage_config) => {
                assert_eq!(storage_config.bucket, "chroma-storage");
                if let S3CredentialsConfig::Minio = storage_config.credentials {
                    assert_eq!(storage_config.connect_timeout_ms, 5000);
                    assert_eq!(storage_config.request_timeout_ms, 30000);
                    assert_eq!(storage_config.upload_part_size_bytes, 536870912);
                    assert_eq!(storage_config.download_part_size_bytes, 8388608);
                } else {
                    panic!("Expected Minio credentials");
                }
            }
            _ => panic!("Expected S3 storage config"),
        }
    }
}<|MERGE_RESOLUTION|>--- conflicted
+++ resolved
@@ -32,16 +32,13 @@
     pub(super) dispatcher_config: DispatcherConfig,
     pub(super) storage_config: StorageConfig,
     #[serde(default)]
-<<<<<<< HEAD
+    pub(super) default_mode: CleanupMode,
+    #[serde(default)]
+    pub(super) tenant_mode_overrides: Option<HashMap<String, CleanupMode>>,
     pub(super) assignment_policy: chroma_config::assignment::config::AssignmentPolicyConfig,
     #[serde(default)]
     pub(super) memberlist_provider: chroma_memberlist::config::MemberlistProviderConfig,
     pub my_member_id: String,
-=======
-    pub(super) default_mode: CleanupMode,
-    #[serde(default)]
-    pub(super) tenant_mode_overrides: Option<HashMap<String, CleanupMode>>,
->>>>>>> 54d858bf
 }
 
 impl GarbageCollectorConfig {
