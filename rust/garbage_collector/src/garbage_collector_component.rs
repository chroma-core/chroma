use std::{collections::HashSet, fmt::Debug, fmt::Formatter, str::FromStr, time::Duration};

use crate::types::CleanupMode;
use async_trait::async_trait;
use chroma_config::{registry::Registry, Configurable};
use chroma_error::ChromaError;
use chroma_storage::Storage;
use chroma_sysdb::{SysDb, SysDbConfig};
use chroma_system::{
    Component, ComponentContext, ComponentHandle, Dispatcher, Handler, Orchestrator,
};
use chroma_types::CollectionUuid;
use futures::{stream::FuturesUnordered, StreamExt};
use tracing::{span, Instrument, Span};
use uuid::Uuid;

use crate::{
    config::GarbageCollectorConfig, garbage_collector_orchestrator::GarbageCollectorOrchestrator,
};

#[allow(dead_code)]
pub(crate) struct GarbageCollector {
    gc_interval_mins: u64,
    cutoff_time_secs: u64,
    cutoff_time_hours: u32,
    max_collections_to_gc: u32,
    disabled_collections: HashSet<CollectionUuid>,
    sysdb_client: SysDb,
    storage: Storage,
    dispatcher: Option<ComponentHandle<Dispatcher>>,
    system: Option<chroma_system::System>,
    cleanup_mode: CleanupMode,
}

impl Debug for GarbageCollector {
    fn fmt(&self, f: &mut Formatter<'_>) -> std::fmt::Result {
        f.debug_struct("GarbageCollector").finish()
    }
}

#[allow(clippy::too_many_arguments)]
impl GarbageCollector {
    pub fn new(
        gc_interval_mins: u64,
        cutoff_time_secs: u64,
        cutoff_time_hours: u32,
        max_collections_to_gc: u32,
        disabled_collections: HashSet<CollectionUuid>,
        sysdb_client: SysDb,
        storage: Storage,
        cleanup_mode: CleanupMode,
    ) -> Self {
        Self {
            gc_interval_mins,
            cutoff_time_secs,
            cutoff_time_hours,
            max_collections_to_gc,
            disabled_collections,
            sysdb_client,
            storage,
            dispatcher: None,
            system: None,
            cleanup_mode,
        }
    }

    pub(crate) fn set_dispatcher(&mut self, dispatcher: ComponentHandle<Dispatcher>) {
        self.dispatcher = Some(dispatcher);
    }

    pub(crate) fn set_system(&mut self, system: chroma_system::System) {
        self.system = Some(system);
    }
}

#[async_trait]
impl Component for GarbageCollector {
    fn get_name() -> &'static str {
        "GarbageCollector"
    }

    fn queue_size(&self) -> usize {
        1000
    }

<<<<<<< HEAD
    async fn start(&mut self, ctx: &ComponentContext<Self>) {
        tracing::info!("Starting garbage collector component");

        // Run initial garbage collection immediately
        self.handle(GarbageCollectMessage {}, ctx).await;

        // Schedule subsequent garbage collections
        tracing::info!(
            "Scheduling periodic garbage collection every {} minutes",
            self.gc_interval_mins
        );
=======
    async fn on_start(&mut self, ctx: &ComponentContext<Self>) {
>>>>>>> d041d532
        ctx.scheduler.schedule(
            GarbageCollectMessage {},
            Duration::from_secs(self.gc_interval_mins * 60),
            ctx,
            || Some(span!(parent: None, tracing::Level::INFO, "Scheduled garbage collection")),
        );
    }
}

#[derive(Debug)]
struct GarbageCollectMessage {}

#[async_trait]
impl Handler<GarbageCollectMessage> for GarbageCollector {
    type Result = ();

    async fn handle(
        &mut self,
        _message: GarbageCollectMessage,
        _ctx: &ComponentContext<Self>,
    ) -> Self::Result {
        // Get all collections to gc and create gc orchestrator for each.
        tracing::info!("Getting collections to gc");
        let collections_to_gc = self
            .sysdb_client
            .get_collections_to_gc()
            .await
            .expect("Failed to get collections to gc");
        tracing::info!("Got {} collections to gc", collections_to_gc.len());
        let mut jobs = FuturesUnordered::new();
        for collection in collections_to_gc {
            if self.disabled_collections.contains(&collection.id) {
                tracing::warn!(
                    "Skipping garbage collection for disabled collection: {}",
                    collection.id
                );
                continue;
            }
            tracing::info!("Creating gc orchestrator for collection: {}", collection.id);
            let dispatcher = match self.dispatcher {
                Some(ref dispatcher) => dispatcher.clone(),
                None => {
                    // TODO(Sanket): Error handling.
                    panic!("No dispatcher found");
                }
            };
            let instrumented_span =
                span!(parent: None, tracing::Level::INFO, "GC job", collection_id = ?collection.id);
            instrumented_span.follows_from(Span::current());
            match self.system {
                Some(ref system) => {
                    let orchestrator = GarbageCollectorOrchestrator::new(
                        collection.id,
                        collection.version_file_path,
                        self.cutoff_time_secs,
                        self.cutoff_time_hours,
                        self.sysdb_client.clone(),
                        dispatcher,
                        self.storage.clone(),
                        self.cleanup_mode,
                    );

                    jobs.push(
                        orchestrator
                            .run(system.clone())
                            .instrument(instrumented_span),
                    );
                }
                None => {
                    panic!("No system found");
                }
            };
        }
        tracing::info!("GC {} jobs", jobs.len());
        let mut num_completed_jobs = 0;
        let mut num_failed_jobs = 0;
        while let Some(job) = jobs.next().await {
            match job {
                Ok(result) => {
                    tracing::info!("GC completed: {:?}", result);
                    num_completed_jobs += 1;
                }
                Err(e) => {
                    tracing::info!("Compaction failed: {:?}", e);
                    num_failed_jobs += 1;
                }
            }
        }
        tracing::info!(
            "Completed {} jobs, failed {} jobs",
            num_completed_jobs,
            num_failed_jobs
        )
    }
}

#[async_trait]
impl Configurable<GarbageCollectorConfig> for GarbageCollector {
    async fn try_from_config(
        config: &GarbageCollectorConfig,
        registry: &Registry,
    ) -> Result<Self, Box<dyn ChromaError>> {
        let sysdb_config = SysDbConfig::Grpc(config.sysdb_config.clone());
        let sysdb_client = SysDb::try_from_config(&sysdb_config, registry).await?;
        let storage = Storage::try_from_config(&config.storage_config, registry).await?;

        let mut disabled_collections = HashSet::new();
        for collection_id_str in config.disallow_collections.iter() {
            let collection_uuid = match Uuid::from_str(collection_id_str) {
                Ok(uuid) => uuid,
                Err(e) => {
                    // TODO(Sanket): Return a proper error here.
                    panic!("Invalid collection id: {}", e);
                }
            };
            let collection_id = CollectionUuid(collection_uuid);
            disabled_collections.insert(collection_id);
        }

        let cutoff_time_secs = std::time::SystemTime::now()
            .duration_since(std::time::UNIX_EPOCH)
            .unwrap()
            .as_secs()
            - (config.cutoff_time_hours as u64 * 3600);

        Ok(GarbageCollector::new(
            config.gc_interval_mins as u64,
            cutoff_time_secs,
            config.cutoff_time_hours,
            config.max_collections_to_gc,
            disabled_collections,
            sysdb_client,
            storage,
            CleanupMode::ListOnly,
        ))
    }
}<|MERGE_RESOLUTION|>--- conflicted
+++ resolved
@@ -83,21 +83,7 @@
         1000
     }
 
-<<<<<<< HEAD
-    async fn start(&mut self, ctx: &ComponentContext<Self>) {
-        tracing::info!("Starting garbage collector component");
-
-        // Run initial garbage collection immediately
-        self.handle(GarbageCollectMessage {}, ctx).await;
-
-        // Schedule subsequent garbage collections
-        tracing::info!(
-            "Scheduling periodic garbage collection every {} minutes",
-            self.gc_interval_mins
-        );
-=======
     async fn on_start(&mut self, ctx: &ComponentContext<Self>) {
->>>>>>> d041d532
         ctx.scheduler.schedule(
             GarbageCollectMessage {},
             Duration::from_secs(self.gc_interval_mins * 60),
