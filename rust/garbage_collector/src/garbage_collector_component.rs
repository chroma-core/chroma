--- conflicted
+++ resolved
@@ -1,9 +1,3 @@
-<<<<<<< HEAD
-use crate::types::CleanupMode;
-use crate::{
-    config::GarbageCollectorConfig, garbage_collector_orchestrator::GarbageCollectorOrchestrator,
-};
-=======
 use crate::{
     config::GarbageCollectorConfig, garbage_collector_orchestrator::GarbageCollectorOrchestrator,
 };
@@ -11,7 +5,6 @@
     garbage_collector_orchestrator::{GarbageCollectorError, GarbageCollectorResponse},
     types::CleanupMode,
 };
->>>>>>> 54d858bf
 use async_trait::async_trait;
 use chroma_config::{
     assignment::assignment_policy::AssignmentPolicy, registry::Registry, Configurable,
@@ -26,10 +19,6 @@
 use chroma_types::CollectionUuid;
 use chrono::{DateTime, Utc};
 use futures::{stream::FuturesUnordered, StreamExt};
-<<<<<<< HEAD
-use std::{collections::HashSet, fmt::Debug, fmt::Formatter, str::FromStr, time::Duration};
-use tracing::{span, Instrument, Span};
-=======
 use opentelemetry::metrics::{Counter, Histogram};
 use std::{
     collections::{HashMap, HashSet},
@@ -39,7 +28,6 @@
 };
 use thiserror::Error;
 use tracing::{instrument, span, Instrument, Span};
->>>>>>> 54d858bf
 use uuid::Uuid;
 
 #[allow(dead_code)]
@@ -52,19 +40,15 @@
     storage: Storage,
     dispatcher: Option<ComponentHandle<Dispatcher>>,
     system: Option<chroma_system::System>,
-<<<<<<< HEAD
-    cleanup_mode: CleanupMode,
     assignment_policy: Box<dyn AssignmentPolicy>,
     memberlist: Memberlist,
     my_member_id: String,
-=======
     default_cleanup_mode: CleanupMode,
     tenant_mode_overrides: Option<HashMap<String, CleanupMode>>,
     total_jobs_metric: Counter<u64>,
     job_duration_ms_metric: Histogram<u64>,
     total_files_deleted_metric: Counter<u64>,
     total_versions_deleted_metric: Counter<u64>,
->>>>>>> 54d858bf
 }
 
 impl Debug for GarbageCollector {
@@ -90,14 +74,10 @@
         disabled_collections: HashSet<CollectionUuid>,
         sysdb_client: SysDb,
         storage: Storage,
-<<<<<<< HEAD
-        cleanup_mode: CleanupMode,
+        default_cleanup_mode: CleanupMode,
+        tenant_mode_overrides: Option<HashMap<String, CleanupMode>>,
         assignment_policy: Box<dyn AssignmentPolicy>,
         my_member_id: String,
-=======
-        default_cleanup_mode: CleanupMode,
-        tenant_mode_overrides: Option<HashMap<String, CleanupMode>>,
->>>>>>> 54d858bf
     ) -> Self {
         let meter = opentelemetry::global::meter("chroma");
 
@@ -110,14 +90,11 @@
             storage,
             dispatcher: None,
             system: None,
-<<<<<<< HEAD
-            cleanup_mode,
+            default_cleanup_mode,
+            tenant_mode_overrides,
             assignment_policy,
             memberlist: Memberlist::default(),
             my_member_id,
-=======
-            default_cleanup_mode,
-            tenant_mode_overrides,
             total_jobs_metric: meter
                 .u64_counter("garbage_collector.total_jobs")
                 .with_description("Total number of garbage collection jobs executed")
@@ -135,7 +112,6 @@
                 .u64_counter("garbage_collector.total_versions_deleted")
                 .with_description("Total number of versions deleted during garbage collection")
                 .build(),
->>>>>>> 54d858bf
         }
     }
 
@@ -276,11 +252,8 @@
         _message: GarbageCollectMessage,
         ctx: &ComponentContext<Self>,
     ) -> Self::Result {
-<<<<<<< HEAD
-=======
         // Get all collections to gc and create gc orchestrator for each.
         tracing::info!("Getting collections to gc");
->>>>>>> 54d858bf
         let collections_to_gc = self
             .sysdb_client
             .get_collections_to_gc(
@@ -289,12 +262,6 @@
             )
             .await
             .expect("Failed to get collections to gc");
-<<<<<<< HEAD
-        let collections_to_gc = self.filter_collections(collections_to_gc);
-        tracing::info!(
-            "Running garbage collection on {} collections",
-            collections_to_gc.len()
-=======
         tracing::info!("Got {} collections to gc", collections_to_gc.len());
 
         let absolute_cutoff_time =
@@ -303,20 +270,11 @@
             "Using absolute cutoff time: {} (relative cutoff time: {:?})",
             absolute_cutoff_time,
             self.relative_cutoff_time
->>>>>>> 54d858bf
         );
 
         let mut jobs = FuturesUnordered::new();
 
         for collection in collections_to_gc {
-<<<<<<< HEAD
-            let dispatcher = match self.dispatcher {
-                Some(ref dispatcher) => dispatcher.clone(),
-                None => {
-                    // TODO(Sanket): Error handling.
-                    panic!("No dispatcher found");
-                }
-=======
             if self.disabled_collections.contains(&collection.id) {
                 tracing::warn!(
                     "Skipping garbage collection for disabled collection: {}",
@@ -339,7 +297,6 @@
                     .unwrap_or(self.default_cleanup_mode)
             } else {
                 self.default_cleanup_mode
->>>>>>> 54d858bf
             };
 
             tracing::info!("Creating gc orchestrator for collection: {}", collection.id);
@@ -415,20 +372,10 @@
             disabled_collections.insert(collection_id);
         }
 
-<<<<<<< HEAD
-        let cutoff_time_secs = std::time::SystemTime::now()
-            .duration_since(std::time::UNIX_EPOCH)
-            .unwrap()
-            .as_secs()
-            - (config.cutoff_time_hours as u64 * 3600);
-
-        let assignment_policy_config = &config.assignment_policy;
         let assignment_policy =
-            Box::<dyn AssignmentPolicy>::try_from_config(assignment_policy_config, registry)
+            Box::<dyn AssignmentPolicy>::try_from_config(&config.assignment_policy, registry)
                 .await?;
 
-=======
->>>>>>> 54d858bf
         Ok(GarbageCollector::new(
             config.gc_interval_mins as u64,
             config.relative_cutoff_time,
@@ -436,14 +383,10 @@
             disabled_collections,
             sysdb_client,
             storage,
-<<<<<<< HEAD
-            CleanupMode::ListOnly,
+            config.default_mode,
+            config.tenant_mode_overrides.clone(),
             assignment_policy,
             config.my_member_id.clone(),
-=======
-            config.default_mode,
-            config.tenant_mode_overrides.clone(),
->>>>>>> 54d858bf
         ))
     }
 }
@@ -650,6 +593,9 @@
             }),
             default_mode: CleanupMode::DryRun,
             tenant_mode_overrides: Some(tenant_mode_overrides),
+            assignment_policy: chroma_config::assignment::config::AssignmentPolicyConfig::default(),
+            my_member_id: "my-member-id".to_string(),
+            memberlist_provider: chroma_memberlist::config::MemberlistProviderConfig::default(),
         };
         let registry = Registry::new();
 
