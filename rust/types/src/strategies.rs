use crate::{
<<<<<<< HEAD
    Collection, CollectionAndSegments, CollectionConfiguration, CollectionUuid, DocumentExpression,
=======
    Collection, CollectionAndSegments, InternalCollectionConfiguration, CollectionUuid, DocumentExpression,
>>>>>>> bab63db7
    DocumentOperator, LogRecord, MetadataExpression, MetadataValue, Operation, OperationRecord,
    PrimitiveOperator, ScalarEncoding, Segment, SegmentType, SegmentUuid, UpdateMetadata,
    UpdateMetadataValue, Where,
};
use proptest::{collection, prelude::*};

/**
 * Strategy for metadata.
 */
fn arbitrary_update_metadata(
    min_pairs: usize,
    max_pairs: usize,
) -> impl Strategy<Value = UpdateMetadata> {
    let num_pairs = (min_pairs..=max_pairs).boxed();

    num_pairs
        .clone()
        .prop_flat_map(|num_pairs| {
            let keys = proptest::collection::vec(proptest::arbitrary::any::<String>(), num_pairs);

            let values = proptest::collection::vec(
                prop_oneof![
                    proptest::strategy::Just(UpdateMetadataValue::None),
                    proptest::bool::ANY.prop_map(UpdateMetadataValue::Bool),
                    proptest::arbitrary::any::<i64>().prop_map(UpdateMetadataValue::Int),
                    (-1e6..1e6f64).prop_map(UpdateMetadataValue::Float),
                    proptest::arbitrary::any::<String>()
                        .prop_map(|v| { UpdateMetadataValue::Str(v) }),
                ],
                num_pairs,
            );

            (keys, values)
        })
        .prop_map(|(keys, values)| keys.into_iter().zip(values).collect::<UpdateMetadata>())
}

/**
 * Strategy for operation record.
 */
pub struct OperationRecordStrategyParams {
    pub min_embedding_size: usize,
    pub max_embedding_size: usize,
    pub min_metadata_pairs: usize,
    pub max_metadata_pairs: usize,
}

impl Default for OperationRecordStrategyParams {
    fn default() -> Self {
        Self {
            min_embedding_size: 3,
            max_embedding_size: 1024,
            min_metadata_pairs: 0,
            max_metadata_pairs: 10,
        }
    }
}

impl Arbitrary for OperationRecord {
    type Parameters = OperationRecordStrategyParams;
    type Strategy = BoxedStrategy<Self>;

    fn arbitrary_with(args: Self::Parameters) -> Self::Strategy {
        let id = proptest::arbitrary::any::<String>();
        let embedding = proptest::collection::vec(
            proptest::arbitrary::any::<f32>(),
            args.min_embedding_size..=args.max_embedding_size,
        );
        let metadata = proptest::option::of(arbitrary_update_metadata(
            args.min_metadata_pairs,
            args.max_metadata_pairs,
        ));
        let document = proptest::option::of(proptest::arbitrary::any::<String>());
        let operation = prop_oneof![
            proptest::strategy::Just(Operation::Add),
            proptest::strategy::Just(Operation::Delete),
            proptest::strategy::Just(Operation::Update),
            proptest::strategy::Just(Operation::Upsert)
        ];

        (
            id,
            embedding,
            metadata,
            document,
            operation,
            proptest::bool::ANY,
        )
            .prop_map(
                |(id, embedding, metadata, document, operation, discard_embedding)| {
                    let embedding = match operation {
                        Operation::Add => Some(embedding),
                        Operation::Upsert => Some(embedding),
                        Operation::Update => {
                            if discard_embedding {
                                None
                            } else {
                                Some(embedding)
                            }
                        }
                        Operation::Delete => None,
                    };
                    let encoding = embedding.as_ref().map(|_| ScalarEncoding::FLOAT32);

                    OperationRecord {
                        id,
                        embedding,
                        metadata,
                        document,
                        operation,
                        encoding,
                    }
                },
            )
            .boxed()
    }
}

/// This will generate `4 * collection_max_size` log records for `collection_max_size` elements
pub struct TestCollectionDataParams {
    pub collection_max_size: usize,
}

impl Default for TestCollectionDataParams {
    fn default() -> Self {
        Self {
            collection_max_size: 100,
        }
    }
}

const PROP_TENANT: &str = "tenant_proptest";
const PROP_DB: &str = "database_proptest";
const PROP_COLL: &str = "collection_proptest";

#[derive(Debug)]
pub struct TestCollectionData {
    pub collection_and_segments: CollectionAndSegments,
    pub logs: Vec<LogRecord>,
}

impl Arbitrary for TestCollectionData {
    type Parameters = TestCollectionDataParams;
    type Strategy = BoxedStrategy<Self>;

    fn arbitrary_with(args: Self::Parameters) -> Self::Strategy {
        let records = collection::vec(
            (any::<String>(), any::<[f32; 3]>()),
            args.collection_max_size,
        )
        .prop_map(|ids| {
            ids.into_iter()
                .flat_map(|(id, emb)| {
                    [
                        (
                            id.clone(),
                            Some(emb.into_iter().collect::<Vec<_>>()),
                            Operation::Add,
                        ),
                        (id.clone(), None, Operation::Update),
                        (
                            id.clone(),
                            Some(emb.into_iter().collect::<Vec<_>>()),
                            Operation::Upsert,
                        ),
                        (id.clone(), None, Operation::Delete),
                    ]
                })
                .collect::<Vec<_>>()
        })
        .prop_shuffle()
        .prop_map(|id_ops| {
            id_ops
                .into_iter()
                .enumerate()
                .map(|(log_offset, (id, embedding, operation))| LogRecord {
                    log_offset: log_offset as i64,
                    record: OperationRecord {
                        id: id.clone(),
                        embedding,
                        encoding: None,
                        metadata: (!matches!(operation, Operation::Delete)).then_some(
                            [
                                ("id".to_string(), UpdateMetadataValue::Str(id.clone())),
                                (
                                    "log_offset".to_string(),
                                    UpdateMetadataValue::Int(log_offset as i64),
                                ),
                                (
                                    "modulo_7".to_string(),
                                    UpdateMetadataValue::Int(log_offset as i64 % 7),
                                ),
                            ]
                            .into_iter()
                            .collect(),
                        ),
                        document: (!matches!(operation, Operation::Delete))
                            .then_some(format!("<{id}>-<{log_offset}>")),
                        operation,
                    },
                })
                .collect::<Vec<_>>()
        });

        records
            .prop_map(move |logs| {
                let collection_id = CollectionUuid::new();
                let collection_and_segments = CollectionAndSegments {
                    collection: Collection::builder()
                        .collection_id(collection_id)
                        .name(PROP_COLL.to_string())
                        .dimension(3)
                        .tenant(PROP_TENANT.to_string())
                        .database(PROP_DB.to_string())
<<<<<<< HEAD
                        .config(CollectionConfiguration::default_hnsw())
=======
                        .config(InternalCollectionConfiguration::default_hnsw())
>>>>>>> bab63db7
                        .build(),
                    metadata_segment: Segment {
                        id: SegmentUuid::new(),
                        r#type: SegmentType::Sqlite,
                        scope: crate::SegmentScope::METADATA,
                        collection: collection_id,
                        metadata: None,
                        file_path: Default::default(),
                    },
                    record_segment: Segment {
                        id: SegmentUuid::new(),
                        r#type: SegmentType::Sqlite,
                        scope: crate::SegmentScope::METADATA,
                        collection: collection_id,
                        metadata: None,
                        file_path: Default::default(),
                    },
                    vector_segment: Segment {
                        id: SegmentUuid::new(),
                        r#type: SegmentType::HnswLocalMemory,
                        scope: crate::SegmentScope::VECTOR,
                        collection: collection_id,
                        metadata: None,
                        file_path: Default::default(),
                    },
                };
                TestCollectionData {
                    collection_and_segments,
                    logs,
                }
            })
            .boxed()
    }
}

#[derive(Debug)]
pub struct TestWhereFilterParams {
    pub depth: u32,
    pub branch: u32,
    pub leaf: u32,
}

impl Default for TestWhereFilterParams {
    fn default() -> Self {
        Self {
            depth: 4,
            branch: 4,
            leaf: 32,
        }
    }
}

#[derive(Debug)]
pub struct TestWhereFilter {
    pub clause: Where,
}

impl Arbitrary for TestWhereFilter {
    type Parameters = TestWhereFilterParams;
    type Strategy = BoxedStrategy<Self>;

    fn arbitrary_with(args: Self::Parameters) -> Self::Strategy {
        let doc_expr = (0..30).prop_map(|roll| {
            let digit: i32 = roll % 10;
            let operator = match roll % 3 {
                0 => DocumentOperator::Contains,
                _ => DocumentOperator::NotContains,
            };
            Where::Document(DocumentExpression {
                operator,
                text: digit.to_string(),
            })
        });
        let meta_expr = (0..42).prop_map(|roll| {
            let val = MetadataValue::Int(roll as i64 % 7);
            let op = match roll % 6 {
                0 => PrimitiveOperator::Equal,
                1 => PrimitiveOperator::GreaterThan,
                2 => PrimitiveOperator::GreaterThanOrEqual,
                3 => PrimitiveOperator::LessThan,
                4 => PrimitiveOperator::LessThanOrEqual,
                _ => PrimitiveOperator::NotEqual,
            };
            Where::Metadata(MetadataExpression {
                key: "modulo_7".to_string(),
                comparison: crate::MetadataComparison::Primitive(op, val),
            })
        });
        let leaf = prop_oneof![doc_expr, meta_expr];
        let max_branch = args.branch as usize;
        leaf.prop_recursive(args.depth, args.leaf, args.branch, move |inner| {
            prop_oneof![
                collection::vec(inner.clone(), 0..max_branch).prop_map(Where::conjunction),
                collection::vec(inner, 0..max_branch).prop_map(Where::disjunction)
            ]
        })
        .prop_map(|clause| TestWhereFilter { clause })
        .boxed()
    }
}<|MERGE_RESOLUTION|>--- conflicted
+++ resolved
@@ -1,12 +1,8 @@
 use crate::{
-<<<<<<< HEAD
-    Collection, CollectionAndSegments, CollectionConfiguration, CollectionUuid, DocumentExpression,
-=======
-    Collection, CollectionAndSegments, InternalCollectionConfiguration, CollectionUuid, DocumentExpression,
->>>>>>> bab63db7
-    DocumentOperator, LogRecord, MetadataExpression, MetadataValue, Operation, OperationRecord,
-    PrimitiveOperator, ScalarEncoding, Segment, SegmentType, SegmentUuid, UpdateMetadata,
-    UpdateMetadataValue, Where,
+    Collection, CollectionAndSegments, CollectionUuid, DocumentExpression, DocumentOperator,
+    InternalCollectionConfiguration, LogRecord, MetadataExpression, MetadataValue, Operation,
+    OperationRecord, PrimitiveOperator, ScalarEncoding, Segment, SegmentType, SegmentUuid,
+    UpdateMetadata, UpdateMetadataValue, Where,
 };
 use proptest::{collection, prelude::*};
 
@@ -218,11 +214,7 @@
                         .dimension(3)
                         .tenant(PROP_TENANT.to_string())
                         .database(PROP_DB.to_string())
-<<<<<<< HEAD
-                        .config(CollectionConfiguration::default_hnsw())
-=======
                         .config(InternalCollectionConfiguration::default_hnsw())
->>>>>>> bab63db7
                         .build(),
                     metadata_segment: Segment {
                         id: SegmentUuid::new(),
