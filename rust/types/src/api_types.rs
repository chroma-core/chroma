use std::fmt::Display;
use std::time::SystemTimeError;

use crate::error::QueryConversionError;
use crate::operator::GetResult;
use crate::operator::KnnBatchResult;
use crate::operator::KnnProjectionRecord;
use crate::operator::ProjectionRecord;
use crate::validators::{
    validate_name, validate_non_empty_collection_update_metadata, validate_non_empty_metadata,
};
use crate::Collection;
use crate::CollectionConversionError;
use crate::CollectionUuid;
use crate::Metadata;
use crate::SegmentConversionError;
use crate::SegmentScopeConversionError;
use crate::UpdateMetadata;
use crate::Where;
use chroma_config::assignment::rendezvous_hash::AssignmentError;
use chroma_error::ChromaValidationError;
use chroma_error::{ChromaError, ErrorCodes};
use pyo3::pyclass;
use pyo3::pymethods;
use serde::Deserialize;
use serde::Serialize;
use serde_json::Value;
use thiserror::Error;
use tonic::Status;
use uuid::Uuid;
use validator::Validate;
use validator::ValidationError;

#[derive(Debug, Error)]
pub enum GetSegmentsError {
    #[error("Could not parse segment")]
    SegmentConversion(#[from] SegmentConversionError),
    #[error("Unknown segment scope")]
    UnknownScope(#[from] SegmentScopeConversionError),
    #[error(transparent)]
    Internal(#[from] Box<dyn ChromaError>),
}

#[derive(Debug, Error)]
pub enum GetCollectionWithSegmentsError {
    #[error("Failed to convert proto collection")]
    CollectionConversionError(#[from] CollectionConversionError),
    #[error("Duplicate segment")]
    DuplicateSegment,
    #[error("Missing field: [{0}]")]
    Field(String),
    #[error("Failed to convert proto segment")]
    SegmentConversionError(#[from] SegmentConversionError),
    #[error("Failed to fetch")]
    FailedToGetSegments(#[from] tonic::Status),
    #[error("Failed to get segments")]
    GetSegmentsError(#[from] GetSegmentsError),
    #[error("Collection not found")]
    NotFound,
    #[error(transparent)]
    Internal(#[from] Box<dyn ChromaError>),
}

pub struct ResetResponse {}

#[derive(Debug, Error)]
pub enum ResetError {
    #[error(transparent)]
    Cache(Box<dyn ChromaError>),
    #[error(transparent)]
    Internal(#[from] Status),
    #[error("Reset is disabled by config")]
    NotAllowed,
}

impl ChromaError for ResetError {
    fn code(&self) -> ErrorCodes {
        match self {
            ResetError::Cache(err) => err.code(),
            ResetError::Internal(status) => status.code().into(),
            ResetError::NotAllowed => ErrorCodes::PermissionDenied,
        }
    }
}

#[derive(Serialize)]
pub struct ChecklistResponse {
    pub max_batch_size: u32,
}

#[derive(Serialize)]
pub struct HeartbeatResponse {
    #[serde(rename(serialize = "nanosecond heartbeat"))]
    pub nanosecond_heartbeat: u128,
}

#[derive(Debug, Error)]
pub enum HeartbeatError {
    #[error(transparent)]
    CouldNotGetTime(#[from] SystemTimeError),
}

impl ChromaError for HeartbeatError {
    fn code(&self) -> ErrorCodes {
        ErrorCodes::Internal
    }
}

#[derive(Serialize)]
pub struct GetUserIdentityResponse {
    pub user_id: String,
    pub tenant: String,
    pub databases: Vec<String>,
}

#[non_exhaustive]
#[derive(Deserialize, Validate)]
pub struct CreateTenantRequest {
    #[validate(length(min = 3))]
    pub name: String,
}

impl CreateTenantRequest {
    pub fn try_new(name: String) -> Result<Self, ChromaValidationError> {
        let request = Self { name };
        request.validate().map_err(ChromaValidationError::from)?;
        Ok(request)
    }
}

#[derive(Serialize)]
pub struct CreateTenantResponse {}

#[derive(Debug, Error)]
pub enum CreateTenantError {
    #[error("Tenant [{0}] already exists")]
    AlreadyExists(String),
    #[error(transparent)]
    Internal(#[from] Box<dyn ChromaError>),
}

impl ChromaError for CreateTenantError {
    fn code(&self) -> ErrorCodes {
        match self {
            CreateTenantError::AlreadyExists(_) => ErrorCodes::AlreadyExists,
            CreateTenantError::Internal(err) => err.code(),
        }
    }
}

#[non_exhaustive]
#[derive(Validate)]
pub struct GetTenantRequest {
    pub name: String,
}

impl GetTenantRequest {
    pub fn try_new(name: String) -> Result<Self, ChromaValidationError> {
        let request = Self { name };
        request.validate().map_err(ChromaValidationError::from)?;
        Ok(request)
    }
}

#[derive(Serialize)]
pub struct GetTenantResponse {
    pub name: String,
}

#[derive(Debug, Error)]
pub enum GetTenantError {
    #[error(transparent)]
    Internal(#[from] Box<dyn ChromaError>),
    #[error("Tenant [{0}] not found")]
    NotFound(String),
}

impl ChromaError for GetTenantError {
    fn code(&self) -> ErrorCodes {
        match self {
            GetTenantError::Internal(err) => err.code(),
            GetTenantError::NotFound(_) => ErrorCodes::NotFound,
        }
    }
}

#[non_exhaustive]
#[derive(Validate)]
pub struct CreateDatabaseRequest {
    pub database_id: Uuid,
    pub tenant_id: String,
    #[validate(length(min = 3))]
    pub database_name: String,
}

impl CreateDatabaseRequest {
    pub fn try_new(
        tenant_id: String,
        database_name: String,
    ) -> Result<Self, ChromaValidationError> {
        let database_id = Uuid::new_v4();
        let request = Self {
            database_id,
            tenant_id,
            database_name,
        };
        request.validate().map_err(ChromaValidationError::from)?;
        Ok(request)
    }
}

#[derive(Serialize)]
pub struct CreateDatabaseResponse {}

#[derive(Error, Debug)]
pub enum CreateDatabaseError {
    #[error("Database [{0}] already exists")]
    AlreadyExists(String),
    #[error(transparent)]
    Internal(#[from] Box<dyn ChromaError>),
}

impl ChromaError for CreateDatabaseError {
    fn code(&self) -> ErrorCodes {
        match self {
            CreateDatabaseError::AlreadyExists(_) => ErrorCodes::AlreadyExists,
            CreateDatabaseError::Internal(status) => status.code(),
        }
    }
}

#[derive(Serialize, Debug)]
pub struct Database {
    pub id: Uuid,
    pub name: String,
    pub tenant: String,
}

#[non_exhaustive]
#[derive(Validate)]
pub struct ListDatabasesRequest {
    pub tenant_id: String,
    pub limit: Option<u32>,
    pub offset: u32,
}

impl ListDatabasesRequest {
    pub fn try_new(
        tenant_id: String,
        limit: Option<u32>,
        offset: u32,
    ) -> Result<Self, ChromaValidationError> {
        let request = Self {
            tenant_id,
            limit,
            offset,
        };
        request.validate().map_err(ChromaValidationError::from)?;
        Ok(request)
    }
}

pub type ListDatabasesResponse = Vec<Database>;

#[derive(Debug, Error)]
pub enum ListDatabasesError {
    #[error(transparent)]
    Internal(#[from] Box<dyn ChromaError>),
    #[error("Invalid database id [{0}]")]
    InvalidID(String),
}

impl ChromaError for ListDatabasesError {
    fn code(&self) -> ErrorCodes {
        match self {
            ListDatabasesError::Internal(status) => status.code(),
            ListDatabasesError::InvalidID(_) => ErrorCodes::InvalidArgument,
        }
    }
}

#[non_exhaustive]
#[derive(Validate)]
pub struct GetDatabaseRequest {
    pub tenant_id: String,
    pub database_name: String,
}

impl GetDatabaseRequest {
    pub fn try_new(
        tenant_id: String,
        database_name: String,
    ) -> Result<Self, ChromaValidationError> {
        let request = Self {
            tenant_id,
            database_name,
        };
        request.validate().map_err(ChromaValidationError::from)?;
        Ok(request)
    }
}

pub type GetDatabaseResponse = Database;

#[derive(Error, Debug)]
pub enum GetDatabaseError {
    #[error(transparent)]
    Internal(#[from] Box<dyn ChromaError>),
    #[error("Invalid database id [{0}]")]
    InvalidID(String),
    #[error("Database [{0}] not found")]
    NotFound(String),
}

impl ChromaError for GetDatabaseError {
    fn code(&self) -> ErrorCodes {
        match self {
            GetDatabaseError::Internal(err) => err.code(),
            GetDatabaseError::InvalidID(_) => ErrorCodes::InvalidArgument,
            GetDatabaseError::NotFound(_) => ErrorCodes::NotFound,
        }
    }
}

#[non_exhaustive]
#[derive(Validate)]
pub struct DeleteDatabaseRequest {
    pub tenant_id: String,
    pub database_name: String,
}

impl DeleteDatabaseRequest {
    pub fn try_new(
        tenant_id: String,
        database_name: String,
    ) -> Result<Self, ChromaValidationError> {
        let request = Self {
            tenant_id,
            database_name,
        };
        request.validate().map_err(ChromaValidationError::from)?;
        Ok(request)
    }
}

#[derive(Serialize)]
pub struct DeleteDatabaseResponse {}

#[derive(Debug, Error)]
pub enum DeleteDatabaseError {
    #[error(transparent)]
    Internal(#[from] Box<dyn ChromaError>),
    #[error("Invalid database id [{0}]")]
    InvalidID(String),
    #[error("Database [{0}] not found")]
    NotFound(String),
}

impl ChromaError for DeleteDatabaseError {
    fn code(&self) -> ErrorCodes {
        match self {
            DeleteDatabaseError::Internal(err) => err.code(),
            DeleteDatabaseError::InvalidID(_) => ErrorCodes::InvalidArgument,
            DeleteDatabaseError::NotFound(_) => ErrorCodes::NotFound,
        }
    }
}

#[non_exhaustive]
#[derive(Validate)]
pub struct ListCollectionsRequest {
    pub tenant_id: String,
    pub database_name: String,
    pub limit: Option<u32>,
    pub offset: u32,
}

impl ListCollectionsRequest {
    pub fn try_new(
        tenant_id: String,
        database_name: String,
        limit: Option<u32>,
        offset: u32,
    ) -> Result<Self, ChromaValidationError> {
        let request = Self {
            tenant_id,
            database_name,
            limit,
            offset,
        };
        request.validate().map_err(ChromaValidationError::from)?;
        Ok(request)
    }
}

pub type ListCollectionsResponse = Vec<Collection>;

#[non_exhaustive]
#[derive(Validate)]
pub struct CountCollectionsRequest {
    pub tenant_id: String,
    pub database_name: String,
}

impl CountCollectionsRequest {
    pub fn try_new(
        tenant_id: String,
        database_name: String,
    ) -> Result<Self, ChromaValidationError> {
        let request = Self {
            tenant_id,
            database_name,
        };
        request.validate().map_err(ChromaValidationError::from)?;
        Ok(request)
    }
}

pub type CountCollectionsResponse = u32;

#[non_exhaustive]
#[derive(Validate)]
pub struct GetCollectionRequest {
    pub tenant_id: String,
    pub database_name: String,
    pub collection_name: String,
}

impl GetCollectionRequest {
    pub fn try_new(
        tenant_id: String,
        database_name: String,
        collection_name: String,
    ) -> Result<Self, ChromaValidationError> {
        let request = Self {
            tenant_id,
            database_name,
            collection_name,
        };
        request.validate().map_err(ChromaValidationError::from)?;
        Ok(request)
    }
}

pub type GetCollectionResponse = Collection;

#[derive(Debug, Error)]
pub enum GetCollectionError {
    #[error(transparent)]
    Internal(#[from] Box<dyn ChromaError>),
    #[error("Collection [{0}] does not exist")]
    NotFound(String),
}

impl ChromaError for GetCollectionError {
    fn code(&self) -> ErrorCodes {
        match self {
            GetCollectionError::Internal(err) => err.code(),
            GetCollectionError::NotFound(_) => ErrorCodes::NotFound,
        }
    }
}

#[non_exhaustive]
#[derive(Clone, Validate)]
pub struct CreateCollectionRequest {
    pub tenant_id: String,
    pub database_name: String,
    #[validate(custom(function = "validate_name"))]
    pub name: String,
    #[validate(custom(function = "validate_non_empty_metadata"))]
    pub metadata: Option<Metadata>,
    pub configuration_json: Option<Value>,
    pub get_or_create: bool,
}

impl CreateCollectionRequest {
    pub fn try_new(
        tenant_id: String,
        database_name: String,
        name: String,
        metadata: Option<Metadata>,
        configuration_json: Option<Value>,
        get_or_create: bool,
    ) -> Result<Self, ChromaValidationError> {
        let request = Self {
            tenant_id,
            database_name,
            name,
            metadata,
            configuration_json,
            get_or_create,
        };
        request.validate().map_err(ChromaValidationError::from)?;
        Ok(request)
    }
}

pub type CreateCollectionResponse = Collection;

#[derive(Debug, Error)]
pub enum CreateCollectionError {
    #[error("Collection [{0}] already exists")]
    AlreadyExists(String),
    #[error("Database [{0}] does not exist")]
    DatabaseNotFound(String),
    #[error("Could not fetch collections: {0}")]
    Get(#[from] GetCollectionsError),
    #[error("Could not deserialize configuration: {0}")]
    Configuration(#[from] serde_json::Error),
    #[error(transparent)]
    Internal(#[from] Box<dyn ChromaError>),
}

impl ChromaError for CreateCollectionError {
    fn code(&self) -> ErrorCodes {
        match self {
            CreateCollectionError::AlreadyExists(_) => ErrorCodes::AlreadyExists,
            CreateCollectionError::DatabaseNotFound(_) => ErrorCodes::InvalidArgument,
            CreateCollectionError::Get(err) => err.code(),
            CreateCollectionError::Configuration(_) => ErrorCodes::Internal,
            CreateCollectionError::Internal(err) => err.code(),
        }
    }
}

#[derive(Debug, Error)]
pub enum GetCollectionsError {
    #[error(transparent)]
    Internal(#[from] Box<dyn ChromaError>),
    #[error("Could not deserialize configuration")]
    Configuration(#[from] serde_json::Error),
    #[error("Could not deserialize collection ID")]
    CollectionId(#[from] uuid::Error),
}

impl ChromaError for GetCollectionsError {
    fn code(&self) -> ErrorCodes {
        match self {
            GetCollectionsError::Internal(err) => err.code(),
            GetCollectionsError::Configuration(_) => ErrorCodes::Internal,
            GetCollectionsError::CollectionId(_) => ErrorCodes::Internal,
        }
    }
}

#[derive(Clone, Deserialize, Serialize)]
pub enum CollectionMetadataUpdate {
    ResetMetadata,
    UpdateMetadata(UpdateMetadata),
}

#[non_exhaustive]
#[derive(Clone, Validate)]
pub struct UpdateCollectionRequest {
    pub collection_id: CollectionUuid,
    #[validate(custom(function = "validate_name"))]
    pub new_name: Option<String>,
    #[validate(custom(function = "validate_non_empty_collection_update_metadata"))]
    pub new_metadata: Option<CollectionMetadataUpdate>,
}

impl UpdateCollectionRequest {
    pub fn try_new(
        collection_id: CollectionUuid,
        new_name: Option<String>,
        new_metadata: Option<CollectionMetadataUpdate>,
    ) -> Result<Self, ChromaValidationError> {
        let request = Self {
            collection_id,
            new_name,
            new_metadata,
        };
        request.validate().map_err(ChromaValidationError::from)?;
        Ok(request)
    }
}

#[derive(Serialize)]
pub struct UpdateCollectionResponse {}

#[derive(Error, Debug)]
pub enum UpdateCollectionError {
    #[error("Collection does not exist")]
    CollectionNotFound,
    #[error("Metadata reset unsupported")]
    MetadataResetUnsupported,
    #[error(transparent)]
    Internal(#[from] Box<dyn ChromaError>),
}

impl ChromaError for UpdateCollectionError {
    fn code(&self) -> ErrorCodes {
        match self {
            UpdateCollectionError::CollectionNotFound => ErrorCodes::NotFound,
            UpdateCollectionError::MetadataResetUnsupported => ErrorCodes::InvalidArgument,
            UpdateCollectionError::Internal(err) => err.code(),
        }
    }
}

#[non_exhaustive]
#[derive(Clone, Validate)]
pub struct DeleteCollectionRequest {
    pub tenant_id: String,
    pub database_name: String,
    pub collection_name: String,
}

impl DeleteCollectionRequest {
    pub fn try_new(
        tenant_id: String,
        database_name: String,
        collection_name: String,
    ) -> Result<Self, ChromaValidationError> {
        let request = Self {
            tenant_id,
            database_name,
            collection_name,
        };
        request.validate().map_err(ChromaValidationError::from)?;
        Ok(request)
    }
}

#[derive(Serialize)]
pub struct DeleteCollectionResponse {}

#[derive(Error, Debug)]
pub enum DeleteCollectionError {
    #[error(transparent)]
    Validation(#[from] ChromaValidationError),
    #[error(transparent)]
    Get(#[from] GetCollectionError),
    #[error(transparent)]
    Internal(#[from] Box<dyn ChromaError>),
}

impl ChromaError for DeleteCollectionError {
    fn code(&self) -> ErrorCodes {
        match self {
            DeleteCollectionError::Validation(err) => err.code(),
            DeleteCollectionError::Get(err) => err.code(),
            DeleteCollectionError::Internal(err) => err.code(),
        }
    }
}

<<<<<<< HEAD
////////////////////////// Metadata Key Constants //////////////////////////

pub const CHROMA_KEY: &str = "chroma:";
pub const CHROMA_DOCUMENT_KEY: &str = "chroma:document";
pub const CHROMA_URI_KEY: &str = "chroma:uri";

////////////////////////// AddCollectionRecords //////////////////////////

#[derive(Debug)]
=======
#[non_exhaustive]
#[derive(Debug, Validate)]
>>>>>>> 5dfbd403
pub struct AddCollectionRecordsRequest {
    pub tenant_id: String,
    pub database_name: String,
    pub collection_id: CollectionUuid,
    pub ids: Vec<String>,
    pub embeddings: Option<Vec<Vec<f32>>>,
    pub documents: Option<Vec<Option<String>>>,
    pub uris: Option<Vec<Option<String>>>,
    pub metadatas: Option<Vec<Option<Metadata>>>,
}

impl AddCollectionRecordsRequest {
    #[allow(clippy::too_many_arguments)]
    pub fn try_new(
        tenant_id: String,
        database_name: String,
        collection_id: CollectionUuid,
        ids: Vec<String>,
        embeddings: Option<Vec<Vec<f32>>>,
        documents: Option<Vec<Option<String>>>,
        uris: Option<Vec<Option<String>>>,
        metadatas: Option<Vec<Option<Metadata>>>,
    ) -> Result<Self, ChromaValidationError> {
        let request = Self {
            tenant_id,
            database_name,
            collection_id,
            ids,
            embeddings,
            documents,
            uris,
            metadatas,
        };
        request.validate().map_err(ChromaValidationError::from)?;
        Ok(request)
    }
}

#[derive(Serialize)]
pub struct AddCollectionRecordsResponse {}

#[derive(Error, Debug)]
pub enum AddCollectionRecordsError {
    #[error("Failed to get collection: {0}")]
    Collection(#[from] GetCollectionError),
    #[error(transparent)]
    Internal(#[from] Box<dyn ChromaError>),
}

impl ChromaError for AddCollectionRecordsError {
    fn code(&self) -> ErrorCodes {
        match self {
            AddCollectionRecordsError::Collection(err) => err.code(),
            AddCollectionRecordsError::Internal(err) => err.code(),
        }
    }
}

<<<<<<< HEAD
////////////////////////// UpdateCollectionRecords //////////////////////////

=======
#[non_exhaustive]
#[derive(Validate)]
>>>>>>> 5dfbd403
pub struct UpdateCollectionRecordsRequest {
    pub tenant_id: String,
    pub database_name: String,
    pub collection_id: CollectionUuid,
    pub ids: Vec<String>,
    pub embeddings: Option<Vec<Option<Vec<f32>>>>,
    pub documents: Option<Vec<Option<String>>>,
    pub uris: Option<Vec<Option<String>>>,
    pub metadatas: Option<Vec<Option<UpdateMetadata>>>,
}

impl UpdateCollectionRecordsRequest {
    #[allow(clippy::too_many_arguments)]
    pub fn try_new(
        tenant_id: String,
        database_name: String,
        collection_id: CollectionUuid,
        ids: Vec<String>,
        embeddings: Option<Vec<Option<Vec<f32>>>>,
        documents: Option<Vec<Option<String>>>,
        uris: Option<Vec<Option<String>>>,
        metadatas: Option<Vec<Option<UpdateMetadata>>>,
    ) -> Result<Self, ChromaValidationError> {
        let request = Self {
            tenant_id,
            database_name,
            collection_id,
            ids,
            embeddings,
            documents,
            uris,
            metadatas,
        };
        request.validate().map_err(ChromaValidationError::from)?;
        Ok(request)
    }
}

#[derive(Serialize)]
pub struct UpdateCollectionRecordsResponse {}

#[derive(Error, Debug)]
pub enum UpdateCollectionRecordsError {
    #[error(transparent)]
    Internal(#[from] Box<dyn ChromaError>),
}

impl ChromaError for UpdateCollectionRecordsError {
    fn code(&self) -> ErrorCodes {
        match self {
            UpdateCollectionRecordsError::Internal(err) => err.code(),
        }
    }
}

<<<<<<< HEAD
////////////////////////// UpsertCollectionRecords //////////////////////////

=======
#[non_exhaustive]
#[derive(Validate)]
>>>>>>> 5dfbd403
pub struct UpsertCollectionRecordsRequest {
    pub tenant_id: String,
    pub database_name: String,
    pub collection_id: CollectionUuid,
    pub ids: Vec<String>,
    pub embeddings: Option<Vec<Vec<f32>>>,
    pub documents: Option<Vec<Option<String>>>,
    pub uris: Option<Vec<Option<String>>>,
    pub metadatas: Option<Vec<Option<UpdateMetadata>>>,
}

impl UpsertCollectionRecordsRequest {
    #[allow(clippy::too_many_arguments)]
    pub fn try_new(
        tenant_id: String,
        database_name: String,
        collection_id: CollectionUuid,
        ids: Vec<String>,
        embeddings: Option<Vec<Vec<f32>>>,
        documents: Option<Vec<Option<String>>>,
        uris: Option<Vec<Option<String>>>,
        metadatas: Option<Vec<Option<UpdateMetadata>>>,
    ) -> Result<Self, ChromaValidationError> {
        let request = Self {
            tenant_id,
            database_name,
            collection_id,
            ids,
            embeddings,
            documents,
            uris,
            metadatas,
        };
        request.validate().map_err(ChromaValidationError::from)?;
        Ok(request)
    }
}

#[derive(Serialize)]
pub struct UpsertCollectionRecordsResponse {}

#[derive(Error, Debug)]
pub enum UpsertCollectionRecordsError {
    #[error(transparent)]
    Internal(#[from] Box<dyn ChromaError>),
}

impl ChromaError for UpsertCollectionRecordsError {
    fn code(&self) -> ErrorCodes {
        match self {
            UpsertCollectionRecordsError::Internal(err) => err.code(),
        }
    }
}

<<<<<<< HEAD
////////////////////////// DeleteCollectionRecords //////////////////////////

#[derive(Clone)]
=======
#[non_exhaustive]
#[derive(Clone, Validate)]
>>>>>>> 5dfbd403
pub struct DeleteCollectionRecordsRequest {
    pub tenant_id: String,
    pub database_name: String,
    pub collection_id: CollectionUuid,
    pub ids: Option<Vec<String>>,
    pub r#where: Option<Where>,
}

impl DeleteCollectionRecordsRequest {
    pub fn try_new(
        tenant_id: String,
        database_name: String,
        collection_id: CollectionUuid,
        ids: Option<Vec<String>>,
        r#where: Option<Where>,
    ) -> Result<Self, ChromaValidationError> {
        if ids.as_ref().map(|ids| ids.is_empty()).unwrap_or(false) && r#where.is_none() {
            return Err(ChromaValidationError::from((
                ("ids, where"),
                ValidationError::new("filter")
                    .with_message("Either ids or where must be specified".into()),
            )));
        }

        let request = Self {
            tenant_id,
            database_name,
            collection_id,
            ids,
            r#where,
        };
        request.validate().map_err(ChromaValidationError::from)?;
        Ok(request)
    }
}

#[derive(Serialize)]
pub struct DeleteCollectionRecordsResponse {}

#[derive(Error, Debug)]
pub enum DeleteCollectionRecordsError {
    #[error("Failed to resolve records for deletion: {0}")]
    Get(#[from] ExecutorError),
    #[error(transparent)]
    Internal(#[from] Box<dyn ChromaError>),
}

impl ChromaError for DeleteCollectionRecordsError {
    fn code(&self) -> ErrorCodes {
        match self {
            DeleteCollectionRecordsError::Get(err) => err.code(),
            DeleteCollectionRecordsError::Internal(err) => err.code(),
        }
    }
}

////////////////////////// Include //////////////////////////

#[derive(Clone, Debug, Deserialize, PartialEq, Serialize)]
pub enum Include {
    #[serde(rename = "distances")]
    Distance,
    #[serde(rename = "documents")]
    Document,
    #[serde(rename = "embeddings")]
    Embedding,
    #[serde(rename = "metadatas")]
    Metadata,
    #[serde(rename = "uris")]
    Uri,
}

impl Display for Include {
    fn fmt(&self, f: &mut std::fmt::Formatter<'_>) -> std::fmt::Result {
        match self {
            Include::Distance => write!(f, "distances"),
            Include::Document => write!(f, "documents"),
            Include::Embedding => write!(f, "embeddings"),
            Include::Metadata => write!(f, "metadatas"),
            Include::Uri => write!(f, "uris"),
        }
    }
}

#[derive(Debug, Clone, Deserialize)]
#[pyclass]
pub struct IncludeList(pub Vec<Include>);

impl IncludeList {
    pub fn default_query() -> Self {
        Self(vec![
            Include::Document,
            Include::Metadata,
            Include::Distance,
        ])
    }
    pub fn default_get() -> Self {
        Self(vec![Include::Document, Include::Metadata])
    }
}

<<<<<<< HEAD
////////////////////////// Count //////////////////////////

#[derive(Clone, Deserialize, Serialize)]
=======
#[non_exhaustive]
#[derive(Clone, Deserialize, Serialize, Validate)]
>>>>>>> 5dfbd403
pub struct CountRequest {
    pub tenant_id: String,
    pub database_name: String,
    pub collection_id: CollectionUuid,
}

impl CountRequest {
    pub fn try_new(
        tenant_id: String,
        database_name: String,
        collection_id: CollectionUuid,
    ) -> Result<Self, ChromaValidationError> {
        let request = Self {
            tenant_id,
            database_name,
            collection_id,
        };
        request.validate().map_err(ChromaValidationError::from)?;
        Ok(request)
    }
}

pub type CountResponse = u32;

////////////////////////// Get //////////////////////////

#[non_exhaustive]
#[derive(Clone, Validate)]
pub struct GetRequest {
    pub tenant_id: String,
    pub database_name: String,
    pub collection_id: CollectionUuid,
    pub ids: Option<Vec<String>>,
    pub r#where: Option<Where>,
    pub limit: Option<u32>,
    pub offset: u32,
    pub include: IncludeList,
}

impl GetRequest {
    #[allow(clippy::too_many_arguments)]
    pub fn try_new(
        tenant_id: String,
        database_name: String,
        collection_id: CollectionUuid,
        ids: Option<Vec<String>>,
        r#where: Option<Where>,
        limit: Option<u32>,
        offset: u32,
        include: IncludeList,
    ) -> Result<Self, ChromaValidationError> {
        let request = Self {
            tenant_id,
            database_name,
            collection_id,
            ids,
            r#where,
            limit,
            offset,
            include,
        };
        request.validate().map_err(ChromaValidationError::from)?;
        Ok(request)
    }
}

#[derive(Clone, Deserialize, Serialize, Debug)]
#[pyclass]
pub struct GetResponse {
    #[pyo3(get)]
    ids: Vec<String>,
    #[pyo3(get)]
    embeddings: Option<Vec<Vec<f32>>>,
    #[pyo3(get)]
    documents: Option<Vec<Option<String>>>,
    #[pyo3(get)]
    uris: Option<Vec<Option<String>>>,
    // TODO(hammadb): Add metadata & include to the response
    #[pyo3(get)]
    metadatas: Option<Vec<Option<Metadata>>>,
    include: Vec<Include>,
}

impl From<(GetResult, IncludeList)> for GetResponse {
    fn from((result_vec, IncludeList(include_vec)): (GetResult, IncludeList)) -> Self {
        let mut res = Self {
            ids: Vec::new(),
            embeddings: include_vec
                .contains(&Include::Embedding)
                .then_some(Vec::new()),
            documents: include_vec
                .contains(&Include::Document)
                .then_some(Vec::new()),
            uris: include_vec.contains(&Include::Uri).then_some(Vec::new()),
            metadatas: include_vec
                .contains(&Include::Metadata)
                .then_some(Vec::new()),
            include: include_vec,
        };
        for ProjectionRecord {
            id,
            document,
            embedding,
            mut metadata,
        } in result_vec.records
        {
            res.ids.push(id);
            if let (Some(emb), Some(embeddings)) = (embedding, res.embeddings.as_mut()) {
                embeddings.push(emb);
            }
            if let Some(documents) = res.documents.as_mut() {
                documents.push(document);
            }

            let uri = metadata.as_mut().and_then(|meta| {
                meta.remove(CHROMA_URI_KEY).and_then(|v| {
                    if let crate::MetadataValue::Str(uri) = v {
                        Some(uri)
                    } else {
                        None
                    }
                })
            });
            if let Some(uris) = res.uris.as_mut() {
                uris.push(uri);
            }

            let metadata = metadata.map(|m| {
                m.into_iter()
                    .filter(|(k, _)| !k.starts_with(CHROMA_KEY))
                    .collect()
            });
            if let Some(metadatas) = res.metadatas.as_mut() {
                metadatas.push(metadata);
            }
        }
        res
    }
}

<<<<<<< HEAD
////////////////////////// Query //////////////////////////

#[derive(Clone)]
=======
#[non_exhaustive]
#[derive(Clone, Validate)]
>>>>>>> 5dfbd403
pub struct QueryRequest {
    pub tenant_id: String,
    pub database_name: String,
    pub collection_id: CollectionUuid,
    pub ids: Option<Vec<String>>,
    pub r#where: Option<Where>,
    pub embeddings: Vec<Vec<f32>>,
    pub n_results: u32,
    pub include: IncludeList,
}

impl QueryRequest {
    #[allow(clippy::too_many_arguments)]
    pub fn try_new(
        tenant_id: String,
        database_name: String,
        collection_id: CollectionUuid,
        ids: Option<Vec<String>>,
        r#where: Option<Where>,
        embeddings: Vec<Vec<f32>>,
        n_results: u32,
        include: IncludeList,
    ) -> Result<Self, ChromaValidationError> {
        let request = Self {
            tenant_id,
            database_name,
            collection_id,
            ids,
            r#where,
            embeddings,
            n_results,
            include,
        };
        request.validate().map_err(ChromaValidationError::from)?;
        Ok(request)
    }
}

#[derive(Clone, Deserialize, Serialize)]
pub struct QueryResponse {
    ids: Vec<Vec<String>>,
    embeddings: Option<Vec<Vec<Option<Vec<f32>>>>>,
    documents: Option<Vec<Vec<Option<String>>>>,
    uri: Option<Vec<Vec<Option<String>>>>,
    metadatas: Option<Vec<Vec<Option<Metadata>>>>,
    distances: Option<Vec<Vec<Option<f32>>>>,
    include: Vec<Include>,
}

impl From<(KnnBatchResult, IncludeList)> for QueryResponse {
    fn from((result_vec, IncludeList(include_vec)): (KnnBatchResult, IncludeList)) -> Self {
        let mut res = Self {
            ids: Vec::new(),
            embeddings: include_vec
                .contains(&Include::Embedding)
                .then_some(Vec::new()),
            documents: include_vec
                .contains(&Include::Document)
                .then_some(Vec::new()),
            uri: include_vec.contains(&Include::Uri).then_some(Vec::new()),
            metadatas: include_vec
                .contains(&Include::Metadata)
                .then_some(Vec::new()),
            distances: include_vec
                .contains(&Include::Distance)
                .then_some(Vec::new()),
            include: include_vec,
        };
        for query_result in result_vec {
            let mut ids = Vec::new();
            let mut embeddings = Vec::new();
            let mut documents = Vec::new();
            let mut uris = Vec::new();
            let mut metadatas = Vec::new();
            let mut distances = Vec::new();
            for KnnProjectionRecord {
                record:
                    ProjectionRecord {
                        id,
                        document,
                        embedding,
                        mut metadata,
                    },
                distance,
            } in query_result.records
            {
                ids.push(id);
                embeddings.push(embedding);
                documents.push(document);

                let uri = metadata.as_mut().and_then(|meta| {
                    meta.remove(CHROMA_URI_KEY).and_then(|v| {
                        if let crate::MetadataValue::Str(uri) = v {
                            Some(uri)
                        } else {
                            None
                        }
                    })
                });
                uris.push(uri);

                let metadata = metadata.map(|m| {
                    m.into_iter()
                        .filter(|(k, _)| !k.starts_with(CHROMA_KEY))
                        .collect()
                });
                metadatas.push(metadata);

                distances.push(distance);
            }
            res.ids.push(ids);

            if let Some(res_embs) = res.embeddings.as_mut() {
                res_embs.push(embeddings);
            }
            if let Some(res_docs) = res.documents.as_mut() {
                res_docs.push(documents);
            }
            if let Some(res_uri) = res.uri.as_mut() {
                res_uri.push(uris);
            }
            if let Some(res_metas) = res.metadatas.as_mut() {
                res_metas.push(metadatas);
            }
            if let Some(res_dists) = res.distances.as_mut() {
                res_dists.push(distances);
            }
        }
        res
    }
}

#[derive(Error, Debug)]
pub enum QueryError {
    #[error("Error executing plan: {0}")]
    Executor(#[from] ExecutorError),
    #[error(transparent)]
    Internal(#[from] Box<dyn ChromaError>),
}

impl ChromaError for QueryError {
    fn code(&self) -> ErrorCodes {
        match self {
            QueryError::Executor(e) => e.code(),
            QueryError::Internal(err) => err.code(),
        }
    }
}

#[derive(Serialize)]
pub struct HealthCheckResponse {
    pub is_executor_ready: bool,
}

impl HealthCheckResponse {
    pub fn get_status_code(&self) -> tonic::Code {
        if self.is_executor_ready {
            tonic::Code::Ok
        } else {
            tonic::Code::Unavailable
        }
    }
}

#[derive(Debug, Error)]
pub enum ExecutorError {
    #[error("Assignment error: {0}")]
    AssignmentError(#[from] AssignmentError),
    #[error("Error converting: {0}")]
    Conversion(#[from] QueryConversionError),
    #[error("Memberlist is empty")]
    EmptyMemberlist,
    #[error(transparent)]
    Grpc(#[from] Status),
    #[error("Inconsistent data")]
    InconsistentData,
    #[error("Internal error: {0}")]
    Internal(Box<dyn ChromaError>),
    #[error("No client found for node: {0}")]
    NoClientFound(String),
}

impl ChromaError for ExecutorError {
    fn code(&self) -> ErrorCodes {
        match self {
            ExecutorError::AssignmentError(_) => ErrorCodes::Internal,
            ExecutorError::Conversion(_) => ErrorCodes::InvalidArgument,
            ExecutorError::EmptyMemberlist => ErrorCodes::Internal,
            ExecutorError::Grpc(e) => e.code().into(),
            ExecutorError::InconsistentData => ErrorCodes::Internal,
            ExecutorError::Internal(e) => e.code(),
            ExecutorError::NoClientFound(_) => ErrorCodes::Internal,
        }
    }
}<|MERGE_RESOLUTION|>--- conflicted
+++ resolved
@@ -21,7 +21,6 @@
 use chroma_error::ChromaValidationError;
 use chroma_error::{ChromaError, ErrorCodes};
 use pyo3::pyclass;
-use pyo3::pymethods;
 use serde::Deserialize;
 use serde::Serialize;
 use serde_json::Value;
@@ -646,7 +645,6 @@
     }
 }
 
-<<<<<<< HEAD
 ////////////////////////// Metadata Key Constants //////////////////////////
 
 pub const CHROMA_KEY: &str = "chroma:";
@@ -655,11 +653,8 @@
 
 ////////////////////////// AddCollectionRecords //////////////////////////
 
-#[derive(Debug)]
-=======
 #[non_exhaustive]
 #[derive(Debug, Validate)]
->>>>>>> 5dfbd403
 pub struct AddCollectionRecordsRequest {
     pub tenant_id: String,
     pub database_name: String,
@@ -718,13 +713,10 @@
     }
 }
 
-<<<<<<< HEAD
 ////////////////////////// UpdateCollectionRecords //////////////////////////
 
-=======
 #[non_exhaustive]
 #[derive(Validate)]
->>>>>>> 5dfbd403
 pub struct UpdateCollectionRecordsRequest {
     pub tenant_id: String,
     pub database_name: String,
@@ -780,13 +772,10 @@
     }
 }
 
-<<<<<<< HEAD
 ////////////////////////// UpsertCollectionRecords //////////////////////////
 
-=======
 #[non_exhaustive]
 #[derive(Validate)]
->>>>>>> 5dfbd403
 pub struct UpsertCollectionRecordsRequest {
     pub tenant_id: String,
     pub database_name: String,
@@ -842,14 +831,10 @@
     }
 }
 
-<<<<<<< HEAD
 ////////////////////////// DeleteCollectionRecords //////////////////////////
 
-#[derive(Clone)]
-=======
 #[non_exhaustive]
 #[derive(Clone, Validate)]
->>>>>>> 5dfbd403
 pub struct DeleteCollectionRecordsRequest {
     pub tenant_id: String,
     pub database_name: String,
@@ -951,14 +936,10 @@
     }
 }
 
-<<<<<<< HEAD
 ////////////////////////// Count //////////////////////////
 
-#[derive(Clone, Deserialize, Serialize)]
-=======
 #[non_exhaustive]
 #[derive(Clone, Deserialize, Serialize, Validate)]
->>>>>>> 5dfbd403
 pub struct CountRequest {
     pub tenant_id: String,
     pub database_name: String,
@@ -1099,14 +1080,10 @@
     }
 }
 
-<<<<<<< HEAD
 ////////////////////////// Query //////////////////////////
 
-#[derive(Clone)]
-=======
 #[non_exhaustive]
 #[derive(Clone, Validate)]
->>>>>>> 5dfbd403
 pub struct QueryRequest {
     pub tenant_id: String,
     pub database_name: String,
