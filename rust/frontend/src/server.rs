use axum::{
    extract::{DefaultBodyLimit, Path, Query, Request, State},
    http::{header::HeaderMap, StatusCode},
    response::{IntoResponse, Response},
    routing::{get, post},
    Json, Router, ServiceExt,
};
use chroma_system::System;
use chroma_types::RawWhereFields;
use chroma_types::{
<<<<<<< HEAD
    AddCollectionRecordsResponse, ChecklistResponse, Collection, CollectionMetadataUpdate,
    CollectionUuid, CountCollectionsRequest, CountCollectionsResponse, CountRequest, CountResponse,
    CreateCollectionRequest, CreateDatabaseRequest, CreateDatabaseResponse, CreateTenantRequest,
    CreateTenantResponse, DeleteCollectionRecordsResponse, DeleteDatabaseRequest,
    DeleteDatabaseResponse, GetCollectionRequest, GetDatabaseRequest, GetDatabaseResponse,
    GetRequest, GetResponse, GetTenantRequest, GetTenantResponse, GetUserIdentityResponse,
    HeartbeatResponse, IncludeList, ListCollectionsRequest, ListCollectionsResponse,
    ListDatabasesRequest, ListDatabasesResponse, Metadata, QueryRequest, QueryResponse,
    UpdateCollectionRecordsResponse, UpdateCollectionResponse, UpdateMetadata,
    UpsertCollectionRecordsResponse, VectorIndexConfiguration,
};
use chroma_types::{CollectionConfiguration, CollectionConfigurationPayload, RawWhereFields};
=======
    AddCollectionRecordsResponse, ChecklistResponse, Collection, CollectionConfiguration,
    CollectionMetadataUpdate, CollectionUuid, CountCollectionsRequest, CountCollectionsResponse,
    CountRequest, CountResponse, CreateCollectionRequest, CreateDatabaseRequest,
    CreateDatabaseResponse, CreateTenantRequest, CreateTenantResponse,
    DeleteCollectionRecordsResponse, DeleteDatabaseRequest, DeleteDatabaseResponse,
    GetCollectionRequest, GetDatabaseRequest, GetDatabaseResponse, GetRequest, GetResponse,
    GetTenantRequest, GetTenantResponse, GetUserIdentityResponse, HeartbeatResponse, IncludeList,
    ListCollectionsRequest, ListCollectionsResponse, ListDatabasesRequest, ListDatabasesResponse,
    Metadata, QueryRequest, QueryResponse, UpdateCollectionRecordsResponse,
    UpdateCollectionResponse, UpdateMetadata, UpsertCollectionRecordsResponse,
};
>>>>>>> bab63db7
use mdac::{Rule, Scorecard, ScorecardTicket};
use opentelemetry::global;
use opentelemetry::metrics::{Counter, Meter};
use opentelemetry::KeyValue;
use serde::{Deserialize, Serialize};
use std::str::FromStr;
use std::sync::{
    atomic::{AtomicBool, Ordering},
    Arc,
};
use tokio::{select, signal};
use tower_http::cors::CorsLayer;
use utoipa::openapi::security::{ApiKey, ApiKeyValue, SecurityScheme};
use utoipa::ToSchema;
use utoipa::{Modify, OpenApi};
use utoipa_axum::router::OpenApiRouter;
use utoipa_swagger_ui::SwaggerUi;
use uuid::Uuid;

use crate::{
    ac::AdmissionControlledService,
    auth::{AuthenticateAndAuthorize, AuthzAction, AuthzResource},
    config::FrontendServerConfig,
    frontend::Frontend,
    quota::{Action, QuotaEnforcer, QuotaPayload},
    tower_tracing::add_tracing_middleware,
    types::errors::{ErrorResponse, ServerError, ValidationError},
};

// Define the WrappedSerdeJsonError struct
#[derive(thiserror::Error, Debug)]
#[error(transparent)]
struct WrappedSerdeJsonError(#[from] serde_json::Error);

impl chroma_error::ChromaError for WrappedSerdeJsonError {
    fn code(&self) -> chroma_error::ErrorCodes {
        chroma_error::ErrorCodes::InvalidArgument
    }
}

struct ScorecardGuard {
    scorecard: Arc<Scorecard<'static>>,
    ticket: Option<ScorecardTicket>,
}

impl Drop for ScorecardGuard {
    fn drop(&mut self) {
        if let Some(ticket) = self.ticket.take() {
            self.scorecard.untrack(ticket);
        }
    }
}

async fn graceful_shutdown(system: System) {
    select! {
        // Kubernetes will send SIGTERM to stop the pod gracefully
        // TODO: add more signal handling
        _ = signal::ctrl_c() => {
            system.stop().await;
            system.join().await;
        },
    };
}

pub struct Metrics {
    healthcheck: Counter<u64>,
    heartbeat: Counter<u64>,
    pre_flight_checks: Counter<u64>,
    reset: Counter<u64>,
    version: Counter<u64>,
    create_tenant: Counter<u64>,
    get_tenant: Counter<u64>,
    list_databases: Counter<u64>,
    create_database: Counter<u64>,
    get_database: Counter<u64>,
    delete_database: Counter<u64>,
    create_collection: Counter<u64>,
    list_collections: Counter<u64>,
    count_collections: Counter<u64>,
    get_collection: Counter<u64>,
    update_collection: Counter<u64>,
    delete_collection: Counter<u64>,
    collection_add: Counter<u64>,
    collection_update: Counter<u64>,
    collection_upsert: Counter<u64>,
    collection_delete: Counter<u64>,
    collection_count: Counter<u64>,
    collection_get: Counter<u64>,
    collection_query: Counter<u64>,
}

impl Metrics {
    pub fn new(meter: Meter) -> Metrics {
        Metrics {
            healthcheck: meter.u64_counter("healthcheck").build(),
            heartbeat: meter.u64_counter("heartbeat").build(),
            pre_flight_checks: meter.u64_counter("pre_flight_checks").build(),
            reset: meter.u64_counter("reset").build(),
            version: meter.u64_counter("version").build(),
            create_tenant: meter.u64_counter("create_tenant").build(),
            get_tenant: meter.u64_counter("get_tenant").build(),
            list_databases: meter.u64_counter("list_databases").build(),
            create_database: meter.u64_counter("create_database").build(),
            get_database: meter.u64_counter("get_database").build(),
            delete_database: meter.u64_counter("delete_database").build(),
            create_collection: meter.u64_counter("create_collection").build(),
            list_collections: meter.u64_counter("list_collections").build(),
            count_collections: meter.u64_counter("count_collections").build(),
            get_collection: meter.u64_counter("get_collection").build(),
            update_collection: meter.u64_counter("update_collection").build(),
            delete_collection: meter.u64_counter("delete_collection").build(),
            collection_add: meter.u64_counter("collection_add").build(),
            collection_update: meter.u64_counter("collection_update").build(),
            collection_upsert: meter.u64_counter("collection_upsert").build(),
            collection_delete: meter.u64_counter("collection_delete").build(),
            collection_count: meter.u64_counter("collection_count").build(),
            collection_get: meter.u64_counter("collection_get").build(),
            collection_query: meter.u64_counter("collection_query").build(),
        }
    }
}

/// If the request does not have a `Content-Type` header, set it to `application/json`.
async fn default_json_content_type(mut req: Request, next: axum::middleware::Next) -> Response {
    if req
        .headers()
        .get(axum::http::header::CONTENT_TYPE)
        .is_none()
    {
        req.headers_mut().insert(
            axum::http::header::CONTENT_TYPE,
            axum::http::HeaderValue::from_static("application/json"),
        );
    }
    next.run(req).await
}

#[derive(Clone)]
pub(crate) struct FrontendServer {
    config: FrontendServerConfig,
    frontend: Frontend,
    scorecard_enabled: Arc<AtomicBool>,
    scorecard: Arc<Scorecard<'static>>,
    metrics: Arc<Metrics>,
    auth: Arc<dyn AuthenticateAndAuthorize>,
    quota_enforcer: Arc<dyn QuotaEnforcer>,
    system: System,
}

impl FrontendServer {
    pub fn new(
        config: FrontendServerConfig,
        frontend: Frontend,
        rules: Vec<Rule>,
        auth: Arc<dyn AuthenticateAndAuthorize>,
        quota_enforcer: Arc<dyn QuotaEnforcer>,
        system: System,
    ) -> FrontendServer {
        // NOTE(rescrv):  Assume statically no more than 128 threads because we won't deploy on
        // hardware with that many threads anytime soon for frontends, if ever.
        let scorecard_enabled = Arc::new(AtomicBool::new(config.scorecard_enabled));
        // SAFETY(rescrv):  This is safe because 128 is non-zero.
        let scorecard = Arc::new(Scorecard::new(&(), rules, 128.try_into().unwrap()));
        let metrics = Arc::new(Metrics::new(global::meter("chroma")));
        FrontendServer {
            config,
            frontend,
            scorecard_enabled,
            scorecard,
            metrics,
            auth,
            quota_enforcer,
            system,
        }
    }

    pub async fn run(self) {
        let system = self.system.clone();

        let FrontendServerConfig {
            port,
            listen_address,
            max_payload_size_bytes,
            circuit_breaker,
            cors_allow_origins,
            ..
        } = self.config.clone();

        let (docs_router, docs_api) =
            OpenApiRouter::with_openapi(ApiDoc::openapi()).split_for_parts();

        let docs_router = docs_router.merge(SwaggerUi::new("/docs").url("/openapi.json", docs_api));

        let app = Router::new()
            // `GET /` goes to `root`
            .route(
                "/api/v1/{*any}",
                get(v1_deprecation_notice)
                    .put(v1_deprecation_notice)
                    .patch(v1_deprecation_notice)
                    .delete(v1_deprecation_notice)
                    .head(v1_deprecation_notice)
                    .options(v1_deprecation_notice),
            )
            .route("/api/v2/healthcheck", get(healthcheck))
            .route("/api/v2/heartbeat", get(heartbeat))
            .route("/api/v2/pre-flight-checks", get(pre_flight_checks))
            .route("/api/v2/reset", post(reset))
            .route("/api/v2/version", get(version))
            .route("/api/v2/auth/identity", get(get_user_identity))
            .route("/api/v2/tenants", post(create_tenant))
            .route("/api/v2/tenants/{tenant_name}", get(get_tenant))
            .route(
                "/api/v2/tenants/{tenant}/databases",
                get(list_databases).post(create_database),
            )
            .route(
                "/api/v2/tenants/{tenant}/databases/{database}",
                get(get_database).delete(delete_database),
            )
            .route(
                "/api/v2/tenants/{tenant}/databases/{database}/collections",
                post(create_collection).get(list_collections),
            )
            .route(
                "/api/v2/tenants/{tenant}/databases/{database}/collections_count",
                get(count_collections),
            )
            .route(
                "/api/v2/tenants/{tenant}/databases/{database}/collections/{collection_id}",
                get(get_collection)
                    .put(update_collection)
                    .delete(delete_collection),
            )
            .route(
                "/api/v2/tenants/{tenant}/databases/{database}/collections/{collection_id}/add",
                post(collection_add),
            )
            .route(
                "/api/v2/tenants/{tenant}/databases/{database}/collections/{collection_id}/update",
                post(collection_update),
            )
            .route(
                "/api/v2/tenants/{tenant}/databases/{database}/collections/{collection_id}/upsert",
                post(collection_upsert),
            )
            .route(
                "/api/v2/tenants/{tenant}/databases/{database}/collections/{collection_id}/delete",
                post(collection_delete),
            )
            .route(
                "/api/v2/tenants/{tenant}/databases/{database}/collections/{collection_id}/count",
                get(collection_count),
            )
            .route(
                "/api/v2/tenants/{tenant}/databases/{database}/collections/{collection_id}/get",
                post(collection_get),
            )
            .route(
                "/api/v2/tenants/{tenant}/databases/{database}/collections/{collection_id}/query",
                post(collection_query),
            )
            .merge(docs_router)
            .with_state(self)
            .layer(DefaultBodyLimit::max(max_payload_size_bytes))
            .layer(axum::middleware::from_fn(default_json_content_type));

        let mut app = add_tracing_middleware(app);

        if let Some(cors_allow_origins) = cors_allow_origins {
            let origins = cors_allow_origins
                .into_iter()
                .map(|origin| origin.parse().unwrap())
                .collect::<Vec<_>>();

            let cors = CorsLayer::new()
                .allow_origin(origins)
                .allow_headers(tower_http::cors::Any)
                .allow_methods(tower_http::cors::Any);
            app = app.layer(cors);
        }

        // TODO: tracing
        let addr = format!("{}:{}", listen_address, port);
        println!("Listening on {addr}");
        let listener = tokio::net::TcpListener::bind(addr).await.unwrap();
        if circuit_breaker.enabled() {
            let service = AdmissionControlledService::new(circuit_breaker, app);
            axum::serve(listener, service.into_make_service())
                .with_graceful_shutdown(graceful_shutdown(system))
                .await
                .unwrap();
        } else {
            axum::serve(listener, app)
                .with_graceful_shutdown(graceful_shutdown(system))
                .await
                .unwrap();
        };
    }

    fn scorecard_request(&self, tags: &[&str]) -> Option<ScorecardGuard> {
        if self.scorecard_enabled.load(Ordering::Relaxed) {
            self.scorecard.track(tags).map(|ticket| ScorecardGuard {
                scorecard: Arc::clone(&self.scorecard),
                ticket: Some(ticket),
            })
        } else {
            Some(ScorecardGuard {
                scorecard: Arc::clone(&self.scorecard),
                ticket: None,
            })
        }
    }
}

impl FrontendServer {
    async fn authenticate_and_authorize(
        &self,
        headers: &HeaderMap,
        action: AuthzAction,
        resource: AuthzResource,
    ) -> Result<(), ServerError> {
        Ok(self
            .auth
            .authenticate_and_authorize(headers, action, resource)
            .await?)
    }
}

////////////////////////// Method Handlers //////////////////////////
// These handlers simply proxy the call and the relevant inputs into
// the appropriate method on the `FrontendServer` struct.

/// Health check endpoint that returns 200 if the server and executor are ready
#[utoipa::path(
    get,
    path = "/api/v2/healthcheck",
    responses(
        (status = 200, description = "Success", body = String, content_type = "application/json"),
        (status = 503, description = "Service Unavailable", body = ErrorResponse),
    )
)]
async fn healthcheck(State(server): State<FrontendServer>) -> impl IntoResponse {
    server.metrics.healthcheck.add(1, &[]);
    let res = server.frontend.healthcheck().await;
    let code = match res.get_status_code() {
        tonic::Code::Ok => StatusCode::OK,
        _ => StatusCode::SERVICE_UNAVAILABLE,
    };
    (code, Json(res))
}

/// Heartbeat endpoint that returns a nanosecond timestamp of the current time.
#[utoipa::path(
    get,
    path = "/api/v2/heartbeat",
    responses(
        (status = 200, description = "Success", body = HeartbeatResponse),
        (status = 500, description = "Server error", body = ErrorResponse)
    )
)]
async fn heartbeat(
    State(server): State<FrontendServer>,
) -> Result<Json<HeartbeatResponse>, ServerError> {
    server.metrics.heartbeat.add(1, &[]);
    Ok(Json(server.frontend.heartbeat().await?))
}

/// Pre-flight checks endpoint reporting basic readiness info.
#[utoipa::path(
    get,
    path = "/api/v2/pre-flight-checks",
    responses(
        (status = 200, description = "Pre flight checks", body = ChecklistResponse),
        (status = 500, description = "Server error", body = ErrorResponse)
    )
)]
async fn pre_flight_checks(
    State(server): State<FrontendServer>,
) -> Result<Json<ChecklistResponse>, ServerError> {
    server.metrics.pre_flight_checks.add(1, &[]);
    Ok(Json(ChecklistResponse {
        max_batch_size: server.frontend.clone().get_max_batch_size(),
    }))
}

/// Reset endpoint allowing authorized users to reset the database.
#[utoipa::path(
    post,
    path = "/api/v2/reset",
    responses(
        (status = 200, description = "Reset successful", body = bool),
        (status = 401, description = "Unauthorized", body = ErrorResponse),
        (status = 500, description = "Server error", body = ErrorResponse)
    )
)]
async fn reset(
    headers: HeaderMap,
    State(mut server): State<FrontendServer>,
) -> Result<Json<bool>, ServerError> {
    server.metrics.reset.add(1, &[]);
    server
        .authenticate_and_authorize(
            &headers,
            AuthzAction::Reset,
            AuthzResource {
                tenant: None,
                database: None,
                collection: None,
            },
        )
        .await?;
    server.frontend.reset().await?;
    Ok(Json(true))
}

/// Returns the version of the server.
#[utoipa::path(
    get,
    path = "/api/v2/version",
    responses(
        (status = 200, description = "Get server version", body = String)
    )
)]
async fn version(State(server): State<FrontendServer>) -> Json<String> {
    server.metrics.version.add(1, &[]);
    // TODO: Decide on how to handle versioning across python / rust frontend
    // for now return a hardcoded version
    Json("1.0.0".to_string())
}

/// Retrieves the current user's identity, tenant, and databases.
#[utoipa::path(
    get,
    path = "/api/v2/auth/identity",
    responses(
        (status = 200, description = "Get user identity", body = GetUserIdentityResponse),
        (status = 500, description = "Server error", body = ErrorResponse)
    )
)]
async fn get_user_identity(
    headers: HeaderMap,
    State(server): State<FrontendServer>,
) -> Result<Json<GetUserIdentityResponse>, ServerError> {
    server.metrics.version.add(1, &[]);
    Ok(Json(server.auth.get_user_identity(&headers).await?))
}

#[derive(Deserialize, Debug, ToSchema)]
struct CreateTenantPayload {
    name: String,
}

/// Creates a new tenant.
#[utoipa::path(
    post,
    path = "/api/v2/tenants",
    request_body = CreateTenantPayload,
    responses(
        (status = 200, description = "Tenant created successfully", body = CreateTenantResponse),
        (status = 401, description = "Unauthorized", body = ErrorResponse),
        (status = 500, description = "Server error", body = ErrorResponse)
    )
)]
async fn create_tenant(
    headers: HeaderMap,
    State(mut server): State<FrontendServer>,
    Json(request): Json<CreateTenantPayload>,
) -> Result<Json<CreateTenantResponse>, ServerError> {
    server.metrics.create_tenant.add(1, &[]);
    tracing::info!("Creating tenant [{}]", request.name);
    server
        .authenticate_and_authorize(
            &headers,
            AuthzAction::CreateTenant,
            AuthzResource {
                tenant: Some(request.name.clone()),
                database: None,
                collection: None,
            },
        )
        .await?;
    let request = CreateTenantRequest::try_new(request.name)?;
    Ok(Json(server.frontend.create_tenant(request).await?))
}

/// Returns an existing tenant by name.
#[utoipa::path(
    get,
    path = "/api/v2/tenants/{tenant_name}",
    params(
        ("tenant_name" = String, Path, description = "Tenant name or ID to retrieve")
    ),
    responses(
        (status = 200, description = "Tenant found", body = GetTenantResponse),
        (status = 401, description = "Unauthorized", body = ErrorResponse),
        (status = 404, description = "Tenant not found", body = ErrorResponse),
        (status = 500, description = "Server error", body = ErrorResponse)
    )
)]
async fn get_tenant(
    headers: HeaderMap,
    Path(name): Path<String>,
    State(mut server): State<FrontendServer>,
) -> Result<Json<GetTenantResponse>, ServerError> {
    server.metrics.get_tenant.add(1, &[]);
    tracing::info!("Getting tenant [{}]", name);
    server
        .authenticate_and_authorize(
            &headers,
            AuthzAction::GetTenant,
            AuthzResource {
                tenant: Some(name.clone()),
                database: None,
                collection: None,
            },
        )
        .await?;
    let request = GetTenantRequest::try_new(name)?;
    Ok(Json(server.frontend.get_tenant(request).await?))
}

#[derive(Deserialize, Serialize, ToSchema, Debug)]
struct CreateDatabasePayload {
    name: String,
}

/// Creates a new database for a given tenant.
#[utoipa::path(
    post,
    path = "/api/v2/tenants/{tenant}/databases",
    request_body = CreateDatabasePayload,
    responses(
        (status = 200, description = "Database created successfully", body = CreateDatabaseResponse),
        (status = 401, description = "Unauthorized", body = ErrorResponse),
        (status = 500, description = "Server error", body = ErrorResponse)
    ),
    params(
        ("tenant" = String, Path, description = "Tenant ID to associate with the new database")
    )
)]
async fn create_database(
    headers: HeaderMap,
    Path(tenant): Path<String>,
    State(mut server): State<FrontendServer>,
    Json(CreateDatabasePayload { name }): Json<CreateDatabasePayload>,
) -> Result<Json<CreateDatabaseResponse>, ServerError> {
    server.metrics.create_database.add(1, &[]);
    tracing::info!("Creating database [{}] for tenant [{}]", name, tenant);
    server
        .authenticate_and_authorize(
            &headers,
            AuthzAction::CreateDatabase,
            AuthzResource {
                tenant: Some(tenant.clone()),
                database: Some(name.clone()),
                collection: None,
            },
        )
        .await?;
    // Enforce quota.
    let api_token = headers
        .get("x-chroma-token")
        .map(|val| val.to_str().unwrap_or_default())
        .map(|val| val.to_string());
    let mut quota_payload = QuotaPayload::new(Action::CreateDatabase, tenant.clone(), api_token);
    quota_payload = quota_payload.with_collection_name(&name);
    server.quota_enforcer.enforce(&quota_payload).await?;
    let _guard =
        server.scorecard_request(&["op:create_database", format!("tenant:{}", tenant).as_str()]);
    let create_database_request = CreateDatabaseRequest::try_new(tenant, name)?;
    let res = server
        .frontend
        .create_database(create_database_request)
        .await?;
    Ok(Json(res))
}

#[derive(Deserialize, ToSchema, Debug)]
struct ListDatabasesParams {
    limit: Option<u32>,
    #[serde(default)]
    offset: u32,
}

/// Lists all databases for a given tenant.
#[utoipa::path(
    get,
    path = "/api/v2/tenants/{tenant}/databases",
    responses(
        (status = 200, description = "List of databases", body = ListDatabasesResponse),
        (status = 401, description = "Unauthorized", body = ErrorResponse),
        (status = 500, description = "Server error", body = ErrorResponse)
    ),
    params(
        ("tenant" = String, Path, description = "Tenant ID to list databases for"),
        ("limit" = Option<u32>, Query, description = "Limit for pagination"),
        ("offset" = Option<u32>, Query, description = "Offset for pagination")
    )
)]
async fn list_databases(
    headers: HeaderMap,
    Path(tenant): Path<String>,
    Query(ListDatabasesParams { limit, offset }): Query<ListDatabasesParams>,
    State(mut server): State<FrontendServer>,
) -> Result<Json<ListDatabasesResponse>, ServerError> {
    server.metrics.list_databases.add(1, &[]);
    tracing::info!("Listing database for tenant [{}]", tenant);
    server
        .authenticate_and_authorize(
            &headers,
            AuthzAction::ListDatabases,
            AuthzResource {
                tenant: Some(tenant.clone()),
                database: None,
                collection: None,
            },
        )
        .await?;
    let _guard =
        server.scorecard_request(&["op:list_databases", format!("tenant:{}", tenant).as_str()]);

    let request = ListDatabasesRequest::try_new(tenant, limit, offset)?;
    Ok(Json(server.frontend.list_databases(request).await?))
}

/// Retrieves a specific database by name.
#[utoipa::path(
    get,
    path = "/api/v2/tenants/{tenant}/databases/{database}",
    responses(
        (status = 200, description = "Database retrieved successfully", body = GetDatabaseResponse),
        (status = 401, description = "Unauthorized", body = ErrorResponse),
        (status = 404, description = "Database not found", body = ErrorResponse),
        (status = 500, description = "Server error", body = ErrorResponse)
    ),
    params(
        ("tenant" = String, Path, description = "Tenant ID"),
        ("database" = String, Path, description = "Name of the database to retrieve")
    )
)]
async fn get_database(
    headers: HeaderMap,
    Path((tenant, database)): Path<(String, String)>,
    State(mut server): State<FrontendServer>,
) -> Result<Json<GetDatabaseResponse>, ServerError> {
    server.metrics.get_database.add(1, &[]);
    tracing::info!("Getting database [{}] for tenant [{}]", database, tenant);
    server
        .authenticate_and_authorize(
            &headers,
            AuthzAction::GetDatabase,
            AuthzResource {
                tenant: Some(tenant.clone()),
                database: Some(database.clone()),
                collection: None,
            },
        )
        .await?;
    let _guard =
        server.scorecard_request(&["op:get_database", format!("tenant:{}", tenant).as_str()]);
    let request = GetDatabaseRequest::try_new(tenant, database)?;
    let res = server.frontend.get_database(request).await?;
    Ok(Json(res))
}

/// Deletes a specific database.
#[utoipa::path(
    delete,
    path = "/api/v2/tenants/{tenant}/databases/{database}",
    responses(
        (status = 200, description = "Database deleted successfully", body = DeleteDatabaseResponse),
        (status = 401, description = "Unauthorized", body = ErrorResponse),
        (status = 404, description = "Database not found", body = ErrorResponse),
        (status = 500, description = "Server error", body = ErrorResponse)
    ),
    params(
        ("tenant" = String, Path, description = "Tenant ID"),
        ("database" = String, Path, description = "Name of the database to delete")
    )
)]
async fn delete_database(
    headers: HeaderMap,
    Path((tenant, database)): Path<(String, String)>,
    State(mut server): State<FrontendServer>,
) -> Result<Json<DeleteDatabaseResponse>, ServerError> {
    server.metrics.delete_database.add(1, &[]);
    tracing::info!("Deleting database [{}] for tenant [{}]", database, tenant);
    server
        .authenticate_and_authorize(
            &headers,
            AuthzAction::DeleteDatabase,
            AuthzResource {
                tenant: Some(tenant.clone()),
                database: Some(database.clone()),
                collection: None,
            },
        )
        .await?;
    let _guard =
        server.scorecard_request(&["op:delete_database", format!("tenant:{}", tenant).as_str()]);
    let request = DeleteDatabaseRequest::try_new(tenant, database)?;
    Ok(Json(server.frontend.delete_database(request).await?))
}

#[derive(Deserialize, Debug)]
struct ListCollectionsParams {
    limit: Option<u32>,
    #[serde(default)]
    offset: u32,
}

/// Lists all collections in the specified database.
#[utoipa::path(
    get,
    path = "/api/v2/tenants/{tenant}/databases/{database}/collections",
    responses(
        (status = 200, description = "List of collections", body = ListCollectionsResponse),
        (status = 401, description = "Unauthorized", body = ErrorResponse),
        (status = 500, description = "Server error", body = ErrorResponse)
    ),
    params(
        ("tenant" = String, Path, description = "Tenant ID"),
        ("database" = String, Path, description = "Database name to list collections from"),
        ("limit" = Option<u32>, Query, description = "Limit for pagination"),
        ("offset" = Option<u32>, Query, description = "Offset for pagination")
    )
)]
async fn list_collections(
    headers: HeaderMap,
    Path((tenant, database)): Path<(String, String)>,
    Query(ListCollectionsParams { limit, offset }): Query<ListCollectionsParams>,
    State(mut server): State<FrontendServer>,
) -> Result<Json<ListCollectionsResponse>, ServerError> {
    server.metrics.list_collections.add(1, &[]);
    tracing::info!(
        "Listing collections in database [{}] for tenant [{}] with limit [{:?}] and offset [{:?}]",
        database,
        tenant,
        limit,
        offset
    );
    server
        .authenticate_and_authorize(
            &headers,
            AuthzAction::ListCollections,
            AuthzResource {
                tenant: Some(tenant.clone()),
                database: Some(database.clone()),
                collection: None,
            },
        )
        .await?;
    let api_token = headers
        .get("x-chroma-token")
        .map(|val| val.to_str().unwrap_or_default())
        .map(|val| val.to_string());
    let mut quota_payload = QuotaPayload::new(Action::ListCollections, tenant.clone(), api_token);
    if let Some(limit) = limit {
        quota_payload = quota_payload.with_limit(limit);
    }
    server.quota_enforcer.enforce(&quota_payload).await?;
    let _guard =
        server.scorecard_request(&["op:list_collections", format!("tenant:{}", tenant).as_str()]);
    let request = ListCollectionsRequest::try_new(tenant, database, limit, offset)?;
    Ok(Json(server.frontend.list_collections(request).await?))
}

/// Retrieves the total number of collections in a given database.
#[utoipa::path(
    get,
    path = "/api/v2/tenants/{tenant}/databases/{database}/collections_count",
    responses(
        (status = 200, description = "Count of collections", body = CountCollectionsResponse),
        (status = 401, description = "Unauthorized", body = ErrorResponse),
        (status = 500, description = "Server error", body = ErrorResponse)
    ),
    params(
        ("tenant" = String, Path, description = "Tenant ID"),
        ("database" = String, Path, description = "Database name to count collections from")
    )
)]
async fn count_collections(
    headers: HeaderMap,
    Path((tenant, database)): Path<(String, String)>,
    State(mut server): State<FrontendServer>,
) -> Result<Json<CountCollectionsResponse>, ServerError> {
    server.metrics.count_collections.add(1, &[]);
    tracing::info!("Counting number of collections in database [{database}] for tenant [{tenant}]",);
    server
        .authenticate_and_authorize(
            &headers,
            AuthzAction::CountCollections,
            AuthzResource {
                tenant: Some(tenant.clone()),
                database: Some(database.clone()),
                collection: None,
            },
        )
        .await?;
    let _guard = server.scorecard_request(&[
        "op:count_collections",
        format!("tenant:{}", tenant).as_str(),
    ]);

    let request = CountCollectionsRequest::try_new(tenant, database)?;
    Ok(Json(server.frontend.count_collections(request).await?))
}

#[derive(Deserialize, Serialize, ToSchema, Debug, Clone)]
pub struct CreateCollectionPayload {
    pub name: String,
<<<<<<< HEAD
    pub configuration_json_str: Option<String>,
=======
    pub configuration: Option<CollectionConfiguration>,
>>>>>>> bab63db7
    pub metadata: Option<Metadata>,
    #[serde(default)]
    pub get_or_create: bool,
}

/// Creates a new collection under the specified database.
#[utoipa::path(
    post,
    path = "/api/v2/tenants/{tenant}/databases/{database}/collections",
    request_body = CreateCollectionPayload,
    responses(
        (status = 200, description = "Collection created successfully", body = Collection),
        (status = 401, description = "Unauthorized", body = ErrorResponse),
        (status = 500, description = "Server error", body = ErrorResponse)
    ),
    params(
        ("tenant" = String, Path, description = "Tenant ID"),
        ("database" = String, Path, description = "Database name containing the new collection")
    )
)]
async fn create_collection(
    headers: HeaderMap,
    Path((tenant, database)): Path<(String, String)>,
    State(mut server): State<FrontendServer>,
    Json(payload): Json<CreateCollectionPayload>,
) -> Result<Json<Collection>, ServerError> {
    server.metrics.create_collection.add(1, &[]);
    tracing::info!("Creating collection in database [{database}] for tenant [{tenant}]");
    server
        .authenticate_and_authorize(
            &headers,
            AuthzAction::CreateCollection,
            AuthzResource {
                tenant: Some(tenant.clone()),
                database: Some(database.clone()),
                collection: Some(payload.name.clone()),
            },
        )
        .await?;
    let api_token = headers
        .get("x-chroma-token")
        .map(|val| val.to_str().unwrap_or_default())
        .map(|val| val.to_string());
    let mut quota_payload = QuotaPayload::new(Action::CreateCollection, tenant.clone(), api_token);
    quota_payload = quota_payload.with_collection_name(&payload.name);
    if let Some(metadata) = &payload.metadata {
        quota_payload = quota_payload.with_create_collection_metadata(metadata);
    }
    server.quota_enforcer.enforce(&quota_payload).await?;
    let _guard = server.scorecard_request(&[
        "op:create_collection",
        format!("tenant:{}", tenant).as_str(),
    ]);

<<<<<<< HEAD
    let configuration_json = match payload.configuration_json_str {
        Some(configuration_json_str) => {
            let configuration_json =
                serde_json::from_str::<CollectionConfigurationPayload>(&configuration_json_str)
                    .map_err(WrappedSerdeJsonError)?;

            Some(configuration_json)
        }
        None => None,
    };

    let configuration = configuration_json
        .map(CollectionConfiguration::try_from)
        .transpose()
        .map_err(ValidationError::ParseCollectionConfiguration)?;

    if let Some(configuration) = configuration.as_ref() {
        if !server.config.enable_span_indexing
            && matches!(
                configuration.vector_index,
                VectorIndexConfiguration::Spann(_)
            )
        {
=======
    if let Some(config) = payload.configuration.as_ref() {
        if config.spann.is_some() {
>>>>>>> bab63db7
            return Err(ValidationError::SpannNotImplemented)?;
        }
    }

    let request = CreateCollectionRequest::try_new(
        tenant,
        database,
        payload.name,
        payload.metadata,
        configuration,
        payload.get_or_create,
    )?;
    let collection = server.frontend.create_collection(request).await?;

    Ok(Json(collection))
}

/// Retrieves a collection by ID or name.
#[utoipa::path(
    get,
    path = "/api/v2/tenants/{tenant}/databases/{database}/collections/{collection_id}",
    responses(
        (status = 200, description = "Collection found", body = Collection),
        (status = 401, description = "Unauthorized", body = ErrorResponse),
        (status = 404, description = "Collection not found", body = ErrorResponse),
        (status = 500, description = "Server error", body = ErrorResponse)
    ),
    params(
        ("tenant" = String, Path, description = "Tenant ID"),
        ("database" = String, Path, description = "Database name"),
        ("collection_id" = String, Path, description = "UUID of the collection")
    )
)]
async fn get_collection(
    headers: HeaderMap,
    Path((tenant, database, collection_name)): Path<(String, String, String)>,
    State(mut server): State<FrontendServer>,
) -> Result<Json<Collection>, ServerError> {
    server.metrics.get_collection.add(1, &[]);
    tracing::info!(
        "Getting collection [{collection_name}] in database [{database}] for tenant [{tenant}]"
    );
    server
        .authenticate_and_authorize(
            &headers,
            AuthzAction::GetCollection,
            AuthzResource {
                tenant: Some(tenant.clone()),
                database: Some(database.clone()),
                collection: Some(collection_name.clone()),
            },
        )
        .await?;
    let _guard =
        server.scorecard_request(&["op:get_collection", format!("tenant:{}", tenant).as_str()]);
    let request = GetCollectionRequest::try_new(tenant, database, collection_name)?;
    let collection = server.frontend.get_collection(request).await?;
    Ok(Json(collection))
}

#[derive(Deserialize, Serialize, ToSchema, Debug, Clone)]
pub struct UpdateCollectionPayload {
    pub new_name: Option<String>,
    pub new_metadata: Option<UpdateMetadata>,
    pub new_configuration_json_str: Option<String>,
}

/// Updates an existing collection's name or metadata.
#[utoipa::path(
    put,
    path = "/api/v2/tenants/{tenant}/databases/{database}/collections/{collection_id}",
    request_body = UpdateCollectionPayload,
    responses(
        (status = 200, description = "Collection updated successfully", body = UpdateCollectionResponse),
        (status = 401, description = "Unauthorized", body = ErrorResponse),
        (status = 404, description = "Collection not found", body = ErrorResponse),
        (status = 500, description = "Server error", body = ErrorResponse)
    ),
    params(
        ("tenant" = String, Path, description = "Tenant ID"),
        ("database" = String, Path, description = "Database name"),
        ("collection_id" = String, Path, description = "UUID of the collection to update")
    )
)]
async fn update_collection(
    headers: HeaderMap,
    Path((tenant, database, collection_id)): Path<(String, String, String)>,
    State(mut server): State<FrontendServer>,
    Json(payload): Json<UpdateCollectionPayload>,
) -> Result<Json<UpdateCollectionResponse>, ServerError> {
    server.metrics.update_collection.add(1, &[]);
    tracing::info!(
        "Updating collection [{collection_id}] in database [{database}] for tenant [{tenant}]"
    );
    server
        .authenticate_and_authorize(
            &headers,
            AuthzAction::UpdateCollection,
            AuthzResource {
                tenant: Some(tenant.clone()),
                database: Some(database.clone()),
                collection: Some(collection_id.clone()),
            },
        )
        .await?;
    let api_token = headers
        .get("x-chroma-token")
        .map(|val| val.to_str().unwrap_or_default())
        .map(|val| val.to_string());
    let mut quota_payload = QuotaPayload::new(Action::UpdateCollection, tenant.clone(), api_token);
    if let Some(new_name) = &payload.new_name {
        quota_payload = quota_payload.with_collection_new_name(new_name);
    }
    if let Some(new_metadata) = &payload.new_metadata {
        quota_payload = quota_payload.with_update_collection_metadata(new_metadata);
    }
    server.quota_enforcer.enforce(&quota_payload).await?;
    let _guard = server.scorecard_request(&[
        "op:update_collection",
        format!("tenant:{}", tenant).as_str(),
    ]);
    let collection_id =
        CollectionUuid::from_str(&collection_id).map_err(|_| ValidationError::CollectionId)?;

    let configuration_json = match payload.new_configuration_json_str {
        Some(configuration_json_str) => {
            let configuration_json =
                serde_json::from_str::<CollectionConfigurationPayload>(&configuration_json_str)
                    .map_err(WrappedSerdeJsonError)?;

            Some(configuration_json)
        }
        None => None,
    };

    let config = configuration_json
        .map(CollectionConfiguration::try_from)
        .transpose()
        .map_err(ValidationError::ParseCollectionConfiguration)?;

    let request = chroma_types::UpdateCollectionRequest::try_new(
        collection_id,
        payload.new_name,
        payload
            .new_metadata
            .map(CollectionMetadataUpdate::UpdateMetadata),
        config,
    )?;

    server.frontend.update_collection(request).await?;

    Ok(Json(UpdateCollectionResponse {}))
}

/// Deletes a collection in a given database.
#[utoipa::path(
    delete,
    path = "/api/v2/tenants/{tenant}/databases/{database}/collections/{collection_id}",
    responses(
        (status = 200, description = "Collection deleted successfully", body = UpdateCollectionResponse),
        (status = 401, description = "Unauthorized", body = ErrorResponse),
        (status = 404, description = "Collection not found", body = ErrorResponse),
        (status = 500, description = "Server error", body = ErrorResponse)
    ),
    params(
        ("tenant" = String, Path, description = "Tenant ID"),
        ("database" = String, Path, description = "Database name"),
        ("collection_id" = String, Path, description = "UUID of the collection to delete")
    )
)]
async fn delete_collection(
    headers: HeaderMap,
    Path((tenant, database, collection_name)): Path<(String, String, String)>,
    State(mut server): State<FrontendServer>,
) -> Result<Json<UpdateCollectionResponse>, ServerError> {
    server.metrics.delete_collection.add(1, &[]);
    tracing::info!(
        "Deleting collection [{collection_name}] in database [{database}] for tenant [{tenant}]"
    );
    server
        .authenticate_and_authorize(
            &headers,
            AuthzAction::DeleteCollection,
            AuthzResource {
                tenant: Some(tenant.clone()),
                database: Some(database.clone()),
                collection: Some(collection_name.clone()),
            },
        )
        .await?;
    let _guard = server.scorecard_request(&[
        "op:delete_collection",
        format!("tenant:{}", tenant).as_str(),
    ]);
    let request =
        chroma_types::DeleteCollectionRequest::try_new(tenant, database, collection_name)?;
    server.frontend.delete_collection(request).await?;

    Ok(Json(UpdateCollectionResponse {}))
}

#[derive(Serialize, Deserialize, ToSchema, Debug, Clone)]
pub struct AddCollectionRecordsPayload {
    ids: Vec<String>,
    embeddings: Option<Vec<Vec<f32>>>,
    documents: Option<Vec<Option<String>>>,
    uris: Option<Vec<Option<String>>>,
    metadatas: Option<Vec<Option<Metadata>>>,
}

/// Adds records to a collection.
#[utoipa::path(
    post,
    path = "/api/v2/tenants/{tenant}/databases/{database}/collections/{collection_id}/add",
    request_body = AddCollectionRecordsPayload,
    responses(
        (status = 201, description = "Collection added successfully", body = AddCollectionRecordsResponse),
        (status = 400, description = "Invalid data for collection addition")
    )
)]
async fn collection_add(
    headers: HeaderMap,
    Path((tenant, database, collection_id)): Path<(String, String, String)>,
    State(mut server): State<FrontendServer>,
    Json(payload): Json<AddCollectionRecordsPayload>,
) -> Result<(StatusCode, Json<AddCollectionRecordsResponse>), ServerError> {
    server.metrics.collection_add.add(1, &[]);
    server
        .authenticate_and_authorize(
            &headers,
            AuthzAction::Add,
            AuthzResource {
                tenant: Some(tenant.clone()),
                database: Some(database.clone()),
                collection: Some(collection_id.clone()),
            },
        )
        .await?;
    let collection_id =
        CollectionUuid(Uuid::parse_str(&collection_id).map_err(|_| ValidationError::CollectionId)?);
    let api_token = headers
        .get("x-chroma-token")
        .map(|val| val.to_str().unwrap_or_default())
        .map(|val| val.to_string());
    let mut quota_payload = QuotaPayload::new(Action::Add, tenant.clone(), api_token);
    quota_payload = quota_payload.with_ids(&payload.ids);
    if let Some(embeddings) = &payload.embeddings {
        quota_payload = quota_payload.with_add_embeddings(embeddings);
    }
    if let Some(metadatas) = &payload.metadatas {
        quota_payload = quota_payload.with_metadatas(metadatas);
    }
    if let Some(documents) = &payload.documents {
        quota_payload = quota_payload.with_documents(documents);
    }
    if let Some(uris) = &payload.uris {
        quota_payload = quota_payload.with_uris(uris);
    }
    quota_payload = quota_payload.with_collection_uuid(collection_id);
    server.quota_enforcer.enforce(&quota_payload).await?;
    let _guard = server.scorecard_request(&[
        "op:write",
        format!("tenant:{}", tenant).as_str(),
        format!("collection:{}", collection_id).as_str(),
    ]);

    let request = chroma_types::AddCollectionRecordsRequest::try_new(
        tenant,
        database,
        collection_id,
        payload.ids,
        payload.embeddings,
        payload.documents,
        payload.uris,
        payload.metadatas,
    )?;

    let res = server.frontend.add(request).await?;

    Ok((StatusCode::CREATED, Json(res)))
}

#[derive(Deserialize, Debug, Clone, ToSchema, Serialize)]
pub struct UpdateCollectionRecordsPayload {
    ids: Vec<String>,
    embeddings: Option<Vec<Option<Vec<f32>>>>,
    documents: Option<Vec<Option<String>>>,
    uris: Option<Vec<Option<String>>>,
    metadatas: Option<Vec<Option<UpdateMetadata>>>,
}

/// Updates records in a collection by ID.
#[utoipa::path(
    post,
    path = "/api/v2/tenants/{tenant}/databases/{database}/collections/{collection_id}/update",
    request_body = UpdateCollectionRecordsPayload,
    responses(
        (status = 200, description = "Collection updated successfully", body = UpdateCollectionRecordsResponse),
        (status = 404, description = "Collection not found")
    )
)]
async fn collection_update(
    headers: HeaderMap,
    Path((tenant, database, collection_id)): Path<(String, String, String)>,
    State(mut server): State<FrontendServer>,
    Json(payload): Json<UpdateCollectionRecordsPayload>,
) -> Result<Json<UpdateCollectionRecordsResponse>, ServerError> {
    server.metrics.collection_update.add(1, &[]);
    server
        .authenticate_and_authorize(
            &headers,
            AuthzAction::Update,
            AuthzResource {
                tenant: Some(tenant.clone()),
                database: Some(database.clone()),
                collection: Some(collection_id.clone()),
            },
        )
        .await?;
    let collection_id =
        CollectionUuid(Uuid::parse_str(&collection_id).map_err(|_| ValidationError::CollectionId)?);
    let api_token = headers
        .get("x-chroma-token")
        .map(|val| val.to_str().unwrap_or_default())
        .map(|val| val.to_string());
    let mut quota_payload = QuotaPayload::new(Action::Update, tenant.clone(), api_token);
    quota_payload = quota_payload.with_ids(&payload.ids);
    if let Some(embeddings) = &payload.embeddings {
        quota_payload = quota_payload.with_update_embeddings(embeddings);
    }
    if let Some(metadatas) = &payload.metadatas {
        quota_payload = quota_payload.with_update_metadatas(metadatas);
    }
    if let Some(documents) = &payload.documents {
        quota_payload = quota_payload.with_documents(documents);
    }
    if let Some(uris) = &payload.uris {
        quota_payload = quota_payload.with_uris(uris);
    }
    server.quota_enforcer.enforce(&quota_payload).await?;
    let _guard = server.scorecard_request(&[
        "op:write",
        format!("tenant:{}", tenant).as_str(),
        format!("collection:{}", collection_id).as_str(),
    ]);

    let request = chroma_types::UpdateCollectionRecordsRequest::try_new(
        tenant,
        database,
        collection_id,
        payload.ids,
        payload.embeddings,
        payload.documents,
        payload.uris,
        payload.metadatas,
    )?;

    Ok(Json(server.frontend.update(request).await?))
}

#[derive(Deserialize, Debug, Clone, ToSchema, Serialize)]
pub struct UpsertCollectionRecordsPayload {
    ids: Vec<String>,
    embeddings: Option<Vec<Vec<f32>>>,
    documents: Option<Vec<Option<String>>>,
    uris: Option<Vec<Option<String>>>,
    metadatas: Option<Vec<Option<UpdateMetadata>>>,
}

/// Upserts records in a collection (create if not exists, otherwise update).
#[utoipa::path(
    post,
    path = "/api/v2/tenants/{tenant}/databases/{database}/collections/{collection_id}/upsert",
    request_body = UpsertCollectionRecordsPayload,
    responses(
        (status = 200, description = "Records upserted successfully", body = UpsertCollectionRecordsResponse),
        (status = 401, description = "Unauthorized", body = ErrorResponse),
        (status = 404, description = "Collection not found", body = ErrorResponse),
        (status = 500, description = "Server error", body = ErrorResponse),
    ),
    params(
        ("tenant" = String, Path, description = "Tenant ID"),
        ("database" = String, Path, description = "Database name"),
        ("collection_id" = String, Path, description = "Collection ID"),
    )
)]
async fn collection_upsert(
    headers: HeaderMap,
    Path((tenant, database, collection_id)): Path<(String, String, String)>,
    State(mut server): State<FrontendServer>,
    Json(payload): Json<UpsertCollectionRecordsPayload>,
) -> Result<Json<UpsertCollectionRecordsResponse>, ServerError> {
    server.metrics.collection_upsert.add(1, &[]);
    server
        .authenticate_and_authorize(
            &headers,
            AuthzAction::Update,
            AuthzResource {
                tenant: Some(tenant.clone()),
                database: Some(database.clone()),
                collection: Some(collection_id.clone()),
            },
        )
        .await?;
    let collection_id =
        CollectionUuid(Uuid::parse_str(&collection_id).map_err(|_| ValidationError::CollectionId)?);
    let api_token = headers
        .get("x-chroma-token")
        .map(|val| val.to_str().unwrap_or_default())
        .map(|val| val.to_string());
    let mut quota_payload = QuotaPayload::new(Action::Upsert, tenant.clone(), api_token);
    quota_payload = quota_payload.with_ids(&payload.ids);
    if let Some(embeddings) = &payload.embeddings {
        quota_payload = quota_payload.with_add_embeddings(embeddings);
    }
    if let Some(metadatas) = &payload.metadatas {
        quota_payload = quota_payload.with_update_metadatas(metadatas);
    }
    if let Some(documents) = &payload.documents {
        quota_payload = quota_payload.with_documents(documents);
    }
    if let Some(uris) = &payload.uris {
        quota_payload = quota_payload.with_uris(uris);
    }
    quota_payload = quota_payload.with_collection_uuid(collection_id);
    server.quota_enforcer.enforce(&quota_payload).await?;
    let _guard = server.scorecard_request(&[
        "op:write",
        format!("tenant:{}", tenant).as_str(),
        format!("collection:{}", collection_id).as_str(),
    ]);

    let request = chroma_types::UpsertCollectionRecordsRequest::try_new(
        tenant,
        database,
        collection_id,
        payload.ids,
        payload.embeddings,
        payload.documents,
        payload.uris,
        payload.metadatas,
    )?;

    Ok(Json(server.frontend.upsert(request).await?))
}

#[derive(Deserialize, Debug, Clone, ToSchema, Serialize)]
pub struct DeleteCollectionRecordsPayload {
    ids: Option<Vec<String>>,
    #[serde(flatten)]
    where_fields: RawWhereFields,
}

/// Deletes records in a collection. Can filter by IDs or metadata.
#[utoipa::path(
    post,
    path = "/api/v2/tenants/{tenant}/databases/{database}/collections/{collection_id}/delete",
    request_body = DeleteCollectionRecordsPayload,
    responses(
        (status = 200, description = "Records deleted successfully", body = DeleteCollectionRecordsResponse),
        (status = 401, description = "Unauthorized", body = ErrorResponse),
        (status = 404, description = "Collection not found", body = ErrorResponse),
        (status = 500, description = "Server error", body = ErrorResponse),
    ),
    params(
        ("tenant" = String, Path, description = "Tenant ID"),
        ("database" = String, Path, description = "Database name"),
        ("collection_id" = String, Path, description = "Collection ID"),
    )
)]
async fn collection_delete(
    headers: HeaderMap,
    Path((tenant, database, collection_id)): Path<(String, String, String)>,
    State(mut server): State<FrontendServer>,
    Json(payload): Json<DeleteCollectionRecordsPayload>,
) -> Result<Json<DeleteCollectionRecordsResponse>, ServerError> {
    server.metrics.collection_delete.add(1, &[]);
    server
        .authenticate_and_authorize(
            &headers,
            AuthzAction::Delete,
            AuthzResource {
                tenant: Some(tenant.clone()),
                database: Some(database.clone()),
                collection: Some(collection_id.clone()),
            },
        )
        .await?;
    let collection_id =
        CollectionUuid::from_str(&collection_id).map_err(|_| ValidationError::CollectionId)?;
    let r#where = payload.where_fields.parse()?;
    let api_token = headers
        .get("x-chroma-token")
        .map(|val| val.to_str().unwrap_or_default())
        .map(|val| val.to_string());
    let mut quota_payload = QuotaPayload::new(Action::Delete, tenant.clone(), api_token);
    if let Some(ids) = &payload.ids {
        quota_payload = quota_payload.with_ids(ids);
    }
    if let Some(r#where) = &r#where {
        quota_payload = quota_payload.with_where(r#where);
    }
    server.quota_enforcer.enforce(&quota_payload).await?;
    let _guard = server.scorecard_request(&[
        "op:write",
        format!("tenant:{}", tenant).as_str(),
        format!("collection:{}", collection_id).as_str(),
    ]);

    let request = chroma_types::DeleteCollectionRecordsRequest::try_new(
        tenant,
        database,
        collection_id,
        payload.ids,
        r#where,
    )?;

    server.frontend.delete(request).await?;

    Ok(Json(DeleteCollectionRecordsResponse {}))
}

/// Retrieves the number of records in a collection.
#[utoipa::path(
    get,
    path = "/api/v2/tenants/{tenant}/databases/{database}/collections/{collection_id}/count",
    responses(
        (status = 200, description = "Number of records in the collection", body = CountResponse),
        (status = 401, description = "Unauthorized", body = ErrorResponse),
        (status = 404, description = "Collection not found", body = ErrorResponse),
        (status = 500, description = "Server error", body = ErrorResponse)
    ),
    params(
        ("tenant" = String, Path, description = "Tenant ID for the collection"),
        ("database" = String, Path, description = "Database containing this collection"),
        ("collection_id" = String, Path, description = "Collection ID whose records are counted")
    )
)]
async fn collection_count(
    headers: HeaderMap,
    Path((tenant, database, collection_id)): Path<(String, String, String)>,
    State(mut server): State<FrontendServer>,
) -> Result<Json<CountResponse>, ServerError> {
    server.metrics.collection_count.add(
        1,
        &[
            KeyValue::new("tenant", tenant.clone()),
            KeyValue::new("database", database.clone()),
            KeyValue::new("collection_id", collection_id.clone()),
        ],
    );
    tracing::info!(
        "Counting number of records in collection [{collection_id}] in database [{database}] for tenant [{tenant}]",
    );
    server
        .authenticate_and_authorize(
            &headers,
            AuthzAction::Count,
            AuthzResource {
                tenant: Some(tenant.clone()),
                database: Some(database.clone()),
                collection: Some(collection_id.clone()),
            },
        )
        .await?;
    let _guard = server.scorecard_request(&[
        "op:read",
        format!("tenant:{}", tenant).as_str(),
        format!("collection:{}", collection_id).as_str(),
    ]);

    let request = CountRequest::try_new(
        tenant,
        database,
        CollectionUuid::from_str(&collection_id).map_err(|_| ValidationError::CollectionId)?,
    )?;

    Ok(Json(server.frontend.count(request).await?))
}

#[derive(Debug, Clone, Deserialize, ToSchema)]
pub struct GetRequestPayload {
    ids: Option<Vec<String>>,
    #[serde(flatten)]
    where_fields: RawWhereFields,
    limit: Option<u32>,
    offset: Option<u32>,
    #[serde(default = "IncludeList::default_get")]
    include: IncludeList,
}

/// Retrieves records from a collection by ID or metadata filter.
#[utoipa::path(
    post,
    path = "/api/v2/tenants/{tenant}/databases/{database}/collections/{collection_id}/get",
    request_body = GetRequestPayload,
    responses(
        (status = 200, description = "Records retrieved from the collection", body = GetResponse),
        (status = 401, description = "Unauthorized", body = ErrorResponse),
        (status = 404, description = "Collection not found", body = ErrorResponse),
        (status = 500, description = "Server error", body = ErrorResponse)
    ),
    params(
        ("tenant" = String, Path, description = "Tenant ID"),
        ("database" = String, Path, description = "Database name for the collection"),
        ("collection_id" = String, Path, description = "Collection ID to fetch records from")
    )
)]
async fn collection_get(
    headers: HeaderMap,
    Path((tenant, database, collection_id)): Path<(String, String, String)>,
    State(mut server): State<FrontendServer>,
    Json(payload): Json<GetRequestPayload>,
) -> Result<Json<GetResponse>, ServerError> {
    server.metrics.collection_get.add(
        1,
        &[
            KeyValue::new("tenant", tenant.clone()),
            KeyValue::new("collection_id", collection_id.clone()),
        ],
    );
    server
        .authenticate_and_authorize(
            &headers,
            AuthzAction::Get,
            AuthzResource {
                tenant: Some(tenant.clone()),
                database: Some(database.clone()),
                collection: Some(collection_id.clone()),
            },
        )
        .await?;
    let collection_id =
        CollectionUuid::from_str(&collection_id).map_err(|_| ValidationError::CollectionId)?;
    let parsed_where = payload.where_fields.parse()?;
    let api_token = headers
        .get("x-chroma-token")
        .map(|val| val.to_str().unwrap_or_default())
        .map(|val| val.to_string());
    let mut quota_payload = QuotaPayload::new(Action::Get, tenant.clone(), api_token);
    if let Some(ids) = &payload.ids {
        quota_payload = quota_payload.with_ids(ids);
    }
    if let Some(r#where) = &parsed_where {
        quota_payload = quota_payload.with_where(r#where);
    }
    if let Some(limit) = payload.limit {
        quota_payload = quota_payload.with_limit(limit);
    }
    server.quota_enforcer.enforce(&quota_payload).await?;
    tracing::info!(
        "Getting records from collection [{collection_id}] in database [{database}] for tenant [{tenant}]",
    );
    let _guard = server.scorecard_request(&[
        "op:read",
        format!("tenant:{}", tenant).as_str(),
        format!("collection:{}", collection_id).as_str(),
    ]);
    let request = GetRequest::try_new(
        tenant,
        database,
        collection_id,
        payload.ids,
        parsed_where,
        payload.limit,
        payload.offset.unwrap_or(0),
        payload.include,
    )?;
    let res = server.frontend.get(request).await?;
    Ok(Json(res))
}

#[derive(Deserialize, Debug, Clone, Serialize, ToSchema)]
pub struct QueryRequestPayload {
    ids: Option<Vec<String>>,
    #[serde(flatten)]
    where_fields: RawWhereFields,
    query_embeddings: Vec<Vec<f32>>,
    n_results: Option<u32>,
    #[serde(default = "IncludeList::default_query")]
    include: IncludeList,
}

/// Query a collection in a variety of ways, including vector search, metadata filtering, and full-text search
#[utoipa::path(
    post,
    path = "/api/v2/tenants/{tenant}/databases/{database}/collections/{collection_id}/query",
    request_body = QueryRequestPayload,
    responses(
        (status = 200, description = "Records matching the query", body = QueryResponse),
        (status = 401, description = "Unauthorized", body = ErrorResponse),
        (status = 404, description = "Collection not found", body = ErrorResponse),
        (status = 500, description = "Server error", body = ErrorResponse),
    ),
    params(
        ("tenant" = String, Path, description = "Tenant ID"),
        ("database" = String, Path, description = "Database name containing the collection"),
        ("collection_id" = String, Path, description = "Collection ID to query"),
        ("limit" = Option<u32>, Query, description = "Limit for pagination"),
        ("offset" = Option<u32>, Query, description = "Offset for pagination")
    )
)]
async fn collection_query(
    headers: HeaderMap,
    Path((tenant, database, collection_id)): Path<(String, String, String)>,
    State(mut server): State<FrontendServer>,
    Json(payload): Json<QueryRequestPayload>,
) -> Result<Json<QueryResponse>, ServerError> {
    server.metrics.collection_query.add(
        1,
        &[
            KeyValue::new("tenant", tenant.clone()),
            KeyValue::new("collection_id", collection_id.clone()),
        ],
    );
    server
        .authenticate_and_authorize(
            &headers,
            AuthzAction::Query,
            AuthzResource {
                tenant: Some(tenant.clone()),
                database: Some(database.clone()),
                collection: Some(collection_id.clone()),
            },
        )
        .await?;
    let collection_id =
        CollectionUuid::from_str(&collection_id).map_err(|_| ValidationError::CollectionId)?;
    let parsed_where = payload.where_fields.parse()?;
    let api_token = headers
        .get("x-chroma-token")
        .map(|val| val.to_str().unwrap_or_default())
        .map(|val| val.to_string());
    let mut quota_payload = QuotaPayload::new(Action::Query, tenant.clone(), api_token);
    if let Some(ids) = &payload.ids {
        quota_payload = quota_payload.with_ids(ids);
    }
    if let Some(r#where) = &parsed_where {
        quota_payload = quota_payload.with_where(r#where);
    }
    quota_payload = quota_payload.with_query_embeddings(&payload.query_embeddings);
    if let Some(n_results) = payload.n_results {
        quota_payload = quota_payload.with_n_results(n_results);
    }
    server.quota_enforcer.enforce(&quota_payload).await?;
    tracing::info!(
        "Querying records from collection [{collection_id}] in database [{database}] for tenant [{tenant}]",
    );

    let _guard = server.scorecard_request(&[
        "op:read",
        format!("tenant:{}", tenant).as_str(),
        format!("collection:{}", collection_id).as_str(),
    ]);

    let request = QueryRequest::try_new(
        tenant,
        database,
        collection_id,
        payload.ids,
        parsed_where,
        payload.query_embeddings,
        payload.n_results.unwrap_or(10),
        payload.include,
    )?;

    let res = server.frontend.query(request).await?;

    Ok(Json(res))
}

async fn v1_deprecation_notice() -> Response {
    let err_response = ErrorResponse::new(
        "Unimplemented".to_string(),
        "The v1 API is deprecated. Please use /v2 apis".to_string(),
    );
    (StatusCode::GONE, Json(err_response)).into_response()
}

////////////////////////////////////////////////////////////
/// OpenAPI
////////////////////////////////////////////////////////////
struct ChromaTokenSecurityAddon;
impl Modify for ChromaTokenSecurityAddon {
    fn modify(&self, openapi: &mut utoipa::openapi::OpenApi) {
        // NOTE(philipithomas) - This unwrap is usually safe, and will crash the service on initialization if it's not.
        let components = openapi
            .components
            .as_mut()
            .expect("It should be able to get components as mutable");
        components.add_security_scheme(
            "x-chroma-token",
            SecurityScheme::ApiKey(ApiKey::Header(ApiKeyValue::new("x-chroma-token"))),
        );
    }
}

#[derive(OpenApi)]
#[openapi(
    paths(
        healthcheck,
        heartbeat,
        pre_flight_checks,
        reset,
        version,
        get_user_identity,
        create_tenant,
        get_tenant,
        list_databases,
        create_database,
        get_database,
        delete_database,
        create_collection,
        list_collections,
        count_collections,
        get_collection,
        update_collection,
        delete_collection,
        collection_add,
        collection_update,
        collection_upsert,
        collection_delete,
        collection_count,
        collection_get,
        collection_query
    ),
    // Apply our new security scheme here
    modifiers(&ChromaTokenSecurityAddon)
)]
struct ApiDoc;

#[cfg(test)]
mod tests {
    use crate::{config::FrontendServerConfig, frontend::Frontend, FrontendServer};
    use chroma_config::{registry::Registry, Configurable};
    use chroma_system::System;
    use std::sync::Arc;

    #[tokio::test]
    async fn test_cors() {
        let registry = Registry::new();
        let system = System::new();

        let port = random_port::PortPicker::new().pick().unwrap();

        let mut config = FrontendServerConfig::single_node_default();
        config.port = port;
        config.cors_allow_origins = Some(vec!["http://localhost:3000".to_string()]);

        let frontend = Frontend::try_from_config(&(config.clone().frontend, system), &registry)
            .await
            .unwrap();
        let app = FrontendServer::new(
            config,
            frontend,
            vec![],
            Arc::new(()),
            Arc::new(()),
            System::new(),
        );
        tokio::task::spawn(async move {
            app.run().await;
        });

        let client = reqwest::Client::new();
        let res = client
            .request(
                reqwest::Method::OPTIONS,
                format!("http://localhost:{}/api/v2/heartbeat", port),
            )
            .header("Origin", "http://localhost:3000")
            .send()
            .await
            .unwrap();
        assert_eq!(res.status(), 200);

        let allow_origin = res.headers().get("Access-Control-Allow-Origin");
        assert_eq!(allow_origin.unwrap(), "http://localhost:3000");

        let allow_methods = res.headers().get("Access-Control-Allow-Methods");
        assert_eq!(allow_methods.unwrap(), "*");

        let allow_headers = res.headers().get("Access-Control-Allow-Headers");
        assert_eq!(allow_headers.unwrap(), "*");
    }

    #[tokio::test]
    async fn test_defaults_to_json_content_type() {
        let registry = Registry::new();
        let system = System::new();

        let port = random_port::PortPicker::new().pick().unwrap();

        let mut config = FrontendServerConfig::single_node_default();
        config.port = port;
        config.cors_allow_origins = Some(vec!["http://localhost:3000".to_string()]);

        let frontend = Frontend::try_from_config(&(config.clone().frontend, system), &registry)
            .await
            .unwrap();
        let app = FrontendServer::new(
            config,
            frontend,
            vec![],
            Arc::new(()),
            Arc::new(()),
            System::new(),
        );
        tokio::task::spawn(async move {
            app.run().await;
        });

        // We don't send a content-type header
        let client = reqwest::Client::new();
        let res = client
            .post(format!("http://localhost:{}/api/v2/tenants", port))
            .body(serde_json::to_string(&serde_json::json!({ "name": "test" })).unwrap())
            .send()
            .await
            .unwrap();
        assert_eq!(res.status(), 200);
    }
}<|MERGE_RESOLUTION|>--- conflicted
+++ resolved
@@ -8,20 +8,6 @@
 use chroma_system::System;
 use chroma_types::RawWhereFields;
 use chroma_types::{
-<<<<<<< HEAD
-    AddCollectionRecordsResponse, ChecklistResponse, Collection, CollectionMetadataUpdate,
-    CollectionUuid, CountCollectionsRequest, CountCollectionsResponse, CountRequest, CountResponse,
-    CreateCollectionRequest, CreateDatabaseRequest, CreateDatabaseResponse, CreateTenantRequest,
-    CreateTenantResponse, DeleteCollectionRecordsResponse, DeleteDatabaseRequest,
-    DeleteDatabaseResponse, GetCollectionRequest, GetDatabaseRequest, GetDatabaseResponse,
-    GetRequest, GetResponse, GetTenantRequest, GetTenantResponse, GetUserIdentityResponse,
-    HeartbeatResponse, IncludeList, ListCollectionsRequest, ListCollectionsResponse,
-    ListDatabasesRequest, ListDatabasesResponse, Metadata, QueryRequest, QueryResponse,
-    UpdateCollectionRecordsResponse, UpdateCollectionResponse, UpdateMetadata,
-    UpsertCollectionRecordsResponse, VectorIndexConfiguration,
-};
-use chroma_types::{CollectionConfiguration, CollectionConfigurationPayload, RawWhereFields};
-=======
     AddCollectionRecordsResponse, ChecklistResponse, Collection, CollectionConfiguration,
     CollectionMetadataUpdate, CollectionUuid, CountCollectionsRequest, CountCollectionsResponse,
     CountRequest, CountResponse, CreateCollectionRequest, CreateDatabaseRequest,
@@ -33,7 +19,6 @@
     Metadata, QueryRequest, QueryResponse, UpdateCollectionRecordsResponse,
     UpdateCollectionResponse, UpdateMetadata, UpsertCollectionRecordsResponse,
 };
->>>>>>> bab63db7
 use mdac::{Rule, Scorecard, ScorecardTicket};
 use opentelemetry::global;
 use opentelemetry::metrics::{Counter, Meter};
@@ -846,11 +831,7 @@
 #[derive(Deserialize, Serialize, ToSchema, Debug, Clone)]
 pub struct CreateCollectionPayload {
     pub name: String,
-<<<<<<< HEAD
     pub configuration_json_str: Option<String>,
-=======
-    pub configuration: Option<CollectionConfiguration>,
->>>>>>> bab63db7
     pub metadata: Option<Metadata>,
     #[serde(default)]
     pub get_or_create: bool,
@@ -905,7 +886,6 @@
         format!("tenant:{}", tenant).as_str(),
     ]);
 
-<<<<<<< HEAD
     let configuration_json = match payload.configuration_json_str {
         Some(configuration_json_str) => {
             let configuration_json =
@@ -923,16 +903,7 @@
         .map_err(ValidationError::ParseCollectionConfiguration)?;
 
     if let Some(configuration) = configuration.as_ref() {
-        if !server.config.enable_span_indexing
-            && matches!(
-                configuration.vector_index,
-                VectorIndexConfiguration::Spann(_)
-            )
-        {
-=======
-    if let Some(config) = payload.configuration.as_ref() {
         if config.spann.is_some() {
->>>>>>> bab63db7
             return Err(ValidationError::SpannNotImplemented)?;
         }
     }
