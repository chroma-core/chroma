use std::str::FromStr;

use axum::{
    extract::{Path, Query, State},
<<<<<<< HEAD
    http::StatusCode,
    response::IntoResponse,
    routing::{delete, get, post},
=======
    routing::{get, post},
>>>>>>> 99c32a14
    Json, Router, ServiceExt,
};
use chroma_types::{
    operator::Filter, AddCollectionRecordsResponse, ChecklistResponse, Collection,
    CollectionMetadataUpdate, CollectionUuid, CountCollectionsRequest, CountCollectionsResponse,
    CountRequest, CountResponse, CreateCollectionRequest, CreateDatabaseRequest,
    CreateDatabaseResponse, CreateTenantRequest, CreateTenantResponse,
    DeleteCollectionRecordsResponse, DeleteDatabaseRequest, DeleteDatabaseResponse,
    GetCollectionRequest, GetDatabaseRequest, GetDatabaseResponse, GetRequest, GetResponse,
    GetTenantRequest, GetTenantResponse, GetUserIdentityResponse, HeartbeatResponse, IncludeList,
    ListCollectionsRequest, ListCollectionsResponse, ListDatabasesRequest, ListDatabasesResponse,
    Metadata, QueryRequest, QueryResponse, UpdateCollectionRecordsResponse,
    UpdateCollectionResponse, UpdateMetadata, UpsertCollectionRecordsResponse,
};
use serde::{Deserialize, Serialize};
use uuid::Uuid;

use crate::{
    ac::AdmissionControlledService,
    frontend::Frontend,
    tower_tracing::add_tracing_middleware,
    types::{
        errors::{ServerError, ValidationError},
        where_parsing::RawWhereFields,
    },
    utils::{validate_name, validate_non_empty_filter, validate_non_empty_metadata},
    FrontendConfig,
};

#[derive(Clone)]
pub(crate) struct FrontendServer {
    config: FrontendConfig,
    frontend: Frontend,
}

impl FrontendServer {
    pub fn new(config: FrontendConfig, frontend: Frontend) -> FrontendServer {
        FrontendServer { config, frontend }
    }

    #[allow(dead_code)]
    pub async fn run(server: FrontendServer) {
        let circuit_breaker_config = server.config.circuit_breaker.clone();
        let app = Router::new()
            // `GET /` goes to `root`
            .route("/api/v2", get(root))
            .route("/api/v2/healthcheck", get(healthcheck))
            .route("/api/v2/heartbeat", get(heartbeat))
            .route("/api/v2/pre-flight-checks", get(pre_flight_checks))
            .route("/api/v2/reset", post(reset))
            .route("/api/v2/version", get(version))
            .route("/api/v2/auth/identity", get(get_user_identity))
            .route("/api/v2/tenants", post(create_tenant))
            .route("/api/v2/tenants/:tenant_name", get(get_tenant))
            .route("/api/v2/tenants/:tenant_id/databases", get(list_databases).post(create_database))
            .route("/api/v2/tenants/:tenant_id/databases/:name", get(get_database).delete(delete_database))
            .route(
                "/api/v2/tenants/:tenant_id/databases/:database_name/collections",
               post(create_collection).get(list_collections),
            )
            .route(
                "/api/v2/tenants/:tenant_id/databases/:database_name/collections_count",
                get(count_collections),
            )
            .route(
                "/api/v2/tenants/:tenant_id/databases/:database_name/collections/:collection_id",
                get(get_collection).put(update_collection).delete(delete_collection),
            )
            .route(
                "/api/v2/tenants/:tenant/databases/:database_name/collections/:collection_id/add",
                post(collection_add),
            )
            .route(
                "/api/v2/tenants/:tenant/databases/:database_name/collections/:collection_id/update",
                post(collection_update),
            )
            .route(
                "/api/v2/tenants/:tenant/databases/:database_name/collections/:collection_id/upsert",
                post(collection_upsert),
            )
            .route(
                "/api/v2/tenants/:tenant/databases/:database_name/collections/:collection_id/delete",
                post(collection_delete),
            )
            .route(
                "/api/v2/tenants/:tenant_id/databases/:database_name/collections/:collection_id/count",
                get(collection_count),
            )
            .route(
                "/api/v2/tenants/:tenant_id/databases/:database_name/collections/:collection_id/get",
                post(collection_get),
            )
            .route(
                "/api/v2/tenants/:tenant_id/databases/:database_name/collections/:collection_id/query",
                post(collection_query),
            )
            .with_state(server);
        let app = add_tracing_middleware(app);

        // TODO: configuration for this
        // TODO: tracing
        let listener = tokio::net::TcpListener::bind("0.0.0.0:3000").await.unwrap();
        if circuit_breaker_config.enabled() {
            let service = AdmissionControlledService::new(circuit_breaker_config, app);
            axum::serve(listener, service.into_make_service())
                .await
                .unwrap();
        } else {
            axum::serve(listener, app).await.unwrap();
        };
    }
}

////////////////////////// Method Handlers //////////////////////////
// These handlers simply proxy the call and the relevant inputs into
// the appropriate method on the `FrontendServer` struct.

// Dummy implementation for now
async fn root() -> &'static str {
    "Chroma Rust Frontend"
}

async fn healthcheck(State(server): State<FrontendServer>) -> impl IntoResponse {
    let res = server.frontend.healthcheck().await;
    let code = match res.get_status_code() {
        tonic::Code::Ok => StatusCode::OK,
        _ => StatusCode::SERVICE_UNAVAILABLE,
    };

    (code, Json(res))
}

async fn heartbeat(
    State(server): State<FrontendServer>,
) -> Result<Json<HeartbeatResponse>, ServerError> {
    Ok(Json(server.frontend.heartbeat().await?))
}

// Dummy implementation for now
async fn pre_flight_checks() -> Result<Json<ChecklistResponse>, ServerError> {
    Ok(Json(ChecklistResponse {
        max_batch_size: 100,
    }))
}

async fn reset(State(mut server): State<FrontendServer>) -> Result<Json<bool>, ServerError> {
    server.frontend.reset().await?;
    Ok(Json(true))
}

async fn version() -> &'static str {
    env!("CARGO_PKG_VERSION")
}

// Dummy implementation for now
async fn get_user_identity() -> Json<GetUserIdentityResponse> {
    Json(GetUserIdentityResponse {
        user_id: String::new(),
        tenant: "default_tenant".to_string(),
        databases: vec!["default_database".to_string()],
    })
}

async fn create_tenant(
    State(mut server): State<FrontendServer>,
    Json(request): Json<CreateTenantRequest>,
) -> Result<Json<CreateTenantResponse>, ServerError> {
    tracing::info!("Creating tenant [{}]", request.name);
    Ok(Json(server.frontend.create_tenant(request).await?))
}

async fn get_tenant(
    Path(name): Path<String>,
    State(mut server): State<FrontendServer>,
) -> Result<Json<GetTenantResponse>, ServerError> {
    tracing::info!("Getting tenant [{}]", name);
    Ok(Json(
        server
            .frontend
            .get_tenant(GetTenantRequest { name })
            .await?,
    ))
}

#[derive(Deserialize, Debug)]
struct CreateDatabasePayload {
    name: String,
}

async fn create_database(
    Path(tenant_id): Path<String>,
    State(mut server): State<FrontendServer>,
    Json(CreateDatabasePayload { name }): Json<CreateDatabasePayload>,
) -> Result<Json<CreateDatabaseResponse>, ServerError> {
    tracing::info!("Creating database [{}] for tenant [{}]", name, tenant_id);
    let create_database_request = CreateDatabaseRequest {
        database_id: Uuid::new_v4(),
        tenant_id,
        database_name: name,
    };
    let res = server
        .frontend
        .create_database(create_database_request)
        .await?;
    Ok(Json(res))
}

#[derive(Deserialize)]
struct ListDatabasesPayload {
    limit: Option<u32>,
    offset: u32,
}

async fn list_databases(
    Path(tenant_id): Path<String>,
    State(mut server): State<FrontendServer>,
    Json(ListDatabasesPayload { limit, offset }): Json<ListDatabasesPayload>,
) -> Result<Json<ListDatabasesResponse>, ServerError> {
    tracing::info!("Listing database for tenant [{}]", tenant_id);
    Ok(Json(
        server
            .frontend
            .list_databases(ListDatabasesRequest {
                tenant_id,
                limit,
                offset,
            })
            .await?,
    ))
}

async fn get_database(
    Path((tenant_id, database_name)): Path<(String, String)>,
    State(mut server): State<FrontendServer>,
) -> Result<Json<GetDatabaseResponse>, ServerError> {
    tracing::info!(
        "Getting database [{}] for tenant [{}]",
        database_name,
        tenant_id
    );
    let res = server
        .frontend
        .get_database(GetDatabaseRequest {
            tenant_id,
            database_name,
        })
        .await?;
    Ok(Json(res))
}

async fn delete_database(
    Path((tenant_id, database_name)): Path<(String, String)>,
    State(mut server): State<FrontendServer>,
) -> Result<Json<DeleteDatabaseResponse>, ServerError> {
    tracing::info!(
        "Deleting database [{}] for tenant [{}]",
        database_name,
        tenant_id
    );
    Ok(Json(
        server
            .frontend
            .delete_database(DeleteDatabaseRequest {
                tenant_id,
                database_name,
            })
            .await?,
    ))
}

#[derive(Deserialize)]
struct ListCollectionsParams {
    limit: Option<u32>,
    #[serde(default)]
    offset: u32,
}

async fn list_collections(
    Path((tenant_id, database_name)): Path<(String, String)>,
    Query(ListCollectionsParams { limit, offset }): Query<ListCollectionsParams>,
    State(mut server): State<FrontendServer>,
) -> Result<Json<ListCollectionsResponse>, ServerError> {
    tracing::info!(
        "Listing collections in database [{}] for tenant [{}] with limit [{:?}] and offset [{:?}]",
        database_name,
        tenant_id,
        limit,
        offset
    );
    Ok(Json(
        server
            .frontend
            .list_collections(ListCollectionsRequest {
                tenant_id,
                database_name,
                limit,
                offset,
            })
            .await?,
    ))
}

async fn count_collections(
    Path((tenant_id, database_name)): Path<(String, String)>,
    State(mut server): State<FrontendServer>,
) -> Result<Json<CountCollectionsResponse>, ServerError> {
    tracing::info!(
        "Counting collections in database [{}] for tenant [{}]",
        database_name,
        tenant_id
    );
    Ok(Json(
        server
            .frontend
            .count_collections(CountCollectionsRequest {
                tenant_id,
                database_name,
            })
            .await?,
    ))
}

#[derive(Deserialize, Debug, Clone)]
pub struct CreateCollectionPayload {
    pub name: String,
    pub configuration: Option<serde_json::Value>,
    pub metadata: Option<Metadata>,
    pub get_or_create: bool,
}

async fn create_collection(
    Path((tenant_id, database_name)): Path<(String, String)>,
    State(mut server): State<FrontendServer>,
    Json(payload): Json<CreateCollectionPayload>,
) -> Result<Json<Collection>, ServerError> {
    tracing::info!("Creating collection in database [{database_name}] for tenant [{tenant_id}]");
    validate_name(&payload.name)?;
    if let Some(metadata) = payload.metadata.as_ref() {
        validate_non_empty_metadata(metadata)?;
    }
    let collection = server
        .frontend
        .create_collection(CreateCollectionRequest {
            name: payload.name,
            tenant_id,
            database_name,
            metadata: payload.metadata,
            configuration_json: payload.configuration,
            get_or_create: payload.get_or_create,
        })
        .await?;

    Ok(Json(collection))
}

async fn get_collection(
    Path((tenant_id, database_name, collection_name)): Path<(String, String, String)>,
    State(mut server): State<FrontendServer>,
) -> Result<Json<Collection>, ServerError> {
    tracing::info!("Getting collection [{collection_name}] in database [{database_name}] for tenant [{tenant_id}]");
    let collection = server
        .frontend
        .get_collection(GetCollectionRequest {
            tenant_id,
            database_name,
            collection_name,
        })
        .await?;
    Ok(Json(collection))
}

#[derive(Deserialize, Debug, Clone)]
pub struct UpdateCollectionPayload {
    pub new_name: Option<String>,
    pub new_metadata: Option<UpdateMetadata>,
}

async fn update_collection(
    Path((tenant_id, database_name, collection_id)): Path<(String, String, String)>,
    State(mut server): State<FrontendServer>,
    Json(payload): Json<UpdateCollectionPayload>,
) -> Result<Json<UpdateCollectionResponse>, ServerError> {
    tracing::info!("Updating collection [{collection_id}] in database [{database_name}] for tenant [{tenant_id}]");
    if let Some(name) = payload.new_name.as_ref() {
        validate_name(name)?;
    }
    let collection_id =
        CollectionUuid::from_str(&collection_id).map_err(|_| ValidationError::CollectionId)?;

    if let Some(metadata) = payload.new_metadata.as_ref() {
        validate_non_empty_metadata(metadata)?;
    }

    server
        .frontend
        .update_collection(chroma_types::UpdateCollectionRequest {
            collection_id,
            new_name: payload.new_name,
            new_metadata: payload
                .new_metadata
                .map(CollectionMetadataUpdate::UpdateMetadata),
        })
        .await?;

    Ok(Json(UpdateCollectionResponse {}))
}

async fn delete_collection(
    Path((tenant_id, database_name, collection_name)): Path<(String, String, String)>,
    State(mut server): State<FrontendServer>,
) -> Result<Json<UpdateCollectionResponse>, ServerError> {
    server
        .frontend
        .delete_collection(chroma_types::DeleteCollectionRequest {
            tenant_id,
            database_name,
            collection_name,
        })
        .await?;

    Ok(Json(UpdateCollectionResponse {}))
}

#[derive(Serialize, Deserialize, Debug, Clone)]
pub struct AddCollectionRecordsPayload {
    ids: Vec<String>,
    embeddings: Option<Vec<Vec<f32>>>,
    documents: Option<Vec<String>>,
    uris: Option<Vec<String>>,
    metadatas: Option<Vec<Metadata>>,
}

async fn collection_add(
    Path((tenant_id, database_name, collection_id)): Path<(String, String, String)>,
    State(mut server): State<FrontendServer>,
    Json(payload): Json<AddCollectionRecordsPayload>,
) -> Result<Json<AddCollectionRecordsResponse>, ServerError> {
    let collection_id =
        CollectionUuid(Uuid::parse_str(&collection_id).map_err(|_| ValidationError::CollectionId)?);

    server
        .frontend
        .validate_embedding(collection_id, payload.embeddings.as_ref(), true)
        .await?;

    let res = server
        .frontend
        .add(chroma_types::AddCollectionRecordsRequest {
            tenant_id,
            database_name,
            collection_id,
            ids: payload.ids,
            embeddings: payload.embeddings,
            documents: payload.documents,
            uris: payload.uris,
            metadatas: payload.metadatas,
        })
        .await?;

    Ok(Json(res))
}

#[derive(Deserialize, Debug, Clone)]
pub struct UpdateCollectionRecordsPayload {
    ids: Vec<String>,
    embeddings: Option<Vec<Vec<f32>>>,
    documents: Option<Vec<String>>,
    uris: Option<Vec<String>>,
    metadatas: Option<Vec<UpdateMetadata>>,
}

async fn collection_update(
    Path((tenant_id, database_name, collection_id)): Path<(String, String, String)>,
    State(mut server): State<FrontendServer>,
    Json(payload): Json<UpdateCollectionRecordsPayload>,
) -> Result<Json<UpdateCollectionRecordsResponse>, ServerError> {
    let collection_id =
        CollectionUuid(Uuid::parse_str(&collection_id).map_err(|_| ValidationError::CollectionId)?);

    server
        .frontend
        .validate_embedding(collection_id, payload.embeddings.as_ref(), true)
        .await?;

    Ok(Json(
        server
            .frontend
            .update(chroma_types::UpdateCollectionRecordsRequest {
                tenant_id,
                database_name,
                collection_id,
                ids: payload.ids,
                embeddings: payload.embeddings,
                documents: payload.documents,
                uris: payload.uris,
                metadatas: payload.metadatas,
            })
            .await?,
    ))
}

#[derive(Deserialize, Debug, Clone)]
pub struct UpsertCollectionRecordsPayload {
    ids: Vec<String>,
    embeddings: Option<Vec<Vec<f32>>>,
    documents: Option<Vec<String>>,
    uris: Option<Vec<String>>,
    metadatas: Option<Vec<UpdateMetadata>>,
}

async fn collection_upsert(
    Path((tenant_id, database_name, collection_id)): Path<(String, String, String)>,
    State(mut server): State<FrontendServer>,
    Json(payload): Json<UpsertCollectionRecordsPayload>,
) -> Result<Json<UpsertCollectionRecordsResponse>, ServerError> {
    let collection_id =
        CollectionUuid(Uuid::parse_str(&collection_id).map_err(|_| ValidationError::CollectionId)?);

    server
        .frontend
        .validate_embedding(collection_id, payload.embeddings.as_ref(), true)
        .await?;

    Ok(Json(
        server
            .frontend
            .upsert(chroma_types::UpsertCollectionRecordsRequest {
                tenant_id,
                database_name,
                collection_id,
                ids: payload.ids,
                embeddings: payload.embeddings,
                documents: payload.documents,
                uris: payload.uris,
                metadatas: payload.metadatas,
            })
            .await?,
    ))
}

#[derive(Deserialize, Debug, Clone)]
pub struct DeleteCollectionRecordsPayload {
    ids: Option<Vec<String>>,
    #[serde(flatten)]
    where_fields: RawWhereFields,
}

async fn collection_delete(
    Path((tenant_id, database_name, collection_id)): Path<(String, String, String)>,
    State(mut server): State<FrontendServer>,
    Json(payload): Json<DeleteCollectionRecordsPayload>,
) -> Result<Json<DeleteCollectionRecordsResponse>, ServerError> {
    let collection_id =
        CollectionUuid::from_str(&collection_id).map_err(|_| ValidationError::CollectionId)?;

    let r#where = payload.where_fields.parse()?;

    validate_non_empty_filter(&Filter {
        query_ids: payload.ids.clone(),
        where_clause: r#where.clone(),
    })?;

    server
        .frontend
        .delete(chroma_types::DeleteCollectionRecordsRequest {
            tenant_id,
            database_name,
            collection_id,
            ids: payload.ids,
            r#where,
        })
        .await?;

    Ok(Json(DeleteCollectionRecordsResponse {}))
}

async fn collection_count(
    Path((tenant_id, database_name, collection_id)): Path<(String, String, String)>,
    State(mut server): State<FrontendServer>,
) -> Result<Json<CountResponse>, ServerError> {
    tracing::info!(
        "Counting number of records in collection [{collection_id}] in database [{database_name}] for tenant [{tenant_id}]",
    );

    Ok(Json(
        server
            .frontend
            .count(CountRequest {
                tenant_id,
                database_name,
                collection_id: CollectionUuid::from_str(&collection_id)
                    .map_err(|_| ValidationError::CollectionId)?,
            })
            .await?,
    ))
}

#[derive(Debug, Clone, Deserialize)]
pub struct GetRequestPayload {
    ids: Option<Vec<String>>,
    #[serde(flatten)]
    where_fields: RawWhereFields,
    limit: Option<u32>,
    offset: Option<u32>,
    #[serde(default = "IncludeList::default_get")]
    include: IncludeList,
}

async fn collection_get(
    Path((tenant_id, database_name, collection_id)): Path<(String, String, String)>,
    State(mut server): State<FrontendServer>,
    Json(payload): Json<GetRequestPayload>,
) -> Result<Json<GetResponse>, ServerError> {
    let collection_id =
        CollectionUuid::from_str(&collection_id).map_err(|_| ValidationError::CollectionId)?;
    tracing::info!(
        "Getting records from collection [{collection_id}] in database [{database_name}] for tenant [{tenant_id}]",
    );
    let res = server
        .frontend
        .get(GetRequest {
            tenant_id,
            database_name,
            collection_id,
            ids: payload.ids,
            r#where: payload.where_fields.parse()?,
            limit: payload.limit,
            offset: payload.offset.unwrap_or(0),
            include: payload.include,
        })
        .await?;
    Ok(Json(res))
}

#[derive(Deserialize, Debug, Clone)]
pub struct QueryRequestPayload {
    ids: Option<Vec<String>>,
    #[serde(flatten)]
    where_fields: RawWhereFields,
    query_embeddings: Vec<Vec<f32>>,
    n_results: Option<u32>,
    #[serde(default = "IncludeList::default_query")]
    include: IncludeList,
}

async fn collection_query(
    Path((tenant_id, database_name, collection_id)): Path<(String, String, String)>,
    State(mut server): State<FrontendServer>,
    Json(payload): Json<QueryRequestPayload>,
) -> Result<Json<QueryResponse>, ServerError> {
    let collection_id =
        CollectionUuid::from_str(&collection_id).map_err(|_| ValidationError::CollectionId)?;
    tracing::info!(
        "Querying records from collection [{collection_id}] in database [{database_name}] for tenant [{tenant_id}]",
    );

    server
        .frontend
        .validate_embedding(collection_id, Some(&payload.query_embeddings), true)
        .await?;

    let res = server
        .frontend
        .query(QueryRequest {
            tenant_id,
            database_name,
            collection_id,
            ids: payload.ids,
            r#where: payload.where_fields.parse()?,
            include: payload.include,
            embeddings: payload.query_embeddings,
            n_results: payload.n_results.unwrap_or(10),
        })
        .await?;

    Ok(Json(res))
}<|MERGE_RESOLUTION|>--- conflicted
+++ resolved
@@ -2,13 +2,9 @@
 
 use axum::{
     extract::{Path, Query, State},
-<<<<<<< HEAD
     http::StatusCode,
     response::IntoResponse,
-    routing::{delete, get, post},
-=======
     routing::{get, post},
->>>>>>> 99c32a14
     Json, Router, ServiceExt,
 };
 use chroma_types::{
