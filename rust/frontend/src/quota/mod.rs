use std::{
    collections::HashMap,
    fmt,
    future::{ready, Future},
    pin::Pin,
};

use chroma_error::ChromaError;
use chroma_types::{CollectionUuid, Metadata, UpdateMetadata, Where};
use strum::IntoEnumIterator;
use strum_macros::EnumIter;
use thiserror::Error;
use validator::Validate;

#[derive(Debug, Clone, Eq, PartialEq, Hash, EnumIter)]
pub enum Action {
    CreateDatabase,
    CreateCollection,
    ListCollections,
    UpdateCollection,
    Add,
    Get,
    Delete,
    Update,
    Upsert,
    Query,
    ForkCollection,
}

impl fmt::Display for Action {
    fn fmt(&self, f: &mut fmt::Formatter<'_>) -> fmt::Result {
        match self {
            Action::CreateDatabase => write!(f, "Create Database"),
            Action::CreateCollection => write!(f, "Create Collection"),
            Action::ListCollections => write!(f, "List Collections"),
            Action::UpdateCollection => write!(f, "Update Collection"),
            Action::Add => write!(f, "Add"),
            Action::Get => write!(f, "Get"),
            Action::Delete => write!(f, "Delete"),
            Action::Update => write!(f, "Update"),
            Action::Upsert => write!(f, "Upsert"),
            Action::Query => write!(f, "Query"),
            Action::ForkCollection => write!(f, "Fork Collection"),
        }
    }
}

impl TryFrom<&str> for Action {
    type Error = String;

    fn try_from(value: &str) -> Result<Self, Self::Error> {
        match value {
            "create_database" => Ok(Action::CreateDatabase),
            "create_collection" => Ok(Action::CreateCollection),
            "list_collections" => Ok(Action::ListCollections),
            "update_collection" => Ok(Action::UpdateCollection),
            "add" => Ok(Action::Add),
            "get" => Ok(Action::Get),
            "delete" => Ok(Action::Delete),
            "update" => Ok(Action::Update),
            "upsert" => Ok(Action::Upsert),
            "query" => Ok(Action::Query),
            "fork_collection" => Ok(Action::ForkCollection),
            _ => Err(format!("Invalid Action: {}", value)),
        }
    }
}

pub struct QuotaPayload<'other> {
    #[allow(dead_code)]
    pub action: Action,
    #[allow(dead_code)]
    pub tenant: String,
    #[allow(dead_code)]
    pub api_token: Option<String>,
    pub create_collection_metadata: Option<&'other Metadata>,
    pub update_collection_metadata: Option<&'other UpdateMetadata>,
    pub ids: Option<&'other [String]>,
    pub add_embeddings: Option<&'other [Vec<f32>]>,
    pub update_embeddings: Option<&'other [Option<Vec<f32>>]>,
    pub documents: Option<&'other [Option<String>]>,
    pub uris: Option<&'other [Option<String>]>,
    pub metadatas: Option<&'other [Option<Metadata>]>,
    pub update_metadatas: Option<&'other [Option<UpdateMetadata>]>,
    pub r#where: Option<&'other Where>,
    pub collection_name: Option<&'other str>,
    pub collection_new_name: Option<&'other str>,
    pub limit: Option<u32>,
    pub offset: Option<u32>,
    pub n_results: Option<u32>,
    pub query_embeddings: Option<&'other [Vec<f32>]>,
    pub query_ids: Option<&'other [String]>,
    pub collection_uuid: Option<CollectionUuid>,
}

impl<'other> QuotaPayload<'other> {
    pub fn new(action: Action, tenant: String, api_token: Option<String>) -> Self {
        Self {
            action,
            tenant,
            api_token,
            create_collection_metadata: None,
            update_collection_metadata: None,
            ids: None,
            add_embeddings: None,
            update_embeddings: None,
            documents: None,
            uris: None,
            metadatas: None,
            update_metadatas: None,
            r#where: None,
            collection_name: None,
            collection_new_name: None,
            limit: None,
            offset: None,
            n_results: None,
            query_embeddings: None,
            query_ids: None,
            collection_uuid: None,
        }
    }

    // create builder methods for each field except tenant and action
    // Name the method starting with_*
    // Return self
    pub fn with_create_collection_metadata(
        mut self,
        create_collection_metadata: &'other Metadata,
    ) -> Self {
        self.create_collection_metadata = Some(create_collection_metadata);
        self
    }

    pub fn with_update_collection_metadata(
        mut self,
        update_collection_metadata: &'other UpdateMetadata,
    ) -> Self {
        self.update_collection_metadata = Some(update_collection_metadata);
        self
    }

    pub fn with_ids(mut self, ids: &'other [String]) -> Self {
        self.ids = Some(ids);
        self
    }

    pub fn with_add_embeddings(mut self, add_embeddings: &'other [Vec<f32>]) -> Self {
        self.add_embeddings = Some(add_embeddings);
        self
    }

    pub fn with_update_embeddings(mut self, update_embeddings: &'other [Option<Vec<f32>>]) -> Self {
        self.update_embeddings = Some(update_embeddings);
        self
    }

    pub fn with_documents(mut self, documents: &'other [Option<String>]) -> Self {
        self.documents = Some(documents);
        self
    }

    pub fn with_uris(mut self, uris: &'other [Option<String>]) -> Self {
        self.uris = Some(uris);
        self
    }

    pub fn with_metadatas(mut self, metadatas: &'other [Option<Metadata>]) -> Self {
        self.metadatas = Some(metadatas);
        self
    }

    pub fn with_update_metadatas(
        mut self,
        update_metadatas: &'other [Option<UpdateMetadata>],
    ) -> Self {
        self.update_metadatas = Some(update_metadatas);
        self
    }

    pub fn with_where(mut self, r#where: &'other Where) -> Self {
        self.r#where = Some(r#where);
        self
    }

    pub fn with_collection_name(mut self, collection_name: &'other str) -> Self {
        self.collection_name = Some(collection_name);
        self
    }

    pub fn with_collection_new_name(mut self, collection_new_name: &'other str) -> Self {
        self.collection_new_name = Some(collection_new_name);
        self
    }

    pub fn with_limit(mut self, limit: u32) -> Self {
        self.limit = Some(limit);
        self
    }

    pub fn with_offset(mut self, offset: u32) -> Self {
        self.offset = Some(offset);
        self
    }

    pub fn with_n_results(mut self, n_results: u32) -> Self {
        self.n_results = Some(n_results);
        self
    }

    pub fn with_query_embeddings(mut self, query_embeddings: &'other [Vec<f32>]) -> Self {
        self.query_embeddings = Some(query_embeddings);
        self
    }

    pub fn with_query_ids(mut self, query_ids: &'other [String]) -> Self {
        self.query_ids = Some(query_ids);
        self
    }

    pub fn with_collection_uuid(mut self, collection_uuid: CollectionUuid) -> Self {
        self.collection_uuid = Some(collection_uuid);
        self
    }
}

#[derive(Debug, Clone, Eq, PartialEq, Hash, EnumIter)]
pub enum UsageType {
    MetadataKeySizeBytes,       // Max metadata key size in bytes
    MetadataValueSizeBytes,     // Max metadata value size in bytes
    NumMetadataKeys,            // Number of keys in the metadata
    NumWherePredicates,         // Number of predicates in the where
    WhereValueSizeBytes,        // Max where clause value size in bytes
    NumWhereDocumentPredicates, // Number of predicates in the where_document
    WhereDocumentValueLength,   // Max where_document value length
    NumRecords,                 // Number of records
    EmbeddingDimensions,        // Number of ints/floats in the embedding
    DocumentSizeBytes,          // Max document size in bytes
    UriSizeBytes,               // Max uri size in bytes
    IdSizeBytes,                // Max id size in bytes
    NameSizeBytes,              // Max name size in bytes (e.g. collection, database)
    LimitValue,
    NumResults,
    NumQueryEmbeddings,    // Number of query embeddings
    CollectionSizeRecords, // Number of records in the collection
    NumCollections,        // Total number of collections for a tenant
    NumDatabases,          // Total number of databases for a tenant
    NumQueryIDs,           // Number of IDs to filter by in a query
    RegexPatternLength,    // Length of regex pattern specified in filter
    NumForks,              // Number of forks a root collection may have
}

impl fmt::Display for UsageType {
    fn fmt(&self, f: &mut fmt::Formatter<'_>) -> fmt::Result {
        match self {
            UsageType::MetadataKeySizeBytes => write!(f, "Size of metadata dictionary key (bytes)"),
            UsageType::MetadataValueSizeBytes => {
                write!(f, "Size of metadata dictionary value (bytes)")
            }
            UsageType::NumMetadataKeys => write!(f, "Number of metadata dictionary keys"),
            UsageType::NumWherePredicates => write!(f, "Number of where clause predicates"),
            UsageType::WhereValueSizeBytes => write!(f, "Size of where clause value (bytes)"),
            UsageType::NumWhereDocumentPredicates => {
                write!(f, "Number of where document predicates")
            }
            UsageType::WhereDocumentValueLength => write!(f, "Length of where document value"),
            UsageType::NumRecords => write!(f, "Number of records"),
            UsageType::EmbeddingDimensions => write!(f, "Embedding dimension"),
            UsageType::DocumentSizeBytes => write!(f, "Document size (bytes)"),
            UsageType::UriSizeBytes => write!(f, "URI size (bytes)"),
            UsageType::IdSizeBytes => write!(f, "ID size (bytes)"),
            UsageType::NameSizeBytes => write!(f, "Name size (bytes)"),
            UsageType::LimitValue => write!(f, "Limit value"),
            UsageType::NumResults => write!(f, "Number of results"),
            UsageType::NumQueryEmbeddings => write!(f, "Number of query embeddings"),
            UsageType::CollectionSizeRecords => write!(f, "Collection size (records)"),
            UsageType::NumCollections => write!(f, "Number of collections"),
            UsageType::NumDatabases => write!(f, "Number of databases"),
            UsageType::NumQueryIDs => write!(f, "Number of IDs to filter by in a query"),
            UsageType::RegexPatternLength => write!(f, "Length of regex pattern"),
            UsageType::NumForks => write!(f, "Number of forks"),
        }
    }
}

impl TryFrom<&str> for UsageType {
    type Error = String;

    fn try_from(value: &str) -> Result<Self, Self::Error> {
        match value {
            "metadata_key_size_bytes" => Ok(UsageType::MetadataKeySizeBytes),
            "metadata_value_size_bytes" => Ok(UsageType::MetadataValueSizeBytes),
            "num_metadata_keys" => Ok(UsageType::NumMetadataKeys),
            "num_where_predicates" => Ok(UsageType::NumWherePredicates),
            "where_value_size_bytes" => Ok(UsageType::WhereValueSizeBytes),
            "num_where_document_predicates" => Ok(UsageType::NumWhereDocumentPredicates),
            "where_document_value_length" => Ok(UsageType::WhereDocumentValueLength),
            "num_records" => Ok(UsageType::NumRecords),
            "embedding_dimensions" => Ok(UsageType::EmbeddingDimensions),
            "document_size_bytes" => Ok(UsageType::DocumentSizeBytes),
            "uri_size_bytes" => Ok(UsageType::UriSizeBytes),
            "id_size_bytes" => Ok(UsageType::IdSizeBytes),
            "name_size_bytes" => Ok(UsageType::NameSizeBytes),
            "limit_value" => Ok(UsageType::LimitValue),
            "num_results" => Ok(UsageType::NumResults),
            "num_query_embeddings" => Ok(UsageType::NumQueryEmbeddings),
            "collection_size_records" => Ok(UsageType::CollectionSizeRecords),
            "num_collections" => Ok(UsageType::NumCollections),
            "num_databases" => Ok(UsageType::NumDatabases),
            "num_query_ids" => Ok(UsageType::NumQueryIDs),
            "regex_pattern_length" => Ok(UsageType::RegexPatternLength),
            "num_forks" => Ok(UsageType::NumForks),
            _ => Err(format!("Invalid UsageType: {}", value)),
        }
    }
}

pub trait DefaultQuota {
    fn default_quota(&self) -> usize;
}

impl DefaultQuota for UsageType {
    fn default_quota(&self) -> usize {
        match self {
            UsageType::MetadataKeySizeBytes => 36,
            UsageType::MetadataValueSizeBytes => 36,
            UsageType::NumMetadataKeys => 16,
            UsageType::NumWherePredicates => 8,
            UsageType::WhereValueSizeBytes => 36, // Same as METADATA_VALUE_SIZE
            UsageType::NumWhereDocumentPredicates => 8,
            UsageType::WhereDocumentValueLength => 130,
            UsageType::NumRecords => 100,
            UsageType::EmbeddingDimensions => 3072,
            UsageType::DocumentSizeBytes => 5000,
            UsageType::UriSizeBytes => 32,
            UsageType::IdSizeBytes => 128,
            UsageType::NameSizeBytes => 128,
            UsageType::LimitValue => 1000,
            UsageType::NumResults => 100,
            UsageType::NumQueryEmbeddings => 100,
            UsageType::CollectionSizeRecords => 1_000_000,
            UsageType::NumCollections => 1_000_000,
            UsageType::NumDatabases => 10,
            UsageType::NumQueryIDs => 1000,
            UsageType::RegexPatternLength => 0,
            UsageType::NumForks => 256,
        }
    }
}

lazy_static::lazy_static! {
    pub static ref DEFAULT_QUOTAS: HashMap<UsageType, usize> = {
<<<<<<< HEAD
        UsageType::iter().map(|usage_type| (usage_type.clone(), usage_type.default_quota())).collect()
=======
        let mut m = HashMap::new();
        m.insert(UsageType::MetadataKeySizeBytes, 36);
        m.insert(UsageType::MetadataValueSizeBytes, 36);
        m.insert(UsageType::NumMetadataKeys, 16);
        m.insert(UsageType::NumWherePredicates, 8);
        m.insert(UsageType::WhereValueSizeBytes, 36); // Same as METADATA_VALUE_SIZE
        m.insert(UsageType::NumWhereDocumentPredicates, 8);
        m.insert(UsageType::WhereDocumentValueLength, 130);
        m.insert(UsageType::NumRecords, 100);
        m.insert(UsageType::EmbeddingDimensions, 3072);
        m.insert(UsageType::DocumentSizeBytes, 5000);
        m.insert(UsageType::UriSizeBytes, 32);
        m.insert(UsageType::IdSizeBytes, 128);
        m.insert(UsageType::NameSizeBytes, 128);
        m.insert(UsageType::LimitValue, 1000);
        m.insert(UsageType::NumResults, 100);
        m.insert(UsageType::NumQueryEmbeddings, 100);
        m.insert(UsageType::CollectionSizeRecords, 1_000_000);
        m.insert(UsageType::NumCollections, 1_000_000);
        m.insert(UsageType::NumDatabases, 10);
        m.insert(UsageType::NumQueryIDs, 1000);
        m.insert(UsageType::RegexPatternLength, 256);
        m.insert(UsageType::NumForks, 256);
        m
>>>>>>> 901ac78d
    };
}

#[derive(Debug, Validate)]
pub struct QuotaExceededError {
    pub usage_type: UsageType,
    pub action: Action,
    pub usage: usize,
    pub limit: usize,
    #[validate(length(min = 1))]
    pub message: Option<String>,
}

impl fmt::Display for QuotaExceededError {
    fn fmt(&self, f: &mut fmt::Formatter<'_>) -> fmt::Result {
        write!(
            f,
            "'{}' exceeded quota limit for action '{}': current usage of {} exceeds limit of {}",
            self.usage_type, self.action, self.usage, self.limit
        )?;
        if let Some(msg) = self.message.as_ref() {
            write!(f, ". {}", msg)?;
        }
        Ok(())
    }
}

#[derive(Error, Debug)]
pub enum QuotaEnforcerError {
    #[error("Quota exceeded: {0}")]
    QuotaExceeded(QuotaExceededError),
    #[error("Missing API key in the request header")]
    ApiKeyMissing,
    #[error("Unauthorized")]
    Unauthorized,
    #[error("Initialization failed")]
    InitializationFailed,
    #[error("{0}")]
    GenericQuotaError(String),
}

impl ChromaError for QuotaEnforcerError {
    fn code(&self) -> chroma_error::ErrorCodes {
        match self {
            QuotaEnforcerError::QuotaExceeded(_) => chroma_error::ErrorCodes::UnprocessableEntity,
            QuotaEnforcerError::ApiKeyMissing => chroma_error::ErrorCodes::InvalidArgument,
            QuotaEnforcerError::Unauthorized => chroma_error::ErrorCodes::PermissionDenied,
            QuotaEnforcerError::InitializationFailed => chroma_error::ErrorCodes::Internal,
            QuotaEnforcerError::GenericQuotaError(_) => chroma_error::ErrorCodes::ResourceExhausted,
        }
    }
}

pub trait QuotaEnforcer: Send + Sync {
    fn enforce<'other>(
        &'other self,
        payload: &'other QuotaPayload<'other>,
    ) -> Pin<Box<dyn Future<Output = Result<(), QuotaEnforcerError>> + Send + 'other>>;
}

impl QuotaEnforcer for () {
    fn enforce(
        &self,
        _: &QuotaPayload<'_>,
    ) -> Pin<Box<dyn Future<Output = Result<(), QuotaEnforcerError>> + Send>> {
        Box::pin(ready(Ok(())))
    }
}

#[cfg(test)]
mod tests {
    use super::{Action, QuotaExceededError, UsageType};
    use validator::Validate;

    #[test]
    fn test_quota_exceeded_error_message_none() {
        let error = QuotaExceededError {
            usage_type: UsageType::NumRecords,
            action: Action::Add,
            usage: 100,
            limit: 50,
            message: None,
        };
        assert!(error.validate().is_ok());
    }

    #[test]
    fn test_quota_exceeded_error_message_empty() {
        let error = QuotaExceededError {
            usage_type: UsageType::NumRecords,
            action: Action::Add,
            usage: 100,
            limit: 50,
            message: Some("".to_string()),
        };
        assert!(error.validate().is_err());
    }

    #[test]
    fn test_quota_exceeded_error_message_valid() {
        let custom_message = "This is a valid message.";
        let error = QuotaExceededError {
            usage_type: UsageType::NumRecords,
            action: Action::Add,
            usage: 100,
            limit: 50,
            message: Some(custom_message.to_string()),
        };
        assert!(error.validate().is_ok());
        let error_string = format!("{}", error);
        let expected_error_string = "'Number of records' exceeded quota limit for action 'Add': current usage of 100 exceeds limit of 50. This is a valid message.";
        assert_eq!(error_string, expected_error_string);
    }

    #[test]
    fn test_quota_exceeded_error_display_no_message() {
        let error = QuotaExceededError {
            usage_type: UsageType::NumRecords,
            action: Action::Add,
            usage: 100,
            limit: 50,
            message: None,
        };
        assert!(error.validate().is_ok());
        let error_string = format!("{}", error);
        assert_eq!(error_string, "'Number of records' exceeded quota limit for action 'Add': current usage of 100 exceeds limit of 50");
    }
}<|MERGE_RESOLUTION|>--- conflicted
+++ resolved
@@ -341,7 +341,7 @@
             UsageType::NumCollections => 1_000_000,
             UsageType::NumDatabases => 10,
             UsageType::NumQueryIDs => 1000,
-            UsageType::RegexPatternLength => 0,
+            UsageType::RegexPatternLength => 256,
             UsageType::NumForks => 256,
         }
     }
@@ -349,34 +349,7 @@
 
 lazy_static::lazy_static! {
     pub static ref DEFAULT_QUOTAS: HashMap<UsageType, usize> = {
-<<<<<<< HEAD
         UsageType::iter().map(|usage_type| (usage_type.clone(), usage_type.default_quota())).collect()
-=======
-        let mut m = HashMap::new();
-        m.insert(UsageType::MetadataKeySizeBytes, 36);
-        m.insert(UsageType::MetadataValueSizeBytes, 36);
-        m.insert(UsageType::NumMetadataKeys, 16);
-        m.insert(UsageType::NumWherePredicates, 8);
-        m.insert(UsageType::WhereValueSizeBytes, 36); // Same as METADATA_VALUE_SIZE
-        m.insert(UsageType::NumWhereDocumentPredicates, 8);
-        m.insert(UsageType::WhereDocumentValueLength, 130);
-        m.insert(UsageType::NumRecords, 100);
-        m.insert(UsageType::EmbeddingDimensions, 3072);
-        m.insert(UsageType::DocumentSizeBytes, 5000);
-        m.insert(UsageType::UriSizeBytes, 32);
-        m.insert(UsageType::IdSizeBytes, 128);
-        m.insert(UsageType::NameSizeBytes, 128);
-        m.insert(UsageType::LimitValue, 1000);
-        m.insert(UsageType::NumResults, 100);
-        m.insert(UsageType::NumQueryEmbeddings, 100);
-        m.insert(UsageType::CollectionSizeRecords, 1_000_000);
-        m.insert(UsageType::NumCollections, 1_000_000);
-        m.insert(UsageType::NumDatabases, 10);
-        m.insert(UsageType::NumQueryIDs, 1000);
-        m.insert(UsageType::RegexPatternLength, 256);
-        m.insert(UsageType::NumForks, 256);
-        m
->>>>>>> 901ac78d
     };
 }
 
