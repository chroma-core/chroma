--- conflicted
+++ resolved
@@ -856,16 +856,11 @@
                 },
             })
             .await?;
-<<<<<<< HEAD
         // TODO: Calculate read bytes and returned bytes
         MeterEvent::collection_read(tenant_id, database_name, collection_id.0, 0, 0)
             .submit()
             .await;
         Ok(res)
-=======
-        meter_event.submit().await;
-        Ok(res.count)
->>>>>>> 24095835
     }
 
     pub async fn count(&mut self, request: CountRequest) -> Result<CountResponse, QueryError> {
