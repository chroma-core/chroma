--- conflicted
+++ resolved
@@ -15,26 +15,6 @@
     operator::{Filter, KnnBatch, KnnProjection, Limit, Projection, Scan},
     plan::{Count, Get, Knn},
     AddCollectionRecordsError, AddCollectionRecordsRequest, AddCollectionRecordsResponse,
-<<<<<<< HEAD
-    CollectionConfiguration, CollectionUuid, CountCollectionsError, CountCollectionsRequest,
-    CountCollectionsResponse, CountRequest, CountResponse, CreateCollectionError,
-    CreateCollectionRequest, CreateCollectionResponse, CreateDatabaseError, CreateDatabaseRequest,
-    CreateDatabaseResponse, CreateTenantError, CreateTenantRequest, CreateTenantResponse,
-    DeleteCollectionError, DeleteCollectionRecordsError, DeleteCollectionRecordsRequest,
-    DeleteCollectionRecordsResponse, DeleteCollectionRequest, DeleteDatabaseError,
-    DeleteDatabaseRequest, DeleteDatabaseResponse, GetCollectionError, GetCollectionRequest,
-    GetCollectionResponse, GetCollectionsError, GetDatabaseError, GetDatabaseRequest,
-    GetDatabaseResponse, GetRequest, GetResponse, GetTenantError, GetTenantRequest,
-    GetTenantResponse, HealthCheckResponse, HeartbeatError, HeartbeatResponse, Include,
-    ListCollectionsRequest, ListCollectionsResponse, ListDatabasesError, ListDatabasesRequest,
-    ListDatabasesResponse, Operation, OperationRecord, QueryError, QueryRequest, QueryResponse,
-    ResetError, ResetResponse, ScalarEncoding, Segment, SegmentScope, SegmentType, SegmentUuid,
-    UpdateCollectionError, UpdateCollectionRecordsError, UpdateCollectionRecordsRequest,
-    UpdateCollectionRecordsResponse, UpdateCollectionRequest, UpdateCollectionResponse,
-    UpdateMetadata, UpdateMetadataValue, UpsertCollectionRecordsError,
-    UpsertCollectionRecordsRequest, UpsertCollectionRecordsResponse, VectorIndexConfiguration,
-    Where, CHROMA_DOCUMENT_KEY, CHROMA_URI_KEY,
-=======
     CollectionUuid, CountCollectionsError, CountCollectionsRequest, CountCollectionsResponse,
     CountRequest, CountResponse, CreateCollectionError, CreateCollectionRequest,
     CreateCollectionResponse, CreateDatabaseError, CreateDatabaseRequest, CreateDatabaseResponse,
@@ -52,7 +32,6 @@
     UpdateCollectionRequest, UpdateCollectionResponse, UpdateMetadata, UpdateMetadataValue,
     UpsertCollectionRecordsError, UpsertCollectionRecordsRequest, UpsertCollectionRecordsResponse,
     VectorIndexConfiguration, Where, CHROMA_DOCUMENT_KEY, CHROMA_URI_KEY,
->>>>>>> bab63db7
 };
 use opentelemetry::global;
 use opentelemetry::metrics::Counter;
@@ -441,19 +420,6 @@
         }: CreateCollectionRequest,
     ) -> Result<CreateCollectionResponse, CreateCollectionError> {
         let collection_id = CollectionUuid::new();
-<<<<<<< HEAD
-
-        let segments = match self.executor {
-            Executor::Distributed(_) => {
-                let vector_segment_type = match configuration
-                    .as_ref()
-                    .unwrap_or(&CollectionConfiguration::default_hnsw())
-                    .vector_index
-                {
-                    VectorIndexConfiguration::Hnsw(_) => SegmentType::HnswDistributed,
-                    VectorIndexConfiguration::Spann(_) => SegmentType::Spann,
-                };
-=======
         let configuration: Option<InternalCollectionConfiguration> =
             configuration.map(|c| c.try_into()).transpose()?;
 
@@ -465,7 +431,6 @@
                         vector_segment_type = SegmentType::Spann;
                     }
                 }
->>>>>>> bab63db7
 
                 vec![
                     Segment {
