[package]
name = "frontend"
version = "0.1.0"
edition = "2021"

[[bin]]
name = "frontend_service"
path = "src/bin/frontend_service.rs"

[dependencies]
tokio = { workspace = true }
axum = { workspace = true }
serde = { workspace = true }
serde_json = { workspace = true }
async-trait = { workspace = true }
figment = { workspace = true }
uuid = { workspace = true }
tonic = { workspace = true }
tracing = { workspace = true }
thiserror = { workspace = true }
<<<<<<< HEAD
tower-http = { workspace = true }
=======
parking_lot = { workspace = true }
rand = { workspace = true }
tower = { version = "0.4.13", features = ["discover"] }
>>>>>>> 4d8178dd

chroma-config = { workspace = true }
chroma-types = { workspace = true }
chroma-sysdb = { workspace = true }
chroma-error = { workspace = true }
chroma-tracing = { workspace = true }
mdac = { workspace = true }
chroma-cache = { workspace = true }
chroma-log = { workspace = true }
chroma-memberlist = { workspace = true }
chroma-system = { workspace = true }<|MERGE_RESOLUTION|>--- conflicted
+++ resolved
@@ -18,13 +18,10 @@
 tonic = { workspace = true }
 tracing = { workspace = true }
 thiserror = { workspace = true }
-<<<<<<< HEAD
 tower-http = { workspace = true }
-=======
 parking_lot = { workspace = true }
 rand = { workspace = true }
 tower = { version = "0.4.13", features = ["discover"] }
->>>>>>> 4d8178dd
 
 chroma-config = { workspace = true }
 chroma-types = { workspace = true }
