--- conflicted
+++ resolved
@@ -2,11 +2,7 @@
 use crate::migrations::{GetSourceMigrationsError, Migration, MigrationDir, MIGRATION_DIRS};
 use chroma_error::{ChromaError, ErrorCodes};
 use futures::TryStreamExt;
-<<<<<<< HEAD
 use sqlx::sqlite::SqlitePool;
-=======
-use sqlx::sqlite::{SqliteConnectOptions, SqlitePool, SqlitePoolOptions};
->>>>>>> 38eb1d55
 use sqlx::{Executor, Row};
 use thiserror::Error;
 
@@ -26,35 +22,8 @@
 }
 
 impl SqliteDb {
-<<<<<<< HEAD
     pub(crate) fn new(conn: SqlitePool, migration_hash_type: MigrationHash) -> Self {
         Self {
-=======
-    pub async fn try_from_config(config: &SqliteDBConfig) -> Result<Self, SqliteCreationError> {
-        // TODO: copy all other pragmas from python and add basic tests
-        let conn_options = SqliteConnectOptions::new()
-            // Due to a bug in the python code, foreign_keys is turned off
-            // The python code enabled it in a transaction, however,
-            // https://www.sqlite.org/pragma.html states that foreign_keys
-            // is a no-op in a transaction. In order to be able to run our migrations
-            // we turn it off
-            .pragma("foreign_keys", "OFF")
-            .pragma("case_sensitive_like", "ON");
-        let conn = if let Some(url) = &config.url {
-            SqlitePoolOptions::new()
-                .connect_with(conn_options.filename(url).create_if_missing(true))
-                .await
-                .map_err(SqliteCreationError::SqlxError)?
-        } else {
-            SqlitePoolOptions::new()
-                .max_connections(1)
-                .connect_with(conn_options.in_memory(true).shared_cache(true))
-                .await
-                .map_err(SqliteCreationError::SqlxError)?
-        };
-
-        let db = Self {
->>>>>>> 38eb1d55
             conn,
             migration_hash_type,
         }
@@ -347,13 +316,9 @@
 mod tests {
     use super::*;
     use crate::config::MigrationHash;
-<<<<<<< HEAD
-    use crate::db::test_utils::{new_test_db_path, test_migration_dir};
+    use crate::db::test_utils::{new_test_db_persist_path, test_migration_dir};
     use chroma_config::registry::Registry;
     use chroma_config::Configurable;
-=======
-    use crate::db::test_utils::{new_test_db_persist_path, test_migration_dir};
->>>>>>> 38eb1d55
     use sqlx::Row;
 
     //////////////////////// SqliteDb ////////////////////////
