--- conflicted
+++ resolved
@@ -505,18 +505,13 @@
 #[cfg(test)]
 mod tests {
     use super::*;
-<<<<<<< HEAD
     use chroma_config::{registry::Registry, Configurable};
     use chroma_sqlite::config::SqliteDBConfig;
-=======
-    use chroma_sqlite::{config::SqliteDBConfig, db::test_utils::new_test_db_persist_path};
->>>>>>> 38eb1d55
     use chroma_types::{are_metadatas_close_to_equal, CollectionUuid};
     use proptest::prelude::*;
     use tokio::runtime::Runtime;
 
     async fn setup_sqlite_log() -> SqliteLog {
-<<<<<<< HEAD
         let path = tempdir().unwrap().into_path();
         let db = SqliteDb::try_from_config(
             &SqliteDBConfig {
@@ -526,13 +521,6 @@
             },
             &Registry::new(),
         )
-=======
-        let db = SqliteDb::try_from_config(&SqliteDBConfig {
-            url: new_test_db_persist_path(),
-            migration_mode: chroma_sqlite::config::MigrationMode::Apply,
-            hash_type: chroma_sqlite::config::MigrationHash::SHA256,
-        })
->>>>>>> 38eb1d55
         .await
         .unwrap();
 
