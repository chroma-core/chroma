--- conflicted
+++ resolved
@@ -13,10 +13,6 @@
 use chroma_index::IndexUuid;
 use chroma_index::{hnsw_provider::HnswIndexProvider, spann::types::SpannIndexWriter};
 use chroma_types::Collection;
-<<<<<<< HEAD
-=======
-use chroma_types::InternalSpannConfiguration;
->>>>>>> bab63db7
 use chroma_types::SegmentUuid;
 use chroma_types::SpannConfiguration;
 use chroma_types::{MaterializedLogOperation, Segment, SegmentScope, SegmentType};
@@ -399,11 +395,7 @@
     pub index_reader: SpannIndexReader<'me>,
     #[allow(dead_code)]
     id: SegmentUuid,
-<<<<<<< HEAD
     pub params: SpannConfiguration,
-=======
-    pub params: InternalSpannConfiguration,
->>>>>>> bab63db7
 }
 
 impl<'me> SpannSegmentReader<'me> {
@@ -544,13 +536,8 @@
     use chroma_index::{hnsw_provider::HnswIndexProvider, Index};
     use chroma_storage::{local::LocalStorage, Storage};
     use chroma_types::{
-<<<<<<< HEAD
         Chunk, CollectionUuid, LogRecord, Operation, OperationRecord, SegmentUuid,
         SpannConfiguration, SpannPostingList,
-=======
-        Chunk, CollectionUuid, InternalSpannConfiguration, LogRecord, Operation, OperationRecord,
-        SegmentUuid, SpannPostingList,
->>>>>>> bab63db7
     };
 
     use crate::{
@@ -583,28 +570,21 @@
         );
         let collection_id = CollectionUuid::new();
         let segment_id = SegmentUuid::new();
-<<<<<<< HEAD
         let params = SpannConfiguration::default();
-=======
-        let params = InternalSpannConfiguration::default();
->>>>>>> bab63db7
         let mut spann_segment = chroma_types::Segment {
             id: segment_id,
             collection: collection_id,
             r#type: chroma_types::SegmentType::Spann,
             scope: chroma_types::SegmentScope::VECTOR,
             metadata: None,
+            metadata: None,
             file_path: HashMap::new(),
         };
 
         let collection = chroma_types::Collection {
             collection_id,
             name: "test".to_string(),
-<<<<<<< HEAD
             config: chroma_types::CollectionConfiguration {
-=======
-            config: chroma_types::InternalCollectionConfiguration {
->>>>>>> bab63db7
                 vector_index: chroma_types::VectorIndexConfiguration::Spann(params),
                 embedding_function: None,
             },
@@ -703,14 +683,7 @@
         .await
         .expect("Error creating spann segment writer");
         assert_eq!(spann_writer.index.dimensionality, 3);
-<<<<<<< HEAD
         assert_eq!(spann_writer.index.params, SpannConfiguration::default());
-=======
-        assert_eq!(
-            spann_writer.index.params,
-            InternalSpannConfiguration::default()
-        );
->>>>>>> bab63db7
         // Next head id should be 2 since one centroid is already taken up.
         assert_eq!(
             spann_writer
@@ -799,27 +772,20 @@
         );
         let collection_id = CollectionUuid::new();
         let segment_id = SegmentUuid::new();
-<<<<<<< HEAD
         let params = SpannConfiguration::default();
-=======
-        let params = InternalSpannConfiguration::default();
->>>>>>> bab63db7
         let mut spann_segment = chroma_types::Segment {
             id: segment_id,
             collection: collection_id,
             r#type: chroma_types::SegmentType::Spann,
             scope: chroma_types::SegmentScope::VECTOR,
             metadata: None,
+            metadata: None,
             file_path: HashMap::new(),
         };
 
         let collection = chroma_types::Collection::builder()
             .collection_id(collection_id)
-<<<<<<< HEAD
             .config(chroma_types::CollectionConfiguration {
-=======
-            .config(chroma_types::InternalCollectionConfiguration {
->>>>>>> bab63db7
                 vector_index: chroma_types::VectorIndexConfiguration::Spann(params),
                 embedding_function: None,
             })
