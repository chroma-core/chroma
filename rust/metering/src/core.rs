--- conflicted
+++ resolved
@@ -104,13 +104,9 @@
                 tenant,
                 database,
                 collection_id,
-<<<<<<< HEAD
                 request_received_at,
-                latest_collection_logical_size_bytes: MeteringAtomicU64(Arc::new(AtomicU64::new(0))),
-                request_execution_time_ms: MeteringAtomicU64(Arc::new(AtomicU64::new(0)))
-=======
-                latest_collection_logical_size_bytes: MeteringAtomicU64::new(0)
->>>>>>> c1552887
+                latest_collection_logical_size_bytes: MeteringAtomicU64::new(0),
+                request_execution_time_ms: MeteringAtomicU64::new(0),
             }
         }
     }
@@ -192,23 +188,14 @@
                 database,
                 collection_id,
                 action,
-<<<<<<< HEAD
                 request_received_at,
-                fts_query_length: MeteringAtomicU64(Arc::new(AtomicU64::new(0))),
-                metadata_predicate_count: MeteringAtomicU64(Arc::new(AtomicU64::new(0))),
-                query_embedding_count: MeteringAtomicU64(Arc::new(AtomicU64::new(0))),
-                pulled_log_size_bytes: MeteringAtomicU64(Arc::new(AtomicU64::new(0))),
-                latest_collection_logical_size_bytes: MeteringAtomicU64(Arc::new(AtomicU64::new(0))),
-                return_bytes: MeteringAtomicU64(Arc::new(AtomicU64::new(0))),
-                request_execution_time_ms: MeteringAtomicU64(Arc::new(AtomicU64::new(0)))
-=======
                 fts_query_length: MeteringAtomicU64::new(0),
                 metadata_predicate_count: MeteringAtomicU64::new(0),
                 query_embedding_count: MeteringAtomicU64::new(0),
                 pulled_log_size_bytes: MeteringAtomicU64::new(0),
                 latest_collection_logical_size_bytes: MeteringAtomicU64::new(0),
                 return_bytes: MeteringAtomicU64::new(0),
->>>>>>> c1552887
+                request_execution_time_ms: MeteringAtomicU64::new(0)
             }
         }
     }
@@ -325,13 +312,9 @@
                 database,
                 collection_id,
                 action,
-<<<<<<< HEAD
                 request_received_at,
-                log_size_bytes: MeteringAtomicU64(Arc::new(AtomicU64::new(0))),
-                request_execution_time_ms: MeteringAtomicU64(Arc::new(AtomicU64::new(0)))
-=======
                 log_size_bytes: MeteringAtomicU64::new(0),
->>>>>>> c1552887
+                request_execution_time_ms: MeteringAtomicU64::new(0)
             }
         }
     }
@@ -386,13 +369,9 @@
             database: "test_database".to_string(),
             collection_id: "test_collection".to_string(),
             action: WriteAction::Add,
-<<<<<<< HEAD
             request_received_at: Utc::now(),
-            log_size_bytes: MeteringAtomicU64(Arc::new(AtomicU64::new(1000))),
-            request_execution_time_ms: MeteringAtomicU64(Arc::new(AtomicU64::new(0))),
-=======
             log_size_bytes: MeteringAtomicU64::new(1000),
->>>>>>> c1552887
+            request_execution_time_ms: MeteringAtomicU64::new(0),
         });
         let json_str = serde_json::to_string(&event).expect("The event should be serializable");
         let json_event =
