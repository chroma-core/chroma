use backon::ExponentialBuilder;
use backon::Retryable;
use chroma_api_types::ErrorResponse;
use chroma_error::ChromaValidationError;
use chroma_types::Collection;
use chroma_types::Metadata;
<<<<<<< HEAD
use chroma_types::Schema;
=======
use chroma_types::WhereError;
>>>>>>> 3c4e366c
use parking_lot::Mutex;
use reqwest::Method;
use reqwest::StatusCode;
use serde::{de::DeserializeOwned, Serialize};
use std::sync::Arc;
use thiserror::Error;

use chroma_api_types::{GetUserIdentityResponse, HeartbeatResponse};

use crate::client::ChromaHttpClientOptions;
use crate::client::ChromaHttpClientOptionsError;
use crate::collection::ChromaCollection;

const USER_AGENT: &str = concat!(
    "Chroma Rust Client v",
    env!("CARGO_PKG_VERSION"),
    " (https://github.com/chroma-core/chroma)"
);

#[derive(Error, Debug)]
pub enum ChromaHttpClientError {
    #[error("Request error: {0:?}")]
    RequestError(#[from] reqwest::Error),
    #[error("API error: {0:?} ({1})")]
    ApiError(String, reqwest::StatusCode),
    #[error("Could not resolve database ID: {0}")]
    CouldNotResolveDatabaseId(String),
    #[error("Serialization/Deserialization error: {0}")]
    SerdeError(#[from] serde_json::Error),
    #[error("Validation error: {0}")]
    ValidationError(#[from] ChromaValidationError),
    // NOTE(rescrv):  The where validation drops the ChromaValidationError.  Bigger refactor.
    // TODO(rescrv):  Address the above note.
    #[error("Invalid where clause")]
    InvalidWhere,
}

impl From<WhereError> for ChromaHttpClientError {
    fn from(err: WhereError) -> Self {
        match err {
            WhereError::Serialization(json) => Self::SerdeError(json),
            WhereError::Validation(_) => Self::InvalidWhere,
        }
    }
}

#[cfg(feature = "opentelemetry")]
static METRICS: std::sync::LazyLock<crate::client::metrics::Metrics> =
    std::sync::LazyLock::new(crate::client::metrics::Metrics::new);

#[derive(Debug)]
pub struct ChromaHttpClient {
    base_url: reqwest::Url,
    client: reqwest::Client,
    retry_policy: ExponentialBuilder,
    tenant_id: Arc<Mutex<Option<String>>>,
    database_name: Arc<Mutex<Option<String>>>,
    resolve_tenant_or_database_lock: Arc<tokio::sync::Mutex<()>>,
}

impl Default for ChromaHttpClient {
    fn default() -> Self {
        Self::new(ChromaHttpClientOptions::default())
    }
}

impl Clone for ChromaHttpClient {
    fn clone(&self) -> Self {
        ChromaHttpClient {
            base_url: self.base_url.clone(),
            client: self.client.clone(),
            retry_policy: self.retry_policy,
            tenant_id: Arc::new(Mutex::new(self.tenant_id.lock().clone())),
            database_name: Arc::new(Mutex::new(self.database_name.lock().clone())),
            resolve_tenant_or_database_lock: Arc::new(tokio::sync::Mutex::new(())),
        }
    }
}

// TODO: remove and replace with actual Database struct
#[derive(serde::Deserialize, Debug)]
#[allow(dead_code)]
pub struct Database {
    id: String,
    name: String,
}

impl ChromaHttpClient {
    pub fn new(options: ChromaHttpClientOptions) -> Self {
        let mut headers = options.headers();
        headers.append("user-agent", USER_AGENT.try_into().unwrap());

        let client = reqwest::Client::builder()
            .default_headers(headers)
            .build()
            .expect("Failed to initialize TLS backend");

        ChromaHttpClient {
            base_url: options.endpoint.clone(),
            client,
            retry_policy: options.retry_options.into(),
            tenant_id: Arc::new(Mutex::new(options.tenant_id)),
            database_name: Arc::new(Mutex::new(options.database_name)),
            resolve_tenant_or_database_lock: Arc::new(tokio::sync::Mutex::new(())),
        }
    }

    pub fn from_env() -> Result<Self, ChromaHttpClientOptionsError> {
        Ok(Self::new(ChromaHttpClientOptions::from_env()?))
    }

    pub fn cloud() -> Result<Self, ChromaHttpClientOptionsError> {
        Ok(Self::new(ChromaHttpClientOptions::from_cloud_env()?))
    }

    pub fn set_database_name(&self, database_name: impl AsRef<str>) {
        let mut lock = self.database_name.lock();
        *lock = Some(database_name.as_ref().to_string());
    }

    pub async fn create_database(
        &self,
        name: impl AsRef<str>,
    ) -> Result<(), ChromaHttpClientError> {
        // Returns empty map ({})
        self.send::<_, (), serde_json::Value>(
            "create_database",
            Method::POST,
            format!("/api/v2/tenants/{}/databases", self.get_tenant_id().await?),
            Some(serde_json::json!({ "name": name.as_ref() })),
            None,
        )
        .await?;

        Ok(())
    }

    pub async fn list_databases(&self) -> Result<Vec<Database>, ChromaHttpClientError> {
        let tenant_id = self.get_tenant_id().await?;

        self.send::<(), (), _>(
            "list_databases",
            Method::GET,
            format!("/api/v2/tenants/{}/databases", tenant_id),
            None,
            None,
        )
        .await
    }

    pub async fn delete_database(
        &self,
        database_name: impl AsRef<str>,
    ) -> Result<(), ChromaHttpClientError> {
        // Returns empty map ({})
        self.send::<(), (), serde_json::Value>(
            "delete_database",
            Method::DELETE,
            format!(
                "/api/v2/tenants/{}/databases/{}",
                self.get_tenant_id().await?,
                database_name.as_ref()
            ),
            None,
            None,
        )
        .await?;

        Ok(())
    }

    pub async fn get_auth_identity(
        &self,
    ) -> Result<GetUserIdentityResponse, ChromaHttpClientError> {
        self.send::<(), (), _>(
            "get_auth_identity",
            Method::GET,
            "/api/v2/auth/identity".to_string(),
            None,
            None,
        )
        .await
    }

    pub async fn heartbeat(&self) -> Result<HeartbeatResponse, ChromaHttpClientError> {
        self.send::<(), (), _>(
            "heartbeat",
            Method::GET,
            "/api/v2/heartbeat".to_string(),
            None,
            None,
        )
        .await
    }

    pub async fn get_or_create_collection(
        &self,
        name: impl AsRef<str>,
        schema: Option<Schema>,
        metadata: Option<Metadata>,
<<<<<<< HEAD
    ) -> Result<ChromaCollection, ChromaClientError> {
        self.common_create_collection(name, schema, metadata, true)
=======
    ) -> Result<ChromaCollection, ChromaHttpClientError> {
        self.common_create_collection(name, configuration, metadata, true)
>>>>>>> 3c4e366c
            .await
    }

    pub async fn create_collection(
        &self,
        name: impl AsRef<str>,
        schema: Option<Schema>,
        metadata: Option<Metadata>,
<<<<<<< HEAD
    ) -> Result<ChromaCollection, ChromaClientError> {
        self.common_create_collection(name, schema, metadata, false)
=======
    ) -> Result<ChromaCollection, ChromaHttpClientError> {
        self.common_create_collection(name, configuration, metadata, false)
>>>>>>> 3c4e366c
            .await
    }

    pub async fn get_collection(
        &self,
        name: impl AsRef<str>,
    ) -> Result<ChromaCollection, ChromaHttpClientError> {
        let tenant_id = self.get_tenant_id().await?;
        let database_name = self.get_database_name().await?;

        let collection: chroma_types::Collection = self
            .send::<(), _, chroma_types::Collection>(
                "get_collection",
                Method::GET,
                format!(
                    "/api/v2/tenants/{}/databases/{}/collections/{}",
                    tenant_id,
                    database_name,
                    name.as_ref()
                ),
                None,
                None::<()>,
            )
            .await?;

        Ok(ChromaCollection {
            client: self.clone(),
            collection: Arc::new(collection),
        })
    }

    pub async fn delete_collection(
        &self,
        name: impl AsRef<str>,
    ) -> Result<(), ChromaHttpClientError> {
        let tenant_id = self.get_tenant_id().await?;
        let database_name = self.get_database_name().await?;

        self.send::<(), (), serde_json::Value>(
            "delete_collection",
            Method::DELETE,
            format!(
                "/api/v2/tenants/{}/databases/{}/collections/{}",
                tenant_id,
                database_name,
                name.as_ref()
            ),
            None,
            None,
        )
        .await?;

        Ok(())
    }

    pub async fn list_collections(
        &self,
        limit: usize,
        offset: Option<usize>,
    ) -> Result<Vec<ChromaCollection>, ChromaHttpClientError> {
        let tenant_id = self.get_tenant_id().await?;
        let database_name = self.get_database_name().await?;

        #[derive(Serialize)]
        struct QueryParams {
            limit: usize,
            offset: Option<usize>,
        }

        let collections = self
            .send::<(), _, Vec<Collection>>(
                "list_collections",
                Method::GET,
                format!(
                    "/api/v2/tenants/{}/databases/{}/collections",
                    tenant_id, database_name
                ),
                None,
                Some(QueryParams { limit, offset }),
            )
            .await?;

        Ok(collections
            .into_iter()
            .map(|collection| ChromaCollection {
                client: self.clone(),
                collection: Arc::new(collection),
            })
            .collect())
    }

    async fn common_create_collection(
        &self,
        name: impl AsRef<str>,
        schema: Option<Schema>,
        metadata: Option<Metadata>,
        get_or_create: bool,
    ) -> Result<ChromaCollection, ChromaHttpClientError> {
        let tenant_id = self.get_tenant_id().await?;
        let database_name = self.get_database_name().await?;

        let collection: chroma_types::Collection = self
            .send(
                "create_collection",
                Method::POST,
                format!(
                    "/api/v2/tenants/{}/databases/{}/collections",
                    tenant_id, database_name
                ),
                Some(serde_json::json!({
                    "name": name.as_ref(),
                    "schema": schema,
                    "metadata": metadata,
                    "get_or_create": get_or_create,
                })),
                None::<()>,
            )
            .await?;

        Ok(ChromaCollection {
            client: self.clone(),
            collection: Arc::new(collection),
        })
    }

    async fn get_database_name(&self) -> Result<String, ChromaHttpClientError> {
        {
            let database_name_lock = self.database_name.lock();
            if let Some(database_name) = &*database_name_lock {
                return Ok(database_name.clone());
            }
        }

        let _guard = self.resolve_tenant_or_database_lock.lock().await;

        {
            let database_name_lock = self.database_name.lock();
            if let Some(database_name) = &*database_name_lock {
                return Ok(database_name.clone());
            }
        }

        let identity = self.get_auth_identity().await?;

        if identity.databases.len() > 1 {
            return Err(ChromaHttpClientError::CouldNotResolveDatabaseId(
                "Client has access to multiple databases; please provide a database_name"
                    .to_string(),
            ));
        }

        let database_name = identity.databases.into_iter().next().ok_or_else(|| {
            ChromaHttpClientError::CouldNotResolveDatabaseId(
                "Client has access to no databases".to_string(),
            )
        })?;

        {
            let mut database_name_lock = self.database_name.lock();
            *database_name_lock = Some(database_name.clone());
        }

        Ok(database_name.clone())
    }

    async fn get_tenant_id(&self) -> Result<String, ChromaHttpClientError> {
        {
            let tenant_id_lock = self.tenant_id.lock();
            if let Some(tenant_id) = &*tenant_id_lock {
                return Ok(tenant_id.clone());
            }
        }

        let _guard = self.resolve_tenant_or_database_lock.lock().await;
        {
            let tenant_id_lock = self.tenant_id.lock();
            if let Some(tenant_id) = &*tenant_id_lock {
                return Ok(tenant_id.clone());
            }
        }

        let identity = self.get_auth_identity().await?;
        let tenant_id = identity.tenant;

        {
            let mut tenant_id_lock = self.tenant_id.lock();
            *tenant_id_lock = Some(tenant_id.clone());
        }

        Ok(tenant_id)
    }

    pub(crate) async fn send<
        Body: Serialize,
        QueryParams: Serialize,
        Response: DeserializeOwned,
    >(
        &self,
        operation_name: &str,
        method: Method,
        path: String,
        body: Option<Body>,
        query_params: Option<QueryParams>,
    ) -> Result<Response, ChromaHttpClientError> {
        let url = self.base_url.join(&path).expect(
            "The base URL is valid and we control all path construction, so this should never fail",
        );

        let attempt = || async {
            let mut request = self.client.request(method.clone(), url.clone());
            if let Some(body) = &body {
                request = request.json(body);
            }
            if let Some(query_params) = &query_params {
                request = request.query(query_params);
            }

            tracing::trace!(url = %url, method =? method, "Sending request");

            #[cfg(feature = "opentelemetry")]
            let started_at = std::time::Instant::now();

            let response = request.send().await.map_err(|err| (err, None))?;

            #[cfg(feature = "opentelemetry")]
            {
                METRICS.record_request(
                    operation_name,
                    response.status().as_u16(),
                    started_at.elapsed().as_secs_f64() * 1000.0,
                );
            }
            #[cfg(not(feature = "opentelemetry"))]
            {
                let _ = operation_name;
            }

            if let Err(err) = response.error_for_status_ref() {
                return Err((err, Some(response)));
            }

            Ok::<reqwest::Response, (reqwest::Error, Option<reqwest::Response>)>(response)
        };

        let response = attempt
            .retry(&self.retry_policy)
            .notify(|(err, _), _| {
                tracing::warn!(
                    url = %url,
                    method =? method,
                    status =? err.status(),
                    "Request failed with retryable error. Retrying...",
                );

                #[cfg(feature = "opentelemetry")]
                METRICS.increment_retry(operation_name);
            })
            .when(|(err, _)| {
                err.status()
                    .map(|status| status == StatusCode::TOO_MANY_REQUESTS)
                    .unwrap_or_default()
                    || (method == Method::GET
                        && err.status().map(|s| s.is_server_error()).unwrap_or(true))
            })
            .await;

        let response = match response {
            Ok(response) => response,
            Err((err, maybe_response)) => {
                if let Some(response) = maybe_response {
                    let status = response.status();
                    let text = response.text().await.unwrap_or_default();
                    let json = match serde_json::from_str::<serde_json::Value>(&text) {
                        Ok(json) => json,
                        Err(_) => {
                            tracing::trace!(
                                url = %url,
                                method =? method,
                                "Received non-JSON error response: {}",
                                text
                            );

                            return Err(ChromaHttpClientError::ApiError(
                                format!("Non-JSON error response: {}", text),
                                status,
                            ));
                        }
                    };

                    if tracing::enabled!(tracing::Level::TRACE) {
                        tracing::trace!(
                            url = %url,
                            method =? method,
                            "Received response: {}",
                            serde_json::to_string_pretty(&json).unwrap_or_else(|_| "<failed to serialize>".to_string())
                        );
                    }

                    if let Ok(api_error) = serde_json::from_value::<ErrorResponse>(json) {
                        return Err(ChromaHttpClientError::ApiError(
                            format!("{}: {}", api_error.error, api_error.message),
                            status,
                        ));
                    }
                }

                return Err(ChromaHttpClientError::RequestError(err));
            }
        };

        let json = response.json::<serde_json::Value>().await?;

        if tracing::enabled!(tracing::Level::TRACE) {
            tracing::trace!(
                url = %url,
                method =? method,
                "Received response: {}",
                serde_json::to_string_pretty(&json).unwrap_or_else(|_| "<failed to serialize>".to_string())
            );
        }

        let json = serde_json::from_value::<Response>(json)?;

        Ok(json)
    }
}

#[cfg(test)]
mod tests {
    use super::*;
<<<<<<< HEAD
    use crate::client::{ChromaAuthMethod, ChromaRetryOptions};
    use chroma_types::{EmbeddingFunctionConfiguration, EmbeddingFunctionNewConfiguration};
    use futures_util::FutureExt;
=======
    use crate::client::ChromaRetryOptions;
    use crate::tests::with_client;
>>>>>>> 3c4e366c
    use httpmock::{HttpMockResponse, MockServer};
    use std::sync::atomic::AtomicBool;
    use std::time::Duration;

    #[tokio::test]
    #[test_log::test]
    async fn test_live_cloud_heartbeat() {
        with_client(|client| async move {
            let heartbeat = client.heartbeat().await.unwrap();
            assert!(heartbeat.nanosecond_heartbeat > 0);
        })
        .await;
    }

    #[tokio::test]
    #[test_log::test]
    async fn test_live_cloud_get_auth_identity() {
        with_client(|client| async move {
            let identity = client.get_auth_identity().await.unwrap();
            assert!(!identity.tenant.is_empty());
        })
        .await;
    }

    #[tokio::test]
    #[test_log::test]
    async fn test_retries_get_requests() {
        let server = MockServer::start_async().await;

        let was_called = Arc::new(AtomicBool::new(false));
        let mock = server
            .mock_async(|when, then| {
                when.method("GET").path("/retry-get");
                // then.status(500);

                let was_called = was_called.clone();
                then.respond_with(move |_| {
                    if was_called.swap(true, std::sync::atomic::Ordering::SeqCst) {
                        return HttpMockResponse::builder()
                            .status(200)
                            .body(r#"{"value": "ok"}"#)
                            .build();
                    }

                    HttpMockResponse::builder()
                        .status(500)
                        .body("Internal Server Error")
                        .build()
                });
            })
            .await;

        let client = ChromaHttpClient::new(ChromaHttpClientOptions {
            endpoint: server.base_url().parse().unwrap(),
            retry_options: ChromaRetryOptions {
                max_retries: 3,
                min_delay: Duration::from_millis(1),
                max_delay: Duration::from_millis(1),
                jitter: false,
            },
            ..Default::default()
        });

        let response: serde_json::Value = client
            .send::<(), (), serde_json::Value>(
                "retry_get",
                Method::GET,
                "/retry-get".into(),
                None,
                None,
            )
            .await
            .unwrap();

        assert_eq!(response, serde_json::json!({"value": "ok"}));
        assert_eq!(mock.calls(), 2);
    }

    #[tokio::test]
    #[test_log::test]
    async fn test_retries_non_get_on_429() {
        let server = MockServer::start_async().await;

        let was_called = Arc::new(AtomicBool::new(false));
        let mock = server
            .mock_async(|when, then| {
                when.method("POST").path("/retry-post");

                let was_called = was_called.clone();

                then.respond_with(move |_| {
                    if was_called.swap(true, std::sync::atomic::Ordering::SeqCst) {
                        return HttpMockResponse::builder()
                            .status(200)
                            .body(r#"{"status": "ok"}"#)
                            .build();
                    }

                    HttpMockResponse::builder()
                        .status(429)
                        .body("Too Many Requests")
                        .build()
                });
            })
            .await;

        let client = ChromaHttpClient::new(ChromaHttpClientOptions {
            endpoint: server.base_url().parse().unwrap(),
            retry_options: ChromaRetryOptions {
                max_retries: 2,
                min_delay: Duration::from_millis(1),
                max_delay: Duration::from_millis(1),
                jitter: false,
            },
            ..Default::default()
        });

        let response: serde_json::Value = client
            .send::<serde_json::Value, (), serde_json::Value>(
                "retry_post",
                Method::POST,
                "/retry-post".into(),
                Some(serde_json::json!({"request": "body"})),
                None::<()>,
            )
            .await
            .unwrap();

        assert_eq!(response, serde_json::json!({"status": "ok"}));
        assert_eq!(mock.calls(), 2);
    }

    #[tokio::test]
    #[test_log::test]
    async fn test_live_cloud_parses_error() {
        with_client(|client| async move {
            client.create_collection("foo", None, None).await.unwrap();

            let err = client
                .create_collection("foo", None, None)
                .await
                .unwrap_err();

            match err {
                ChromaHttpClientError::ApiError(msg, status) => {
                    assert_eq!(status, StatusCode::CONFLICT);
                    assert!(msg.contains("already exists"));
                }
                _ => panic!("Expected ApiError"),
            };
        })
        .await;
    }

    #[tokio::test]
    #[test_log::test]
    async fn test_live_cloud_list_collections() {
        with_client(|client| async move {
            let collections = client.list_collections(100, None).await.unwrap();
            assert!(collections.is_empty());

            client.create_collection("first", None, None).await.unwrap();

            client
                .create_collection("second", None, None)
                .await
                .unwrap();

            let collections = client.list_collections(100, None).await.unwrap();
            assert_eq!(collections.len(), 2);

            let collections = client.list_collections(1, Some(1)).await.unwrap();
            assert_eq!(collections.len(), 1);
            assert_eq!(collections[0].collection.name, "second");
        })
        .await;
    }

    #[tokio::test]
    #[test_log::test]
    async fn test_live_cloud_create_collection() {
        with_client(|client| async move {
            let schema = Schema::default_with_embedding_function(
                EmbeddingFunctionConfiguration::Known(EmbeddingFunctionNewConfiguration {
                    name: "bar".to_string(),
                    config: serde_json::json!({}),
                }),
            );
            let collection = client
                .create_collection("foo", Some(schema.clone()), None)
                .await
                .unwrap();
            assert_eq!(collection.collection.name, "foo");

            let collection = client
                .get_or_create_collection("foo", None, None)
                .await
                .unwrap();
            assert_eq!(collection.schema().clone().unwrap(), schema);
        })
        .await;
    }

    #[tokio::test]
    #[test_log::test]
    async fn test_live_cloud_get_collection() {
        with_client(|client| async move {
            client
                .create_collection("my_collection".to_string(), None, None)
                .await
                .unwrap();

            let collection = client
                .get_collection("my_collection".to_string())
                .await
                .unwrap();

            assert_eq!(collection.collection.name, "my_collection");
        })
        .await;
    }

    #[tokio::test]
    #[test_log::test]
    async fn test_live_cloud_delete_collection() {
        with_client(|client| async move {
            client
                .create_collection("to_be_deleted".to_string(), None, None)
                .await
                .unwrap();

            client
                .delete_collection("to_be_deleted".to_string())
                .await
                .unwrap();

            let err = client
                .get_collection("to_be_deleted".to_string())
                .await
                .unwrap_err();

            match err {
                ChromaHttpClientError::ApiError(msg, status) => {
                    assert_eq!(status, StatusCode::NOT_FOUND);
                    assert!(msg.contains("does not exist"));
                }
                _ => panic!("Expected ApiError"),
            };
        })
        .await;
    }
}<|MERGE_RESOLUTION|>--- conflicted
+++ resolved
@@ -4,11 +4,8 @@
 use chroma_error::ChromaValidationError;
 use chroma_types::Collection;
 use chroma_types::Metadata;
-<<<<<<< HEAD
 use chroma_types::Schema;
-=======
 use chroma_types::WhereError;
->>>>>>> 3c4e366c
 use parking_lot::Mutex;
 use reqwest::Method;
 use reqwest::StatusCode;
@@ -209,13 +206,8 @@
         name: impl AsRef<str>,
         schema: Option<Schema>,
         metadata: Option<Metadata>,
-<<<<<<< HEAD
-    ) -> Result<ChromaCollection, ChromaClientError> {
+    ) -> Result<ChromaCollection, ChromaHttpClientError> {
         self.common_create_collection(name, schema, metadata, true)
-=======
-    ) -> Result<ChromaCollection, ChromaHttpClientError> {
-        self.common_create_collection(name, configuration, metadata, true)
->>>>>>> 3c4e366c
             .await
     }
 
@@ -224,13 +216,8 @@
         name: impl AsRef<str>,
         schema: Option<Schema>,
         metadata: Option<Metadata>,
-<<<<<<< HEAD
-    ) -> Result<ChromaCollection, ChromaClientError> {
+    ) -> Result<ChromaCollection, ChromaHttpClientError> {
         self.common_create_collection(name, schema, metadata, false)
-=======
-    ) -> Result<ChromaCollection, ChromaHttpClientError> {
-        self.common_create_collection(name, configuration, metadata, false)
->>>>>>> 3c4e366c
             .await
     }
 
@@ -561,14 +548,9 @@
 #[cfg(test)]
 mod tests {
     use super::*;
-<<<<<<< HEAD
-    use crate::client::{ChromaAuthMethod, ChromaRetryOptions};
-    use chroma_types::{EmbeddingFunctionConfiguration, EmbeddingFunctionNewConfiguration};
-    use futures_util::FutureExt;
-=======
     use crate::client::ChromaRetryOptions;
     use crate::tests::with_client;
->>>>>>> 3c4e366c
+    use chroma_types::{EmbeddingFunctionConfiguration, EmbeddingFunctionNewConfiguration};
     use httpmock::{HttpMockResponse, MockServer};
     use std::sync::atomic::AtomicBool;
     use std::time::Duration;
