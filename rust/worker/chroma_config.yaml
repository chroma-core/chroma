# Default configuration for query and compaction service
# In the long term, every service should have an entry in this file
# and this can become the global configuration file for Chroma
# for now we nest it in the worker directory
query_service:
  service_name: "query-service"
  otel_endpoint: "http://otel-collector:4317"
  otel_filters:
    - crate_name: "worker"
      filter_level: "trace"
  my_member_id: "query-service-0"
  my_port: 50051
  assignment_policy:
    rendezvous_hashing:
      hasher: Murmur3
  memberlist_provider:
    custom_resource:
      kube_namespace: "chroma"
      memberlist_name: "query-service-memberlist"
      queue_size: 100
  sysdb:
    grpc:
      host: "sysdb.chroma"
      port: 50051
      connect_timeout_ms: 5000
      request_timeout_ms: 5000
  storage:
    admission_controlled_s3:
      s3_config:
        bucket: "chroma-storage"
        credentials: "Minio"
        connect_timeout_ms: 5000
        request_timeout_ms: 30000 # 1 minute
        upload_part_size_bytes: 536870912 # 512MiB
        download_part_size_bytes: 8388608 # 8MiB
      rate_limiting_policy:
        count_based_policy:
          max_concurrent_requests: 30
          bandwidth_allocation: [0.7, 0.3]
  log:
    grpc:
      host: "rust-log-service.chroma"
      port: 50051
      connect_timeout_ms: 5000
      request_timeout_ms: 60000 # 1 minute
  dispatcher:
    num_worker_threads: 4
    dispatcher_queue_size: 1000
    worker_queue_size: 100
    task_queue_limit: 10000
    active_io_tasks: 10000
  blockfile_provider:
    arrow:
      block_manager_config:
        max_block_size_bytes: 8388608 # 8MB
        block_cache_config:
          disk:
            name: "block_cache"
            # 1k blocks * 8MiB = 8GiB, this is actually ignored in the disk cache config. Leaving it set to 1k for consistency.
            capacity: 1000
            mem: 8000 # 8GiB
            disk:
              - path: "/cache1/chroma/query-service/block-cache"
                capacity: 12884 # 12 GiB
            file_size: 256 #  256 MiB
            flushers: 4
            flush: false
            reclaimers: 2
            recover_concurrency: 16
            admission_rate_limit: 256 # 256MiB/s
            shards: 64
            eviction: lru
        num_concurrent_block_flushes: 40
      sparse_index_manager_config:
        sparse_index_cache_config:
          lru:
            name: "sparse_index_cache"
            capacity: 1000
  hnsw_provider:
    hnsw_temporary_path: "~/tmp"
    hnsw_cache_config:
      weighted_lru:
        name: "hnsw_cache"
        capacity: 8589934592 # 8GB
    permitted_parallelism: 180
  spann_provider:
    adaptive_search_nprobe: false
  fetch_log_batch_size: 1000
compaction_service:
  service_name: "compaction-service"
  otel_endpoint: "http://otel-collector:4317"
  otel_filters:
    - crate_name: "worker"
      filter_level: "trace"
  my_member_id: "compaction-service-0"
  my_port: 50051
  assignment_policy:
    rendezvous_hashing:
      hasher: Murmur3
  memberlist_provider:
    custom_resource:
      kube_namespace: "chroma"
      memberlist_name: "compaction-service-memberlist"
      queue_size: 100
  sysdb:
    grpc:
      host: "sysdb.chroma"
      port: 50051
      connect_timeout_ms: 5000
      request_timeout_ms: 5000
  storage:
    admission_controlled_s3:
      s3_config:
        bucket: "chroma-storage"
        credentials: "Minio"
        connect_timeout_ms: 5000
        request_timeout_ms: 60000 # 1 minute
        upload_part_size_bytes: 536870912 # 512MiB
        download_part_size_bytes: 8388608 # 8MiB
      rate_limiting_policy:
        count_based_policy:
          max_concurrent_requests: 30
          bandwidth_allocation: [0.7, 0.3]
  log:
    grpc:
      host: "rust-log-service.chroma"
      port: 50051
      connect_timeout_ms: 5000
      request_timeout_ms: 60000 # 1 minute
  dispatcher:
    num_worker_threads: 4
    dispatcher_queue_size: 1000
    worker_queue_size: 100
    task_queue_limit: 10000
    active_io_tasks: 10000
  compactor:
    compaction_manager_queue_size: 1000
    max_concurrent_jobs: 50
    compaction_interval_sec: 10
    min_compaction_size: 10
    max_compaction_size: 10000
    max_partition_size: 5000
    disabled_collections: [] # uuids to disable compaction for
    fetch_log_batch_size: 1000
  task_runner:
    enabled: true
  blockfile_provider:
    arrow:
      block_manager_config:
        max_block_size_bytes: 8388608 # 8MB
        block_cache_config:
          lru:
            name: "block_cache"
            capacity: 1000
        num_concurrent_block_flushes: 40
      sparse_index_manager_config:
        sparse_index_cache_config:
          lru:
            name: "sparse_index_cache"
            capacity: 1000
  hnsw_provider:
    hnsw_temporary_path: "~/tmp"
    hnsw_cache_config:
      weighted_lru:
        name: "hnsw_cache"
        capacity: 8192 # 8192 MiB = 8GB
    permitted_parallelism: 180
  spann_provider:
    pl_block_size: 5242880 # 5MiB
    pl_garbage_collection:
      enabled: true
      policy:
        random_sample:
          sample_size: 0.1
    hnsw_garbage_collection:
      enabled: true
      policy: "full_rebuild"
log_service:
  num_records_before_backpressure: 100000
  reinsert_threshold: 0
  opentelemetry:
    service_name: "rust-log-service"
    endpoint: "http://otel-collector:4317"
    filters:
      - crate_name: "chroma_log"
        filter_level: "trace"
      - crate_name: "wal3"
        filter_level: "trace"
  storage:
    admission_controlled_s3:
      s3_config:
        bucket: "chroma-storage"
        credentials: "Minio"
        connect_timeout_ms: 5000
        request_timeout_ms: 60000 # 1 minute
        upload_part_size_bytes: 536870912 # 512MiB
        download_part_size_bytes: 8388608 # 8MiB
      rate_limiting_policy:
        count_based_policy:
          max_concurrent_requests: 500
          bandwidth_allocation: [1.0]
  cache:
    memory:
      capacity: 100000000 # 100 MB
  writer:
    throttle_fragment:
      batch_interval_us: 100000
      batch_size_bytes: 8388608 # 8MiB
      throughput: 3300
      headroom: 200
<<<<<<< HEAD
heap_tender_service:
  log: grpc
  opentelemetry:
    service_name: "rust-log-service"
    endpoint: "http://otel-collector:4317"
    filters:
      - crate_name: "chroma_log"
        filter_level: "trace"
      - crate_name: "wal3"
        filter_level: "trace"
      - crate_name: "s3heap"
        filter_level: "trace"
=======
>>>>>>> 15436fed
garbage_collector:
  service_name: "garbage-collector"
  otel_endpoint: "http://otel-collector:4317"
  otel_filters:
    - crate_name: "garbage_collector"
      filter_level: "debug"
  relative_cutoff_time_seconds: 60 # GC all versions created at time < now() - relative_cutoff_time_seconds (1 minute)
  max_collections_to_gc: 1000
  gc_interval_mins: 1
  disallow_collections: []
  default_mode: "deletev2"
  sysdb_config:
    host: "sysdb.chroma"
    port: 50051
    connect_timeout_ms: 60000
    request_timeout_ms: 60000
  dispatcher_config:
    num_worker_threads: 4
    dispatcher_queue_size: 100
    worker_queue_size: 100
  storage_config:
    s3:
      bucket: "chroma-storage"
  assignment_policy:
    rendezvous_hashing:
      hasher: Murmur3
  memberlist_provider:
    custom_resource:
      kube_namespace: "chroma"
      memberlist_name: "garbage-collection-service-memberlist"
      queue_size: 100
  log:
    grpc:
      host: "rust-log-service.chroma"
      port: 50051
      connect_timeout_ms: 5000
      request_timeout_ms: 5000<|MERGE_RESOLUTION|>--- conflicted
+++ resolved
@@ -208,21 +208,6 @@
       batch_size_bytes: 8388608 # 8MiB
       throughput: 3300
       headroom: 200
-<<<<<<< HEAD
-heap_tender_service:
-  log: grpc
-  opentelemetry:
-    service_name: "rust-log-service"
-    endpoint: "http://otel-collector:4317"
-    filters:
-      - crate_name: "chroma_log"
-        filter_level: "trace"
-      - crate_name: "wal3"
-        filter_level: "trace"
-      - crate_name: "s3heap"
-        filter_level: "trace"
-=======
->>>>>>> 15436fed
 garbage_collector:
   service_name: "garbage-collector"
   otel_endpoint: "http://otel-collector:4317"
