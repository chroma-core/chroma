--- conflicted
+++ resolved
@@ -45,11 +45,7 @@
     }
 
     async fn on_start(&mut self, ctx: &ComponentContext<Self>) -> () {
-<<<<<<< HEAD
-        let req = TaskRequestMessage::new(ctx.as_receiver());
-=======
         let req = TaskRequestMessage::new(ctx.receiver());
->>>>>>> 79eb7855
         let res = self.dispatcher.send(req, None).await;
         // TODO: what to do with resp?
     }
@@ -61,11 +57,7 @@
 
     async fn handle(&mut self, task: TaskMessage, ctx: &ComponentContext<WorkerThread>) {
         task.run().await;
-<<<<<<< HEAD
-        let req: TaskRequestMessage = TaskRequestMessage::new(ctx.as_receiver());
-=======
         let req: TaskRequestMessage = TaskRequestMessage::new(ctx.receiver());
->>>>>>> 79eb7855
         let res = self.dispatcher.send(req, None).await;
         // TODO: task run should be able to error and we should send it as part of the result
     }
