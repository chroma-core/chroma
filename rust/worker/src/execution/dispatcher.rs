use super::{operator::TaskMessage, worker_thread::WorkerThread};
use crate::execution::config::DispatcherConfig;
use crate::{
    config::Configurable,
    errors::ChromaError,
    system::{Component, ComponentContext, Handler, ReceiverForMessage, System},
};
use async_trait::async_trait;
use std::fmt::Debug;
use tracing::Span;

/// The dispatcher is responsible for distributing tasks to worker threads.
/// It is a component that receives tasks and distributes them to worker threads.
/**
```plaintext
                            ┌─────────────────────────────────────────┐
                            │                                         │
                            │                                         │
                            │                                         │
    TaskMessage ───────────►├─────┐          Dispatcher               │
                            │     ▼                                   │
                            │    ┌┬───────────────────────────────┐   │
                            │    │┼┼┼┼┼┼┼┼┼┼┼┼┼┼┼┼┼┼┼┼┼┼┼┼┼┼┼┼┼┼┼┼│   │
                            └────┴──────────────┴─────────────────┴───┘
                                                ▲
                                                │     │
                                                │     │
                           TaskRequestMessage   │     │  TaskMessage
                                                │     │
                                                │     │
                                                      ▼
                     ┌────────────────┐   ┌────────────────┐   ┌────────────────┐
                     │                │   │                │   │                │
                     │                │   │                │   │                │
                     │                │   │                │   │                │
                     │     Worker     │   │     Worker     │   │     Worker     │
                     │                │   │                │   │                │
                     │                │   │                │   │                │
                     │                │   │                │   │                │
                     └────────────────┘   └────────────────┘   └────────────────┘
```
## Implementation notes
- The dispatcher has a queue of tasks that it distributes to worker threads
- A worker thread sends a TaskRequestMessage to the dispatcher when it is ready for a new task
- If no task is available for the worker thread, the dispatcher will place that worker's reciever
    in a queue and send a task to the worker when it recieves another one
- The reason to introduce this abstraction is to allow us to control fairness and dynamically adjust
  system utilization. It also makes mechanisms like pausing/stopping work easier.
  It would have likely been more performant to use the Tokio MT runtime, but we chose to use
  this abstraction to grant us flexibility. We can always switch to Tokio MT later if we need to,
  or make this dispatcher much more performant through implementing memory-awareness, task-batches,
  coarser work-stealing, and other optimizations.
*/
#[derive(Debug)]
pub(crate) struct Dispatcher {
    task_queue: Vec<TaskMessage>,
    waiters: Vec<TaskRequestMessage>,
    n_worker_threads: usize,
    queue_size: usize,
    worker_queue_size: usize,
}

impl Dispatcher {
    /// Create a new dispatcher
    /// # Parameters
    /// - n_worker_threads: The number of worker threads to use
    /// - queue_size: The size of the components message queue
    /// - worker_queue_size: The size of the worker components queue
    pub fn new(n_worker_threads: usize, queue_size: usize, worker_queue_size: usize) -> Self {
        Dispatcher {
            task_queue: Vec::new(),
            waiters: Vec::new(),
            n_worker_threads,
            queue_size,
            worker_queue_size,
        }
    }

    /// Spawn worker threads
    /// # Parameters
    /// - system: The system to spawn the worker threads in
    /// - self_receiver: The receiver to send tasks to the worker threads, this is a address back to the dispatcher
    fn spawn_workers(
        &self,
        system: &mut System,
        self_receiver: Box<dyn ReceiverForMessage<TaskRequestMessage>>,
    ) {
        for _ in 0..self.n_worker_threads {
            let worker = WorkerThread::new(self_receiver.clone(), self.worker_queue_size);
            system.start_component(worker);
        }
    }

    /// Enqueue a task to be processed
    /// # Parameters
    /// - task: The task to enqueue
    async fn enqueue_task(&mut self, task: TaskMessage) {
        // If a worker is waiting for a task, send it to the worker in FIFO order
        // Otherwise, add it to the task queue
        match self.waiters.pop() {
            Some(channel) => match channel
                .reply_to
                .send(task, Some(Span::current().clone()))
                .await
            {
                Ok(_) => {}
                Err(e) => {
                    println!("Error sending task to worker: {:?}", e);
                }
            },
            None => {
                self.task_queue.push(task);
            }
        }
    }

    /// Handle a work request from a worker thread
    /// # Parameters
    /// - worker: The request for work
    /// If no work is available, the worker will be placed in a queue and a task will be sent to it
    /// when one is available
    async fn handle_work_request(&mut self, request: TaskRequestMessage) {
        match self.task_queue.pop() {
            Some(task) => match request
                .reply_to
                .send(task, Some(Span::current().clone()))
                .await
            {
                Ok(_) => {}
                Err(e) => {
                    println!("Error sending task to worker: {:?}", e);
                }
            },
            None => {
                self.waiters.push(request);
            }
        }
    }
}

#[async_trait]
impl Configurable<DispatcherConfig> for Dispatcher {
    async fn try_from_config(config: &DispatcherConfig) -> Result<Self, Box<dyn ChromaError>> {
        Ok(Dispatcher::new(
            config.num_worker_threads,
            config.dispatcher_queue_size,
            config.worker_queue_size,
        ))
    }
}

/// A message that a worker thread sends to the dispatcher to request a task
/// # Members
/// - reply_to: The receiver to send the task to, this is the worker thread
#[derive(Debug)]
pub(super) struct TaskRequestMessage {
    reply_to: Box<dyn ReceiverForMessage<TaskMessage>>,
}

impl TaskRequestMessage {
    /// Create a new TaskRequestMessage
    /// # Parameters
    /// - reply_to: The receiver to send the task to, this is the worker thread
    /// that is requesting the task
    pub(super) fn new(reply_to: Box<dyn ReceiverForMessage<TaskMessage>>) -> Self {
        TaskRequestMessage { reply_to }
    }
}

// ============= Component implementation =============

#[async_trait]
impl Component for Dispatcher {
    fn get_name() -> &'static str {
        "Dispatcher"
    }

    fn queue_size(&self) -> usize {
        self.queue_size
    }

    async fn on_start(&mut self, ctx: &ComponentContext<Self>) {
<<<<<<< HEAD
        self.spawn_workers(&mut ctx.system.clone(), ctx.as_receiver());
=======
        self.spawn_workers(&mut ctx.system.clone(), ctx.receiver());
>>>>>>> 79eb7855
    }
}

#[async_trait]
impl Handler<TaskMessage> for Dispatcher {
    type Result = ();

    async fn handle(&mut self, task: TaskMessage, _ctx: &ComponentContext<Dispatcher>) {
        self.enqueue_task(task).await;
    }
}

// Worker sends a request for task
#[async_trait]
impl Handler<TaskRequestMessage> for Dispatcher {
    type Result = ();

    async fn handle(&mut self, message: TaskRequestMessage, _ctx: &ComponentContext<Dispatcher>) {
        self.handle_work_request(message).await;
    }
}

#[cfg(test)]
mod tests {
    use parking_lot::Mutex;
    use uuid::Uuid;

    use super::*;
    use crate::{
        execution::operator::{wrap, Operator, TaskResult},
        system::{ComponentHandle, System},
    };
    use std::{
        collections::HashSet,
        sync::{
            atomic::{AtomicUsize, Ordering},
            Arc,
        },
    };

    // Create a component that will schedule DISPATCH_COUNT invocations of the MockOperator
    // on an interval of DISPATCH_FREQUENCY_MS.
    // Each invocation will sleep for MOCK_OPERATOR_SLEEP_DURATION_MS to simulate work
    // Use THREAD_COUNT worker threads
    const MOCK_OPERATOR_SLEEP_DURATION_MS: u64 = 100;
    const DISPATCH_FREQUENCY_MS: u64 = 5;
    const DISPATCH_COUNT: usize = 50;
    const THREAD_COUNT: usize = 4;

    #[derive(Debug)]
    struct MockOperator {}
    #[async_trait]
    impl Operator<f32, String> for MockOperator {
        type Error = ();
        async fn run(&self, input: &f32) -> Result<String, Self::Error> {
            // sleep to simulate work
            tokio::time::sleep(tokio::time::Duration::from_millis(
                MOCK_OPERATOR_SLEEP_DURATION_MS,
            ))
            .await;
            Ok(input.to_string())
        }
    }

    #[derive(Debug)]
    struct MockDispatchUser {
        pub dispatcher: ComponentHandle<Dispatcher>,
        counter: Arc<AtomicUsize>, // We expect to recieve DISPATCH_COUNT messages
        sent_tasks: Arc<Mutex<HashSet<Uuid>>>,
        received_tasks: Arc<Mutex<HashSet<Uuid>>>,
    }
    #[async_trait]
    impl Component for MockDispatchUser {
        fn get_name() -> &'static str {
            "Mock dispatcher"
        }

        fn queue_size(&self) -> usize {
            1000
        }

        async fn on_start(&mut self, ctx: &ComponentContext<Self>) {
            // dispatch a new task every DISPATCH_FREQUENCY_MS for DISPATCH_COUNT times
            let duration = std::time::Duration::from_millis(DISPATCH_FREQUENCY_MS);
            ctx.scheduler
                .schedule_interval((), duration, Some(DISPATCH_COUNT), ctx);
        }
    }
    #[async_trait]
    impl Handler<TaskResult<String, ()>> for MockDispatchUser {
        type Result = ();

        async fn handle(
            &mut self,
            _message: TaskResult<String, ()>,
            ctx: &ComponentContext<MockDispatchUser>,
        ) {
            self.counter.fetch_add(1, Ordering::SeqCst);
            let curr_count = self.counter.load(Ordering::SeqCst);
            // Cancel self
            if curr_count == DISPATCH_COUNT {
                ctx.cancellation_token.cancel();
            }
            self.received_tasks.lock().insert(_message.id());
        }
    }

    #[async_trait]
    impl Handler<()> for MockDispatchUser {
        type Result = ();

        async fn handle(&mut self, _message: (), ctx: &ComponentContext<MockDispatchUser>) {
<<<<<<< HEAD
            let task = wrap(Box::new(MockOperator {}), 42.0, ctx.as_receiver());
=======
            let task = wrap(Box::new(MockOperator {}), 42.0, ctx.receiver());
>>>>>>> 79eb7855
            let task_id = task.id();
            self.sent_tasks.lock().insert(task_id);
            let res = self.dispatcher.send(task, None).await;
        }
    }

    #[tokio::test]
    async fn test_dispatcher() {
        let system = System::new();
        let dispatcher = Dispatcher::new(THREAD_COUNT, 1000, 1000);
        let dispatcher_handle = system.start_component(dispatcher);
        let counter = Arc::new(AtomicUsize::new(0));
        let sent_tasks = Arc::new(Mutex::new(HashSet::new()));
        let received_tasks = Arc::new(Mutex::new(HashSet::new()));
        let dispatch_user = MockDispatchUser {
            dispatcher: dispatcher_handle,
            counter: counter.clone(),
            sent_tasks: sent_tasks.clone(),
            received_tasks: received_tasks.clone(),
        };
        let mut dispatch_user_handle = system.start_component(dispatch_user);
        // yield to allow the component to process the messages
        tokio::task::yield_now().await;
        // Join on the dispatch user, since it will kill itself after DISPATCH_COUNT messages
        dispatch_user_handle.join().await;
        // We should have received DISPATCH_COUNT messages
        assert_eq!(counter.load(Ordering::SeqCst), DISPATCH_COUNT);
        // The sent tasks should be equal to the received tasks
        assert_eq!(*sent_tasks.lock(), *received_tasks.lock());
        // The length of the sent/recieved tasks should be equal to the number of dispatched tasks
        assert_eq!(sent_tasks.lock().len(), DISPATCH_COUNT);
        assert_eq!(received_tasks.lock().len(), DISPATCH_COUNT);
    }
}<|MERGE_RESOLUTION|>--- conflicted
+++ resolved
@@ -180,11 +180,7 @@
     }
 
     async fn on_start(&mut self, ctx: &ComponentContext<Self>) {
-<<<<<<< HEAD
-        self.spawn_workers(&mut ctx.system.clone(), ctx.as_receiver());
-=======
         self.spawn_workers(&mut ctx.system.clone(), ctx.receiver());
->>>>>>> 79eb7855
     }
 }
 
@@ -297,11 +293,7 @@
         type Result = ();
 
         async fn handle(&mut self, _message: (), ctx: &ComponentContext<MockDispatchUser>) {
-<<<<<<< HEAD
-            let task = wrap(Box::new(MockOperator {}), 42.0, ctx.as_receiver());
-=======
             let task = wrap(Box::new(MockOperator {}), 42.0, ctx.receiver());
->>>>>>> 79eb7855
             let task_id = task.id();
             self.sent_tasks.lock().insert(task_id);
             let res = self.dispatcher.send(task, None).await;
