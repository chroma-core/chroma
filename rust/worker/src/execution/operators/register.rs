use async_trait::async_trait;
use chroma_error::{ChromaError, ErrorCodes};
use chroma_log::Log;
use chroma_sysdb::FlushCompactionError;
use chroma_sysdb::SysDb;
use chroma_system::Operator;
use chroma_types::{CollectionUuid, FlushCompactionResponse, SegmentFlushInfo};
use std::sync::Arc;
use thiserror::Error;

/// The register  operator is responsible for flushing compaction data to the sysdb
/// as well as updating the log offset in the log service.
#[derive(Debug)]
pub struct RegisterOperator {}

impl RegisterOperator {
    /// Create a new flush sysdb operator.
    pub fn new() -> Box<Self> {
        Box::new(RegisterOperator {})
    }
}

#[derive(Debug)]
/// The input for the flush sysdb operator.
/// This input is used to flush compaction data to the sysdb as well as update the log offset in the log service.
/// # Parameters
/// * `tenant` - The tenant id.
/// * `collection_id` - The collection id.
/// * `log_position` - The log position. Note that this is the log position for the last record that
///   was flushed to S3.
/// * `collection_version` - The collection version. This is the current collection version before
///   the flush operation. This version will be incremented by 1 after the flush operation. If the
///   collection version in sysdb is not the same as the current collection version, the flush
///   operation will fail.
/// * `segment_flush_info` - The segment flush info.
/// * `total_records_post_compaction` - The total number of records in the collection post compaction.
/// * `sysdb` - The sysdb client.
/// * `log` - The log client.
pub struct RegisterInput {
    tenant: String,
    collection_id: CollectionUuid,
    log_position: i64,
    collection_version: i32,
    segment_flush_info: Arc<[SegmentFlushInfo]>,
    total_records_post_compaction: u64,
    sysdb: SysDb,
    log: Log,
}

impl RegisterInput {
    #[allow(clippy::too_many_arguments)]
    /// Create a new flush sysdb input.
    pub fn new(
        tenant: String,
        collection_id: CollectionUuid,
        log_position: i64,
        collection_version: i32,
        segment_flush_info: Arc<[SegmentFlushInfo]>,
        total_records_post_compaction: u64,
        sysdb: SysDb,
        log: Log,
    ) -> Self {
        RegisterInput {
            tenant,
            collection_id,
            log_position,
            collection_version,
            segment_flush_info,
            total_records_post_compaction,
            sysdb,
            log,
        }
    }
}

/// The output for the flush sysdb operator.
/// # Parameters
/// * `result` - The result of the flush compaction operation.
#[derive(Debug)]
pub struct RegisterOutput {
    _sysdb_registration_result: FlushCompactionResponse,
}

#[derive(Error, Debug)]
pub enum RegisterError {
    #[error("Flush compaction error: {0}")]
    FlushCompactionError(#[from] FlushCompactionError),
    #[error("Update log offset error: {0}")]
    UpdateLogOffsetError(#[from] Box<dyn ChromaError>),
}

impl ChromaError for RegisterError {
    fn code(&self) -> ErrorCodes {
        match self {
            RegisterError::FlushCompactionError(e) => e.code(),
            RegisterError::UpdateLogOffsetError(e) => e.code(),
        }
    }
}

#[async_trait]
impl Operator<RegisterInput, RegisterOutput> for RegisterOperator {
    type Error = RegisterError;

    fn get_name(&self) -> &'static str {
        "RegisterOperator"
    }

    async fn run(&self, input: &RegisterInput) -> Result<RegisterOutput, RegisterError> {
        let mut sysdb = input.sysdb.clone();
        let mut log = input.log.clone();
        let result = sysdb
            .flush_compaction(
                input.tenant.clone(),
                input.collection_id,
                input.log_position,
                input.collection_version,
                input.segment_flush_info.clone(),
                input.total_records_post_compaction,
            )
            .await;

        // We must make sure that the log postion in sysdb is always greater than or equal to the log position
        // in the log service. If the log position in sysdb is less than the log position in the log service,
        // the we may lose data in compaction.
        let sysdb_registration_result = match result {
            Ok(response) => response,
            Err(error) => return Err(RegisterError::FlushCompactionError(error)),
        };

        let result = log
            .update_collection_log_offset(input.collection_id, input.log_position)
            .await;

        match result {
            Ok(_) => Ok(RegisterOutput {
                _sysdb_registration_result: sysdb_registration_result,
            }),
            Err(error) => Err(RegisterError::UpdateLogOffsetError(error)),
        }
    }
}

#[cfg(test)]
mod tests {
    use super::*;
    use chroma_log::in_memory_log::InMemoryLog;
    use chroma_sysdb::TestSysDb;
    use chroma_types::{
<<<<<<< HEAD
        Collection, CollectionConfiguration, Segment, SegmentScope, SegmentType, SegmentUuid,
=======
        Collection, InternalCollectionConfiguration, Segment, SegmentScope, SegmentType,
        SegmentUuid,
>>>>>>> bab63db7
    };
    use std::collections::HashMap;
    use std::str::FromStr;

    #[tokio::test]
    async fn test_register_operator() {
        let mut sysdb = SysDb::Test(TestSysDb::new());
        let log = Log::InMemory(InMemoryLog::new());
        let total_records_post_compaction: u64 = 5;
        let size_bytes_post_compaction: u64 = 25000;
        let last_compaction_time_secs: u64 = 1741037006;
        let collection_version = 0;

        let tenant_1 = "tenant_1".to_string();
        let collection_1 = Collection::builder()
            .name("collection_1".to_string())
            .dimension(1)
            .tenant(tenant_1.clone())
            .database("database_1".to_string())
<<<<<<< HEAD
            .config(CollectionConfiguration::default_hnsw())
=======
            .config(InternalCollectionConfiguration::default_hnsw())
>>>>>>> bab63db7
            .total_records_post_compaction(total_records_post_compaction)
            .size_bytes_post_compaction(size_bytes_post_compaction)
            .last_compaction_time_secs(last_compaction_time_secs)
            .build();
        let collection_uuid_1 = collection_1.collection_id;

        let tenant_2 = "tenant_2".to_string();
        let collection_2 = Collection::builder()
            .name("collection_2".to_string())
            .dimension(1)
            .tenant(tenant_2.clone())
            .database("database_2".to_string())
<<<<<<< HEAD
            .config(CollectionConfiguration::default_hnsw())
=======
            .config(InternalCollectionConfiguration::default_hnsw())
>>>>>>> bab63db7
            .total_records_post_compaction(total_records_post_compaction)
            .size_bytes_post_compaction(size_bytes_post_compaction)
            .last_compaction_time_secs(last_compaction_time_secs)
            .build();
        let collection_uuid_2 = collection_2.collection_id;

        match sysdb {
            SysDb::Test(ref mut sysdb) => {
                sysdb.add_collection(collection_1);
                sysdb.add_collection(collection_2);
            }
            _ => panic!("Invalid sysdb type"),
        }

        let mut file_path_1 = HashMap::new();
        file_path_1.insert("hnsw".to_string(), vec!["path_1".to_string()]);
        let segment_id_1 = SegmentUuid::from_str("00000000-0000-0000-0000-000000000003").unwrap();

        let segment_1 = Segment {
            id: segment_id_1,
            r#type: SegmentType::HnswDistributed,
            scope: SegmentScope::VECTOR,
            collection: collection_uuid_1,
            metadata: None,
            file_path: file_path_1.clone(),
        };

        let mut file_path_2 = HashMap::new();
        file_path_2.insert("hnsw".to_string(), vec!["path_2".to_string()]);
        let segment_id_2 = SegmentUuid::from_str("00000000-0000-0000-0000-000000000004").unwrap();
        let segment_2 = Segment {
            id: segment_id_2,
            r#type: SegmentType::HnswDistributed,
            scope: SegmentScope::VECTOR,
            collection: collection_uuid_2,
            metadata: None,
            file_path: file_path_2.clone(),
        };
        match sysdb {
            SysDb::Test(ref mut sysdb) => {
                sysdb.add_segment(segment_1);
                sysdb.add_segment(segment_2);
            }
            _ => panic!("Invalid sysdb type"),
        }

        let mut file_path_3 = HashMap::new();
        file_path_3.insert("hnsw".to_string(), vec!["path_3".to_string()]);

        let mut file_path_4 = HashMap::new();
        file_path_4.insert("hnsw".to_string(), vec!["path_4".to_string()]);
        let segment_flush_info = vec![
            SegmentFlushInfo {
                segment_id: segment_id_1,
                file_paths: file_path_3.clone(),
            },
            SegmentFlushInfo {
                segment_id: segment_id_2,
                file_paths: file_path_4.clone(),
            },
        ];

        let log_position = 100;
        let operator = RegisterOperator::new();
        let input = RegisterInput::new(
            tenant_1.clone(),
            collection_uuid_1,
            log_position,
            collection_version,
            segment_flush_info.into(),
            total_records_post_compaction,
            sysdb.clone(),
            log.clone(),
        );

        let result = operator.run(&input).await;

        assert!(result.is_ok());
        let result = result.unwrap();
        assert_eq!(
            result._sysdb_registration_result.collection_id,
            collection_uuid_1
        );
        assert_eq!(
            result._sysdb_registration_result.collection_version,
            collection_version + 1
        );

        let collections = sysdb
            .get_collections(Some(collection_uuid_1), None, None, None, None, 0)
            .await;

        assert!(collections.is_ok());
        let collection = collections.unwrap();
        assert_eq!(collection.len(), 1);
        let collection = collection[0].clone();
        assert_eq!(collection.log_position, log_position);
        assert_eq!(
            collection.total_records_post_compaction,
            total_records_post_compaction
        );

        let collection_1_segments = sysdb
            .get_segments(None, None, None, collection_uuid_1)
            .await
            .unwrap();
        let collection_2_segments = sysdb
            .get_segments(None, None, None, collection_uuid_2)
            .await
            .unwrap();

        let segments = collection_1_segments
            .iter()
            .chain(collection_2_segments.iter())
            .collect::<Vec<&Segment>>();

        assert_eq!(segments.len(), 2);
        let segment_1 = segments.iter().find(|s| s.id == segment_id_1).unwrap();
        assert_eq!(segment_1.file_path, file_path_3);
        let segment_2 = segments.iter().find(|s| s.id == segment_id_2).unwrap();
        assert_eq!(segment_2.file_path, file_path_4);
    }
}<|MERGE_RESOLUTION|>--- conflicted
+++ resolved
@@ -147,12 +147,8 @@
     use chroma_log::in_memory_log::InMemoryLog;
     use chroma_sysdb::TestSysDb;
     use chroma_types::{
-<<<<<<< HEAD
-        Collection, CollectionConfiguration, Segment, SegmentScope, SegmentType, SegmentUuid,
-=======
         Collection, InternalCollectionConfiguration, Segment, SegmentScope, SegmentType,
         SegmentUuid,
->>>>>>> bab63db7
     };
     use std::collections::HashMap;
     use std::str::FromStr;
@@ -172,11 +168,7 @@
             .dimension(1)
             .tenant(tenant_1.clone())
             .database("database_1".to_string())
-<<<<<<< HEAD
-            .config(CollectionConfiguration::default_hnsw())
-=======
             .config(InternalCollectionConfiguration::default_hnsw())
->>>>>>> bab63db7
             .total_records_post_compaction(total_records_post_compaction)
             .size_bytes_post_compaction(size_bytes_post_compaction)
             .last_compaction_time_secs(last_compaction_time_secs)
@@ -189,11 +181,7 @@
             .dimension(1)
             .tenant(tenant_2.clone())
             .database("database_2".to_string())
-<<<<<<< HEAD
-            .config(CollectionConfiguration::default_hnsw())
-=======
             .config(InternalCollectionConfiguration::default_hnsw())
->>>>>>> bab63db7
             .total_records_post_compaction(total_records_post_compaction)
             .size_bytes_post_compaction(size_bytes_post_compaction)
             .last_compaction_time_secs(last_compaction_time_secs)
