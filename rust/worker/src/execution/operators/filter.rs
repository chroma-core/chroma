use std::{
    collections::{BTreeMap, HashMap},
    ops::{BitAnd, BitOr, Bound},
};

use async_trait::async_trait;
use chroma_blockstore::provider::BlockfileProvider;
use chroma_error::{ChromaError, ErrorCodes};
use chroma_index::metadata::types::MetadataIndexError;
use chroma_segment::{
    blockfile_metadata::{MetadataSegmentError, MetadataSegmentReader},
    blockfile_record::{RecordSegmentReader, RecordSegmentReaderCreationError},
    types::{materialize_logs, LogMaterializerError, MaterializeLogsResult},
};
use chroma_system::Operator;
use chroma_types::{
    regex::{
        literal_expr::{LiteralExpr, NgramLiteralProvider},
        ChromaRegex, ChromaRegexError,
    },
    BooleanOperator, Chunk, CompositeExpression, DocumentExpression, DocumentOperator, LogRecord,
    MaterializedLogOperation, MetadataComparison, MetadataExpression, MetadataSetValue,
    MetadataValue, PrimitiveOperator, Segment, SetOperator, SignedRoaringBitmap, Where,
};
use futures::TryStreamExt;
use roaring::RoaringBitmap;
use thiserror::Error;
use tracing::{Instrument, Span};

/// The `FilterOperator` filters the collection with specified criteria
///
/// # Parameters
/// - `query_ids`: The user provided ids, which specifies the domain of the filter if provided
/// - `where_clause`: The predicate on individual record
///
/// # Inputs
/// - `logs`: The latest log of the collection
/// - `blockfile_provider`: The blockfile provider
/// - `metadata_segment`: The metadata segment information
/// - `record_segment`: The record segment information
///
/// # Outputs
/// - `log_offset_ids`: The offset ids in the logs to include or exclude
/// - `compact_offset_ids`: The offset ids in the blockfile to include or exclude
///   All offsets ids present in the logs should be excluded in `compact_offset_ids`
///
/// # Usage
/// It can be used to derive the mask of offset ids that should be included or excluded by the next operator
#[derive(Clone, Debug)]
pub struct FilterOperator {
    pub query_ids: Option<Vec<String>>,
    pub where_clause: Option<Where>,
}

#[derive(Clone, Debug)]
pub struct FilterInput {
    pub logs: Chunk<LogRecord>,
    pub blockfile_provider: BlockfileProvider,
    pub metadata_segment: Segment,
    pub record_segment: Segment,
}

#[derive(Clone, Debug)]
pub struct FilterOutput {
    pub log_offset_ids: SignedRoaringBitmap,
    pub compact_offset_ids: SignedRoaringBitmap,
}

#[derive(Error, Debug)]
pub enum FilterError {
    #[error("Error reading metadata index: {0}")]
    Index(#[from] MetadataIndexError),
    #[error("Error materializing log: {0}")]
    LogMaterializer(#[from] LogMaterializerError),
    #[error("Error creating metadata segment reader: {0}")]
    MetadataReader(#[from] MetadataSegmentError),
    #[error("Error getting record: {0}")]
    Record(#[from] Box<dyn ChromaError>),
    #[error("Error creating record segment reader: {0}")]
    RecordReader(#[from] RecordSegmentReaderCreationError),
    #[error("Error parsing regular expression: {0}")]
    Regex(#[from] ChromaRegexError),
}

impl ChromaError for FilterError {
    fn code(&self) -> ErrorCodes {
        match self {
            FilterError::Index(e) => e.code(),
            FilterError::LogMaterializer(e) => e.code(),
            FilterError::MetadataReader(e) => e.code(),
            FilterError::Record(e) => e.code(),
            FilterError::RecordReader(e) => e.code(),
            FilterError::Regex(_) => ErrorCodes::InvalidArgument,
        }
    }
}

/// This sturct provides an abstraction over the materialized logs that is similar to the metadata segment
pub(crate) struct MetadataLogReader<'me> {
    // This maps metadata keys to `BTreeMap`s, which further map values to offset ids
    // This mimics the layout in the metadata segment
    // //TODO: Maybe a sorted vector with binary search is more lightweight and performant?
    compact_metadata: HashMap<String, BTreeMap<MetadataValue, RoaringBitmap>>,
    // This maps offset ids to documents, excluding deleted ones
    document: HashMap<u32, &'me str>,
    // This contains all existing offset ids that are touched by the logs
    updated_offset_ids: RoaringBitmap,
    // This maps user ids to offset ids, excluding deleted ones
    user_id_to_offset_id: HashMap<&'me str, u32>,
}

impl<'me> MetadataLogReader<'me> {
    pub(crate) async fn create(
        logs: &'me MaterializeLogsResult,
        record_segment_reader: &'me Option<RecordSegmentReader<'me>>,
    ) -> Result<Self, LogMaterializerError> {
        let mut compact_metadata: HashMap<String, BTreeMap<MetadataValue, RoaringBitmap>> =
            HashMap::new();
        let mut document = HashMap::new();
        let mut updated_offset_ids = RoaringBitmap::new();
        let mut user_id_to_offset_id = HashMap::new();

        for log in logs {
            if !matches!(
                log.get_operation(),
                MaterializedLogOperation::Initial | MaterializedLogOperation::AddNew
            ) {
                updated_offset_ids.insert(log.get_offset_id());
            }
            if !matches!(
                log.get_operation(),
                MaterializedLogOperation::DeleteExisting
            ) {
                let log = log.hydrate(record_segment_reader.as_ref()).await?;
                user_id_to_offset_id.insert(log.get_user_id(), log.get_offset_id());
                let log_metadata = log.merged_metadata();
                for (key, val) in log_metadata.into_iter() {
                    compact_metadata
                        .entry(key)
                        .or_default()
                        .entry(val)
                        .or_default()
                        .insert(log.get_offset_id());
                }
                if let Some(doc) = log.merged_document_ref() {
                    document.insert(log.get_offset_id(), doc);
                }
            }
        }
        Ok(Self {
            compact_metadata,
            document,
            updated_offset_ids,
            user_id_to_offset_id,
        })
    }
    pub(crate) fn get(
        &self,
        key: &str,
        val: &MetadataValue,
        op: &PrimitiveOperator,
    ) -> Result<RoaringBitmap, FilterError> {
        if let Some(metadata_value_to_offset_ids) = self.compact_metadata.get(key) {
            let bounds = match op {
                PrimitiveOperator::Equal => (Bound::Included(val), Bound::Included(val)),
                PrimitiveOperator::GreaterThan => (Bound::Excluded(val), Bound::Unbounded),
                PrimitiveOperator::GreaterThanOrEqual => (Bound::Included(val), Bound::Unbounded),
                PrimitiveOperator::LessThan => (Bound::Unbounded, Bound::Excluded(val)),
                PrimitiveOperator::LessThanOrEqual => (Bound::Unbounded, Bound::Included(val)),
                PrimitiveOperator::NotEqual => unreachable!(
                    "Inequality filter should be handled above the metadata provider level"
                ),
            };
            Ok(metadata_value_to_offset_ids
                .range(bounds)
                .map(|(_, v)| v)
                .fold(RoaringBitmap::new(), BitOr::bitor))
        } else {
            Ok(RoaringBitmap::new())
        }
    }

    pub(crate) fn search_user_ids(&self, user_ids: &[&str]) -> RoaringBitmap {
        user_ids
            .iter()
            .filter_map(|id| self.user_id_to_offset_id.get(id))
            .collect()
    }
}

pub(crate) enum MetadataProvider<'me> {
    CompactData(
        &'me MetadataSegmentReader<'me>,
        &'me Option<RecordSegmentReader<'me>>,
    ),
    Log(&'me MetadataLogReader<'me>),
}

impl<'me> MetadataProvider<'me> {
    pub(crate) async fn filter_by_document_contains(
        &self,
        query: &str,
    ) -> Result<RoaringBitmap, FilterError> {
        match self {
            MetadataProvider::CompactData(metadata_segment_reader, _) => {
                if let Some(reader) = metadata_segment_reader.full_text_index_reader.as_ref() {
                    Ok(reader
                        .search(query)
                        .await
                        .map_err(MetadataIndexError::FullTextError)?)
                } else {
                    Ok(RoaringBitmap::new())
                }
            }
            MetadataProvider::Log(metadata_log_reader) => Ok(metadata_log_reader
                .document
                .iter()
                .filter_map(|(offset_id, document)| document.contains(query).then_some(offset_id))
                .collect()),
        }
    }

    pub(crate) async fn filter_by_document_regex(
        &self,
        query: &str,
<<<<<<< HEAD
    ) -> Result<RoaringBitmap, FilterError> {
=======
    ) -> Result<SignedRoaringBitmap, FilterError> {
>>>>>>> f5bc991d
        let chroma_regex = ChromaRegex::try_from(query.to_string())?;
        match self {
            MetadataProvider::CompactData(metadata_segment_reader, record_segment_reader) => {
                if let (Some(fti_reader), Some(rec_reader)) = (
                    metadata_segment_reader.full_text_index_reader.as_ref(),
                    record_segment_reader,
                ) {
<<<<<<< HEAD
=======
                    // The pattern can match empty string and thus match any document
                    if let Some(0) = chroma_regex.properties().minimum_len() {
                        return Ok(SignedRoaringBitmap::full());
                    }
>>>>>>> f5bc991d
                    let literal_expr = LiteralExpr::from(chroma_regex.hir().clone());
                    let approximate_matching_offset_ids = fti_reader
                        .match_literal_expression(&literal_expr)
                        .await
                        .map_err(MetadataIndexError::from)?;
                    let is_exact_match = chroma_regex.properties().look_set().is_empty()
                        && fti_reader.can_match_exactly(&literal_expr);
                    if is_exact_match {
                        Ok(approximate_matching_offset_ids
<<<<<<< HEAD
                            .unwrap_or(rec_reader.get_offset_stream(..).try_collect().await?))
=======
                            .map(SignedRoaringBitmap::Include)
                            .unwrap_or(SignedRoaringBitmap::full()))
>>>>>>> f5bc991d
                    } else {
                        let regex = chroma_regex.regex()?;
                        let mut exact_matching_offset_ids = RoaringBitmap::new();
                        match approximate_matching_offset_ids {
                            // Perform point lookup for potential matching documents is there is not too many of them
                            Some(offset_ids)
                                if offset_ids.len() < rec_reader.count().await? as u64 / 10 =>
                            {
                                for id in offset_ids {
                                    if rec_reader.get_data_for_offset_id(id).await?.is_some_and(
                                        |rec| rec.document.is_some_and(|doc| regex.is_match(doc)),
                                    ) {
                                        exact_matching_offset_ids.insert(id);
                                    }
                                }
                            }
                            // Perform range scan of all documents
                            candidate_offsets => {
                                for (offset, record) in rec_reader
                                    .get_data_stream(..)
                                    .await
                                    .try_collect::<Vec<_>>()
                                    .await?
                                {
                                    if (candidate_offsets.is_none()
                                        || candidate_offsets
                                            .as_ref()
                                            .is_some_and(|offsets| offsets.contains(offset)))
                                        && record.document.is_some_and(|doc| regex.is_match(doc))
                                    {
                                        exact_matching_offset_ids.insert(offset);
                                    }
                                }
                            }
                        }

<<<<<<< HEAD
                        Ok(exact_matching_offset_ids)
                    }
                } else {
                    Ok(RoaringBitmap::new())
                }
            }
            MetadataProvider::Log(metadata_log_reader) => {
                let regex = chroma_regex.regex()?;
                Ok(metadata_log_reader
                    .document
                    .iter()
                    .filter_map(|(offset_id, document)| {
                        regex.is_match(document).then_some(offset_id)
                    })
                    .collect())
=======
                        Ok(SignedRoaringBitmap::Include(exact_matching_offset_ids))
                    }
                } else {
                    Ok(SignedRoaringBitmap::empty())
                }
            }
            MetadataProvider::Log(metadata_log_reader) => {
                // The pattern can match empty string and thus match any document
                if let Some(0) = chroma_regex.properties().minimum_len() {
                    return Ok(SignedRoaringBitmap::full());
                }
                let regex = chroma_regex.regex()?;
                Ok(SignedRoaringBitmap::Include(
                    metadata_log_reader
                        .document
                        .iter()
                        .filter_map(|(offset_id, document)| {
                            regex.is_match(document).then_some(offset_id)
                        })
                        .collect(),
                ))
>>>>>>> f5bc991d
            }
        }
    }

    pub(crate) async fn filter_by_metadata(
        &self,
        key: &str,
        val: &MetadataValue,
        op: &PrimitiveOperator,
    ) -> Result<RoaringBitmap, FilterError> {
        match self {
            MetadataProvider::CompactData(metadata_segment_reader, _) => {
                let (metadata_index_reader, kw) = match val {
                    MetadataValue::Bool(b) => (
                        metadata_segment_reader.bool_metadata_index_reader.as_ref(),
                        &(*b).into(),
                    ),
                    MetadataValue::Int(i) => (
                        metadata_segment_reader.u32_metadata_index_reader.as_ref(),
                        &(*i as u32).into(),
                    ),
                    MetadataValue::Float(f) => (
                        metadata_segment_reader.f32_metadata_index_reader.as_ref(),
                        &(*f as f32).into(),
                    ),
                    MetadataValue::Str(s) => (
                        metadata_segment_reader
                            .string_metadata_index_reader
                            .as_ref(),
                        &s.as_str().into(),
                    ),
                };
                if let Some(reader) = metadata_index_reader {
                    match op {
                        PrimitiveOperator::Equal => Ok(reader.get(key, kw).await?),
                        PrimitiveOperator::GreaterThan => Ok(reader.gt(key, kw).await?),
                        PrimitiveOperator::GreaterThanOrEqual => Ok(reader.gte(key, kw).await?),
                        PrimitiveOperator::LessThan => Ok(reader.lt(key, kw).await?),
                        PrimitiveOperator::LessThanOrEqual => Ok(reader.lte(key, kw).await?),
                        PrimitiveOperator::NotEqual => unreachable!(
                            "Inequality filter should be handled above the metadata provider level"
                        ),
                    }
                } else {
                    Ok(RoaringBitmap::new())
                }
            }
            MetadataProvider::Log(metadata_log_reader) => metadata_log_reader.get(key, val, op),
        }
    }
}

pub(crate) trait RoaringMetadataFilter<'me> {
    async fn eval(
        &'me self,
        metadata_provider: &MetadataProvider<'me>,
    ) -> Result<SignedRoaringBitmap, FilterError>;
}

impl<'me> RoaringMetadataFilter<'me> for Where {
    async fn eval(
        &'me self,
        metadata_provider: &MetadataProvider<'me>,
    ) -> Result<SignedRoaringBitmap, FilterError> {
        match self {
            Where::Metadata(direct_comparison) => direct_comparison.eval(metadata_provider).await,
            Where::Document(direct_document_comparison) => {
                direct_document_comparison.eval(metadata_provider).await
            }
            Where::Composite(where_children) => {
                // Box::pin is required to avoid infinite size future when recurse in async
                Box::pin(where_children.eval(metadata_provider)).await
            }
        }
    }
}

impl<'me> RoaringMetadataFilter<'me> for MetadataExpression {
    async fn eval(
        &'me self,
        metadata_provider: &MetadataProvider<'me>,
    ) -> Result<SignedRoaringBitmap, FilterError> {
        let result = match &self.comparison {
            MetadataComparison::Primitive(primitive_operator, metadata_value) => {
                match primitive_operator {
                    // We convert the inequality check in to an equality check, and then negate the result
                    PrimitiveOperator::NotEqual => SignedRoaringBitmap::Exclude(
                        metadata_provider
                            .filter_by_metadata(
                                &self.key,
                                metadata_value,
                                &PrimitiveOperator::Equal,
                            )
                            .await?,
                    ),
                    PrimitiveOperator::Equal
                    | PrimitiveOperator::GreaterThan
                    | PrimitiveOperator::GreaterThanOrEqual
                    | PrimitiveOperator::LessThan
                    | PrimitiveOperator::LessThanOrEqual => SignedRoaringBitmap::Include(
                        metadata_provider
                            .filter_by_metadata(&self.key, metadata_value, primitive_operator)
                            .await?,
                    ),
                }
            }
            MetadataComparison::Set(set_operator, metadata_set_value) => {
                let child_values: Vec<_> = match metadata_set_value {
                    MetadataSetValue::Bool(vec) => {
                        vec.iter().map(|b| MetadataValue::Bool(*b)).collect()
                    }
                    MetadataSetValue::Int(vec) => {
                        vec.iter().map(|i| MetadataValue::Int(*i)).collect()
                    }
                    MetadataSetValue::Float(vec) => {
                        vec.iter().map(|f| MetadataValue::Float(*f)).collect()
                    }
                    MetadataSetValue::Str(vec) => {
                        vec.iter().map(|s| MetadataValue::Str(s.clone())).collect()
                    }
                };
                let mut child_evaluations = Vec::with_capacity(child_values.len());
                for value in child_values {
                    let eval = metadata_provider
                        .filter_by_metadata(&self.key, &value, &PrimitiveOperator::Equal)
                        .await?;
                    match set_operator {
                        SetOperator::In => {
                            child_evaluations.push(SignedRoaringBitmap::Include(eval))
                        }
                        SetOperator::NotIn => {
                            child_evaluations.push(SignedRoaringBitmap::Exclude(eval))
                        }
                    };
                }
                match set_operator {
                    SetOperator::In => child_evaluations
                        .into_iter()
                        .fold(SignedRoaringBitmap::empty(), BitOr::bitor),
                    SetOperator::NotIn => child_evaluations
                        .into_iter()
                        .fold(SignedRoaringBitmap::full(), BitAnd::bitand),
                }
            }
        };
        Ok(result)
    }
}

impl<'me> RoaringMetadataFilter<'me> for DocumentExpression {
    async fn eval(
        &'me self,
        metadata_provider: &MetadataProvider<'me>,
    ) -> Result<SignedRoaringBitmap, FilterError> {
        match self.operator {
            DocumentOperator::Contains => Ok(SignedRoaringBitmap::Include(
                metadata_provider
                    .filter_by_document_contains(self.pattern.as_str())
                    .await?,
            )),
            DocumentOperator::NotContains => Ok(SignedRoaringBitmap::Exclude(
                metadata_provider
                    .filter_by_document_contains(self.pattern.as_str())
                    .await?,
            )),
<<<<<<< HEAD
            DocumentOperator::Regex => Ok(SignedRoaringBitmap::Include(
                metadata_provider
                    .filter_by_document_regex(self.pattern.as_str())
                    .await?,
            )),
            DocumentOperator::NotRegex => Ok(SignedRoaringBitmap::Exclude(
                metadata_provider
                    .filter_by_document_regex(self.pattern.as_str())
                    .await?,
            )),
=======
            DocumentOperator::Regex => Ok(metadata_provider
                .filter_by_document_regex(self.pattern.as_str())
                .await?),
            DocumentOperator::NotRegex => Ok(metadata_provider
                .filter_by_document_regex(self.pattern.as_str())
                .await?
                .flip()),
>>>>>>> f5bc991d
        }
    }
}

impl<'me> RoaringMetadataFilter<'me> for CompositeExpression {
    async fn eval(
        &'me self,
        metadata_provider: &MetadataProvider<'me>,
    ) -> Result<SignedRoaringBitmap, FilterError> {
        let mut child_evaluations = Vec::new();
        for child in &self.children {
            child_evaluations.push(child.eval(metadata_provider).await?);
        }
        match self.operator {
            BooleanOperator::And => Ok(child_evaluations
                .into_iter()
                .fold(SignedRoaringBitmap::full(), BitAnd::bitand)),
            BooleanOperator::Or => Ok(child_evaluations
                .into_iter()
                .fold(SignedRoaringBitmap::empty(), BitOr::bitor)),
        }
    }
}

#[async_trait]
impl Operator<FilterInput, FilterOutput> for FilterOperator {
    type Error = FilterError;

    async fn run(&self, input: &FilterInput) -> Result<FilterOutput, FilterError> {
        tracing::debug!(
            "[{}]: Num log entries {:?}, metadata segment {:?}, record segment {:?}",
            self.get_name(),
            input.logs.len(),
            input.metadata_segment,
            input.record_segment
        );

        let record_segment_reader = match RecordSegmentReader::from_segment(
            &input.record_segment,
            &input.blockfile_provider,
        )
        .await
        {
            Ok(reader) => Ok(Some(reader)),
            Err(e) if matches!(*e, RecordSegmentReaderCreationError::UninitializedSegment) => {
                Ok(None)
            }
            Err(e) => Err(*e),
        }?;
        let cloned_record_segment_reader = record_segment_reader.clone();
        let materialized_logs =
            materialize_logs(&cloned_record_segment_reader, input.logs.clone(), None)
                .instrument(tracing::trace_span!(parent: Span::current(), "Materialize logs"))
                .await?;
        let metadata_log_reader =
            MetadataLogReader::create(&materialized_logs, &record_segment_reader)
                .await
                .map_err(FilterError::LogMaterializer)?;
        let log_metadata_provider = MetadataProvider::Log(&metadata_log_reader);

        let metadata_segement_reader =
            MetadataSegmentReader::from_segment(&input.metadata_segment, &input.blockfile_provider)
                .await?;
        let compact_metadata_provider =
            MetadataProvider::CompactData(&metadata_segement_reader, &record_segment_reader);

        // Get offset ids corresponding to user ids
        let (user_allowed_log_offset_ids, user_allowed_compact_offset_ids) =
            if let Some(user_allowed_ids) = self.query_ids.as_ref() {
                let log_offset_ids = SignedRoaringBitmap::Include(
                    metadata_log_reader.search_user_ids(
                        user_allowed_ids
                            .iter()
                            .map(String::as_str)
                            .collect::<Vec<_>>()
                            .as_slice(),
                    ),
                );
                let compact_offset_ids = if let Some(reader) = record_segment_reader.as_ref() {
                    let mut offset_ids = RoaringBitmap::new();
                    for user_id in user_allowed_ids {
                        match reader.get_offset_id_for_user_id(user_id.as_str()).await {
                            Ok(Some(offset_id)) => {
                                offset_ids.insert(offset_id);
                            }
                            Ok(None) => {
                                // NOTE(rescrv):  We are filtering by user id, and there is no
                                // document.  Drop it.
                            }
                            Err(e) => {
                                return Err(e.into());
                            }
                        };
                    }
                    SignedRoaringBitmap::Include(offset_ids)
                } else {
                    SignedRoaringBitmap::full()
                };
                (log_offset_ids, compact_offset_ids)
            } else {
                (SignedRoaringBitmap::full(), SignedRoaringBitmap::full())
            };

        // Filter the offset ids in the log if the where clause is provided
        let log_offset_ids = if let Some(clause) = self.where_clause.as_ref() {
            clause.eval(&log_metadata_provider).await? & user_allowed_log_offset_ids
        } else {
            user_allowed_log_offset_ids
        };

        // Filter the offset ids in the metadata segment if the where clause is provided
        // This always exclude all offsets that is present in the materialized log
        let compact_offset_ids = if let Some(clause) = self.where_clause.as_ref() {
            clause.eval(&compact_metadata_provider).await?
                & user_allowed_compact_offset_ids
                & SignedRoaringBitmap::Exclude(metadata_log_reader.updated_offset_ids)
        } else {
            user_allowed_compact_offset_ids
                & SignedRoaringBitmap::Exclude(metadata_log_reader.updated_offset_ids)
        };

        Ok(FilterOutput {
            log_offset_ids,
            compact_offset_ids,
        })
    }
}

#[cfg(test)]
mod tests {
    use std::{collections::HashMap, str::FromStr};

    use chroma_blockstore::{
        arrow::{config::TEST_MAX_BLOCK_SIZE_BYTES, provider::ArrowBlockfileProvider},
        provider::BlockfileProvider,
    };
    use chroma_cache::new_cache_for_test;
    use chroma_log::test::{add_delete_generator, int_as_id, LoadFromGenerator, LogGenerator};
    use chroma_segment::{
        blockfile_metadata::{MetadataSegmentReader, MetadataSegmentWriter},
        blockfile_record::{
            RecordSegmentReader, RecordSegmentReaderCreationError, RecordSegmentWriter,
        },
        test::TestDistributedSegment,
        types::materialize_logs,
    };
    use chroma_storage::{local::LocalStorage, Storage};
    use chroma_system::Operator;
    use chroma_types::{
        BooleanOperator, Chunk, CollectionUuid, CompositeExpression, DocumentExpression, LogRecord,
        MetadataComparison, MetadataExpression, MetadataSetValue, MetadataValue, Operation,
        OperationRecord, PrimitiveOperator, SegmentUuid, SetOperator, SignedRoaringBitmap, Where,
    };

    use crate::execution::operators::filter::{
        FilterOperator, MetadataLogReader, MetadataProvider,
    };

    use super::FilterInput;

    /// The unit tests for `FilterOperator` uses the following test data
    /// It generates 120 log records, where the first 60 is compacted:
    /// - Log: Delete [11..=20], add [51..=100]
    /// - Compacted: Delete [1..=10] deletion, add [11..=50]
    async fn setup_filter_input() -> FilterInput {
        let mut test_segment = TestDistributedSegment::default();
        test_segment
            .populate_with_generator(60, add_delete_generator)
            .await;
        FilterInput {
            logs: add_delete_generator.generate_chunk(61..=120),
            blockfile_provider: test_segment.blockfile_provider,
            metadata_segment: test_segment.metadata_segment,
            record_segment: test_segment.record_segment,
        }
    }

    #[tokio::test]
    async fn test_trivial_filter() {
        let filter_input = setup_filter_input().await;

        let filter_operator = FilterOperator {
            query_ids: None,
            where_clause: None,
        };

        let filter_output = filter_operator
            .run(&filter_input)
            .await
            .expect("FilterOperator should not fail");

        assert_eq!(filter_output.log_offset_ids, SignedRoaringBitmap::full());
        assert_eq!(
            filter_output.compact_offset_ids,
            SignedRoaringBitmap::Exclude((11..=20).collect())
        );
    }

    #[tokio::test]
    async fn test_simple_user_allowed_ids() {
        let filter_input = setup_filter_input().await;

        let filter_operator = FilterOperator {
            query_ids: Some((0..30).map(int_as_id).collect()),
            where_clause: None,
        };

        let filter_output = filter_operator
            .run(&filter_input)
            .await
            .expect("FilterOperator should not fail");

        assert_eq!(filter_output.log_offset_ids, SignedRoaringBitmap::empty());
        assert_eq!(
            filter_output.compact_offset_ids,
            SignedRoaringBitmap::Include((21..30).collect())
        );
    }

    #[tokio::test]
    async fn test_simple_eq() {
        let filter_input = setup_filter_input().await;

        let where_clause = Where::Metadata(MetadataExpression {
            key: "is_even".to_string(),
            comparison: MetadataComparison::Primitive(
                PrimitiveOperator::Equal,
                MetadataValue::Bool(true),
            ),
        });

        let filter_operator = FilterOperator {
            query_ids: None,
            where_clause: Some(where_clause),
        };

        let filter_output = filter_operator
            .run(&filter_input)
            .await
            .expect("FilterOperator should not fail");

        assert_eq!(
            filter_output.log_offset_ids,
            SignedRoaringBitmap::Include((51..=100).filter(|offset| offset % 2 == 0).collect())
        );
        assert_eq!(
            filter_output.compact_offset_ids,
            SignedRoaringBitmap::Include((21..=50).filter(|offset| offset % 2 == 0).collect())
        );
    }

    #[tokio::test]
    async fn test_simple_ne() {
        let filter_input = setup_filter_input().await;

        let where_clause = Where::Metadata(MetadataExpression {
            key: "modulo_3".to_string(),
            comparison: MetadataComparison::Primitive(
                PrimitiveOperator::NotEqual,
                MetadataValue::Int(0),
            ),
        });

        let filter_operator = FilterOperator {
            query_ids: None,
            where_clause: Some(where_clause),
        };

        let filter_output = filter_operator
            .run(&filter_input)
            .await
            .expect("FilterOperator should not fail");

        assert_eq!(
            filter_output.log_offset_ids,
            SignedRoaringBitmap::Exclude((51..=100).filter(|offset| offset % 3 == 0).collect())
        );
        assert_eq!(
            filter_output.compact_offset_ids,
            SignedRoaringBitmap::Exclude(
                (21..=50)
                    .filter(|offset| offset % 3 == 0)
                    .chain(11..=20)
                    .collect()
            )
        );
    }

    #[tokio::test]
    async fn test_simple_in() {
        let filter_input = setup_filter_input().await;

        let where_clause = Where::Metadata(MetadataExpression {
            key: "is_even".to_string(),
            comparison: MetadataComparison::Set(
                SetOperator::In,
                MetadataSetValue::Bool(vec![false, true]),
            ),
        });

        let filter_operator = FilterOperator {
            query_ids: None,
            where_clause: Some(where_clause),
        };

        let filter_output = filter_operator
            .run(&filter_input)
            .await
            .expect("FilterOperator should not fail");

        assert_eq!(
            filter_output.log_offset_ids,
            SignedRoaringBitmap::Include((51..=100).collect())
        );
        assert_eq!(
            filter_output.compact_offset_ids,
            SignedRoaringBitmap::Include((21..=50).collect())
        );
    }

    #[tokio::test]
    async fn test_simple_nin() {
        let filter_input = setup_filter_input().await;

        let where_clause = Where::Metadata(MetadataExpression {
            key: "modulo_3".to_string(),
            comparison: MetadataComparison::Set(
                SetOperator::NotIn,
                MetadataSetValue::Int(vec![1, 2]),
            ),
        });

        let filter_operator = FilterOperator {
            query_ids: None,
            where_clause: Some(where_clause),
        };

        let filter_output = filter_operator
            .run(&filter_input)
            .await
            .expect("FilterOperator should not fail");

        assert_eq!(
            filter_output.log_offset_ids,
            SignedRoaringBitmap::Exclude((51..=100).filter(|offset| offset % 3 != 0).collect())
        );
        assert_eq!(
            filter_output.compact_offset_ids,
            SignedRoaringBitmap::Exclude(
                (21..=50)
                    .filter(|offset| offset % 3 != 0)
                    .chain(11..=20)
                    .collect()
            )
        );
    }

    #[tokio::test]
    async fn test_simple_gt() {
        let filter_input = setup_filter_input().await;

        let where_clause = Where::Metadata(MetadataExpression {
            key: "id".to_string(),
            comparison: MetadataComparison::Primitive(
                PrimitiveOperator::GreaterThan,
                MetadataValue::Int(36),
            ),
        });

        let filter_operator = FilterOperator {
            query_ids: None,
            where_clause: Some(where_clause),
        };

        let filter_output = filter_operator
            .run(&filter_input)
            .await
            .expect("FilterOperator should not fail");

        assert_eq!(
            filter_output.log_offset_ids,
            SignedRoaringBitmap::Include((51..=100).collect())
        );
        assert_eq!(
            filter_output.compact_offset_ids,
            SignedRoaringBitmap::Include((37..=50).collect())
        );
    }

    #[tokio::test]
    async fn test_simple_contains() {
        let filter_input = setup_filter_input().await;

        let where_clause = Where::Document(DocumentExpression {
            operator: chroma_types::DocumentOperator::Contains,
            pattern: "<cat>".to_string(),
        });

        let filter_operator = FilterOperator {
            query_ids: None,
            where_clause: Some(where_clause),
        };

        let filter_output = filter_operator
            .run(&filter_input)
            .await
            .expect("FilterOperator should not fail");

        assert_eq!(
            filter_output.log_offset_ids,
            SignedRoaringBitmap::Include((51..=100).filter(|offset| offset % 3 == 0).collect())
        );
        assert_eq!(
            filter_output.compact_offset_ids,
            SignedRoaringBitmap::Include((21..=50).filter(|offset| offset % 3 == 0).collect())
        );
    }

    #[tokio::test]
    async fn test_simple_not_contains() {
        let filter_input = setup_filter_input().await;

        let where_clause = Where::Document(DocumentExpression {
            operator: chroma_types::DocumentOperator::NotContains,
            pattern: "<dog>".to_string(),
        });

        let filter_operator = FilterOperator {
            query_ids: None,
            where_clause: Some(where_clause),
        };

        let filter_output = filter_operator
            .run(&filter_input)
            .await
            .expect("FilterOperator should not fail");

        assert_eq!(
            filter_output.log_offset_ids,
            SignedRoaringBitmap::Exclude((51..=100).filter(|offset| offset % 5 == 0).collect())
        );
        assert_eq!(
            filter_output.compact_offset_ids,
            SignedRoaringBitmap::Exclude(
                (21..=50)
                    .filter(|offset| offset % 5 == 0)
                    .chain(11..=20)
                    .collect()
            )
        );
    }

    #[tokio::test]
    async fn test_simple_and() {
        let filter_input = setup_filter_input().await;

        let where_sub_clause_1 = Where::Metadata(MetadataExpression {
            key: "id".to_string(),
            comparison: MetadataComparison::Primitive(
                PrimitiveOperator::GreaterThan,
                MetadataValue::Int(36),
            ),
        });

        let where_sub_clause_2 = Where::Metadata(MetadataExpression {
            key: "is_even".to_string(),
            comparison: MetadataComparison::Primitive(
                PrimitiveOperator::Equal,
                MetadataValue::Bool(false),
            ),
        });

        let where_clause = Where::Composite(CompositeExpression {
            operator: BooleanOperator::And,
            children: vec![where_sub_clause_1, where_sub_clause_2],
        });

        let filter_operator = FilterOperator {
            query_ids: None,
            where_clause: Some(where_clause),
        };

        let filter_output = filter_operator
            .run(&filter_input)
            .await
            .expect("FilterOperator should not fail");

        assert_eq!(
            filter_output.log_offset_ids,
            SignedRoaringBitmap::Include((51..=100).filter(|offset| offset % 2 == 1).collect())
        );
        assert_eq!(
            filter_output.compact_offset_ids,
            SignedRoaringBitmap::Include((37..=50).filter(|offset| offset % 2 == 1).collect())
        );
    }

    #[tokio::test]
    async fn test_simple_or() {
        let filter_input = setup_filter_input().await;

        let where_sub_clause_1 = Where::Metadata(MetadataExpression {
            key: "modulo_3".to_string(),
            comparison: MetadataComparison::Primitive(
                PrimitiveOperator::Equal,
                MetadataValue::Int(0),
            ),
        });

        let where_sub_clause_2 = Where::Metadata(MetadataExpression {
            key: "modulo_3".to_string(),
            comparison: MetadataComparison::Primitive(
                PrimitiveOperator::Equal,
                MetadataValue::Int(2),
            ),
        });

        let where_clause = Where::Composite(CompositeExpression {
            operator: BooleanOperator::Or,
            children: vec![where_sub_clause_1, where_sub_clause_2],
        });

        let filter_operator = FilterOperator {
            query_ids: None,
            where_clause: Some(where_clause),
        };

        let filter_output = filter_operator
            .run(&filter_input)
            .await
            .expect("FilterOperator should not fail");

        assert_eq!(
            filter_output.log_offset_ids,
            SignedRoaringBitmap::Include((51..=100).filter(|offset| offset % 3 != 1).collect())
        );
        assert_eq!(
            filter_output.compact_offset_ids,
            SignedRoaringBitmap::Include((21..=50).filter(|offset| offset % 3 != 1).collect())
        );
    }

    #[tokio::test]
    async fn test_complex_filter() {
        let filter_input = setup_filter_input().await;

        let where_sub_clause_1 = Where::Document(DocumentExpression {
            operator: chroma_types::DocumentOperator::NotContains,
            pattern: "<dog>".to_string(),
        });

        let where_sub_clause_2 = Where::Metadata(MetadataExpression {
            key: "id".to_string(),
            comparison: MetadataComparison::Primitive(
                PrimitiveOperator::LessThan,
                MetadataValue::Int(72),
            ),
        });

        let where_sub_clause_3 = Where::Metadata(MetadataExpression {
            key: "modulo_3".to_string(),
            comparison: MetadataComparison::Set(
                SetOperator::NotIn,
                MetadataSetValue::Int(vec![0, 1]),
            ),
        });

        let where_clause = Where::Composite(CompositeExpression {
            operator: BooleanOperator::And,
            children: vec![
                where_sub_clause_1,
                Where::Composite(CompositeExpression {
                    operator: BooleanOperator::Or,
                    children: vec![where_sub_clause_2, where_sub_clause_3],
                }),
            ],
        });

        let filter_operator = FilterOperator {
            query_ids: Some((0..96).map(int_as_id).collect()),
            where_clause: Some(where_clause),
        };

        let filter_output = filter_operator
            .run(&filter_input)
            .await
            .expect("FilterOperator should not fail");

        assert_eq!(
            filter_output.log_offset_ids,
            SignedRoaringBitmap::Include(
                (51..96)
                    .filter(|offset| offset % 5 != 0 && (offset < &72 || offset % 3 == 2))
                    .collect()
            )
        );
        assert_eq!(
            filter_output.compact_offset_ids,
            SignedRoaringBitmap::Include((21..=50).filter(|offset| offset % 5 != 0).collect())
        );
    }

    #[tokio::test]
    async fn test_regex_empty_posting_list() {
        let tmp_dir = tempfile::tempdir().unwrap();
        let storage = Storage::Local(LocalStorage::new(tmp_dir.path().to_str().unwrap()));
        let block_cache = new_cache_for_test();
        let sparse_index_cache = new_cache_for_test();
        let arrow_blockfile_provider = ArrowBlockfileProvider::new(
            storage,
            TEST_MAX_BLOCK_SIZE_BYTES,
            block_cache,
            sparse_index_cache,
        );
        let blockfile_provider =
            BlockfileProvider::ArrowBlockfileProvider(arrow_blockfile_provider);
        let mut record_segment = chroma_types::Segment {
            id: SegmentUuid::from_str("00000000-0000-0000-0000-000000000000").expect("parse error"),
            r#type: chroma_types::SegmentType::BlockfileRecord,
            scope: chroma_types::SegmentScope::RECORD,
            collection: CollectionUuid::from_str("00000000-0000-0000-0000-000000000000")
                .expect("parse error"),
            metadata: None,
            file_path: HashMap::new(),
        };
        let mut metadata_segment = chroma_types::Segment {
            id: SegmentUuid::from_str("00000000-0000-0000-0000-000000000001").expect("parse error"),
            r#type: chroma_types::SegmentType::BlockfileMetadata,
            scope: chroma_types::SegmentScope::METADATA,
            collection: CollectionUuid::from_str("00000000-0000-0000-0000-000000000000")
                .expect("parse error"),
            metadata: None,
            file_path: HashMap::new(),
        };
        {
            let segment_writer =
                RecordSegmentWriter::from_segment(&record_segment, &blockfile_provider)
                    .await
                    .expect("Error creating segment writer");
            let mut metadata_writer =
                MetadataSegmentWriter::from_segment(&metadata_segment, &blockfile_provider)
                    .await
                    .expect("Error creating segment writer");
            let data = vec![
                LogRecord {
                    log_offset: 1,
                    record: OperationRecord {
                        id: "embedding_id_1".to_string(),
                        embedding: Some(vec![1.0, 2.0, 3.0]),
                        encoding: None,
                        metadata: None,
                        document: Some(String::from("DEF")),
                        operation: Operation::Add,
                    },
                },
                LogRecord {
                    log_offset: 2,
                    record: OperationRecord {
                        id: "embedding_id_2".to_string(),
                        embedding: Some(vec![4.0, 5.0, 6.0]),
                        encoding: None,
                        metadata: None,
                        document: Some(String::from("def")),
                        operation: Operation::Add,
                    },
                },
            ];
            let data: Chunk<LogRecord> = Chunk::new(data.into());
            let record_segment_reader: Option<RecordSegmentReader> =
                match RecordSegmentReader::from_segment(&record_segment, &blockfile_provider).await
                {
                    Ok(reader) => Some(reader),
                    Err(e) => {
                        match *e {
                            // Uninitialized segment is fine and means that the record
                            // segment is not yet initialized in storage.
                            RecordSegmentReaderCreationError::UninitializedSegment => None,
                            RecordSegmentReaderCreationError::BlockfileOpenError(_) => {
                                panic!("Error creating record segment reader");
                            }
                            RecordSegmentReaderCreationError::InvalidNumberOfFiles => {
                                panic!("Error creating record segment reader");
                            }
                            RecordSegmentReaderCreationError::DataRecordNotFound(_) => {
                                panic!("Error creating record segment reader");
                            }
                            RecordSegmentReaderCreationError::UserRecordNotFound(_) => {
                                panic!("Error creating record segment reader");
                            }
                        }
                    }
                };
            let mat_records = materialize_logs(&record_segment_reader, data, None)
                .await
                .expect("Log materialization failed");
            metadata_writer
                .apply_materialized_log_chunk(&record_segment_reader, &mat_records)
                .await
                .expect("Apply materialized log to metadata segment failed");
            metadata_writer
                .finish()
                .await
                .expect("Write to blockfiles for metadata writer failed");
            segment_writer
                .apply_materialized_log_chunk(&record_segment_reader, &mat_records)
                .await
                .expect("Apply materialized log to record segment failed");
            let record_flusher = segment_writer
                .commit()
                .await
                .expect("Commit for segment writer failed");
            let metadata_flusher = metadata_writer
                .commit()
                .await
                .expect("Commit for metadata writer failed");
            record_segment.file_path = record_flusher
                .flush()
                .await
                .expect("Flush record segment writer failed");
            metadata_segment.file_path = metadata_flusher
                .flush()
                .await
                .expect("Flush metadata segment writer failed");
        }
        let data = vec![
            LogRecord {
                log_offset: 3,
                record: OperationRecord {
                    id: "embedding_id_3".to_string(),
                    embedding: Some(vec![1.0, 2.0, 3.0]),
                    encoding: None,
                    metadata: None,
                    document: Some(String::from("abc")),
                    operation: Operation::Add,
                },
            },
            LogRecord {
                log_offset: 4,
                record: OperationRecord {
                    id: "embedding_id_2".to_string(),
                    embedding: None,
                    encoding: None,
                    metadata: None,
                    document: None,
                    operation: Operation::Delete,
                },
            },
        ];

        let data: Chunk<LogRecord> = Chunk::new(data.into());
        let record_segment_reader =
            RecordSegmentReader::from_segment(&record_segment, &blockfile_provider)
                .await
                .expect("Reader should be initialized by now");
        let segment_writer =
            RecordSegmentWriter::from_segment(&record_segment, &blockfile_provider)
                .await
                .expect("Error creating segment writer");
        let mut metadata_writer =
            MetadataSegmentWriter::from_segment(&metadata_segment, &blockfile_provider)
                .await
                .expect("Error creating segment writer");
        let some_reader = Some(record_segment_reader);
        let mat_records = materialize_logs(&some_reader, data, None)
            .await
            .expect("Log materialization failed");
        metadata_writer
            .apply_materialized_log_chunk(&some_reader, &mat_records)
            .await
            .expect("Apply materialized log to metadata segment failed");
        metadata_writer
            .finish()
            .await
            .expect("Write to blockfiles for metadata writer failed");
        segment_writer
            .apply_materialized_log_chunk(&some_reader, &mat_records)
            .await
            .expect("Apply materialized log to record segment failed");
        let record_flusher = segment_writer
            .commit()
            .await
            .expect("Commit for segment writer failed");
        let metadata_flusher = metadata_writer
            .commit()
            .await
            .expect("Commit for metadata writer failed");
        record_segment.file_path = record_flusher
            .flush()
            .await
            .expect("Flush record segment writer failed");
        metadata_segment.file_path = metadata_flusher
            .flush()
            .await
            .expect("Flush metadata segment writer failed");
        let metadata_segment_reader =
            MetadataSegmentReader::from_segment(&metadata_segment, &blockfile_provider)
                .await
                .expect("Metadata segment reader construction failed");
        let record_segment_reader =
            RecordSegmentReader::from_segment(&record_segment, &blockfile_provider)
                .await
                .expect("Reader should be initialized by now");
        let some_reader = Some(record_segment_reader);
        let compact_metadata_provider =
            MetadataProvider::CompactData(&metadata_segment_reader, &some_reader);
        let res = compact_metadata_provider
            .filter_by_document_regex("(?i)def")
            .await
            .expect("Expected regex to work");
        assert_eq!(res, SignedRoaringBitmap::Include([1].into()));
    }

    #[tokio::test]
    async fn test_regex_short_circuit() {
        let filter_input = setup_filter_input().await;

        let record_segment_reader = match RecordSegmentReader::from_segment(
            &filter_input.record_segment,
            &filter_input.blockfile_provider,
        )
        .await
        {
            Ok(reader) => Ok(Some(reader)),
            Err(e) if matches!(*e, RecordSegmentReaderCreationError::UninitializedSegment) => {
                Ok(None)
            }
            Err(e) => Err(*e),
        }
        .unwrap();
        let cloned_record_segment_reader = record_segment_reader.clone();
        let materialized_logs = materialize_logs(
            &cloned_record_segment_reader,
            filter_input.logs.clone(),
            None,
        )
        .await
        .unwrap();
        let metadata_log_reader =
            MetadataLogReader::create(&materialized_logs, &record_segment_reader)
                .await
                .unwrap();
        let log_metadata_provider = MetadataProvider::Log(&metadata_log_reader);

        let metadata_segement_reader = MetadataSegmentReader::from_segment(
            &filter_input.metadata_segment,
            &filter_input.blockfile_provider,
        )
        .await
        .unwrap();
        let compact_metadata_provider =
            MetadataProvider::CompactData(&metadata_segement_reader, &record_segment_reader);

        let match_all = r".*";
        assert_eq!(
            log_metadata_provider
                .filter_by_document_regex(match_all)
                .await
                .unwrap(),
            SignedRoaringBitmap::full()
        );
        assert_eq!(
            compact_metadata_provider
                .filter_by_document_regex(match_all)
                .await
                .unwrap(),
            SignedRoaringBitmap::full()
        );

        let selective_match = r"cat|dog";
        assert!(matches!(
            log_metadata_provider
                .filter_by_document_regex(selective_match)
                .await
                .unwrap(),
            SignedRoaringBitmap::Include(_)
        ),);
        assert!(matches!(
            compact_metadata_provider
                .filter_by_document_regex(selective_match)
                .await
                .unwrap(),
            SignedRoaringBitmap::Include(_)
        ),);
    }
}<|MERGE_RESOLUTION|>--- conflicted
+++ resolved
@@ -223,11 +223,7 @@
     pub(crate) async fn filter_by_document_regex(
         &self,
         query: &str,
-<<<<<<< HEAD
-    ) -> Result<RoaringBitmap, FilterError> {
-=======
     ) -> Result<SignedRoaringBitmap, FilterError> {
->>>>>>> f5bc991d
         let chroma_regex = ChromaRegex::try_from(query.to_string())?;
         match self {
             MetadataProvider::CompactData(metadata_segment_reader, record_segment_reader) => {
@@ -235,13 +231,10 @@
                     metadata_segment_reader.full_text_index_reader.as_ref(),
                     record_segment_reader,
                 ) {
-<<<<<<< HEAD
-=======
                     // The pattern can match empty string and thus match any document
                     if let Some(0) = chroma_regex.properties().minimum_len() {
                         return Ok(SignedRoaringBitmap::full());
                     }
->>>>>>> f5bc991d
                     let literal_expr = LiteralExpr::from(chroma_regex.hir().clone());
                     let approximate_matching_offset_ids = fti_reader
                         .match_literal_expression(&literal_expr)
@@ -251,12 +244,8 @@
                         && fti_reader.can_match_exactly(&literal_expr);
                     if is_exact_match {
                         Ok(approximate_matching_offset_ids
-<<<<<<< HEAD
-                            .unwrap_or(rec_reader.get_offset_stream(..).try_collect().await?))
-=======
                             .map(SignedRoaringBitmap::Include)
                             .unwrap_or(SignedRoaringBitmap::full()))
->>>>>>> f5bc991d
                     } else {
                         let regex = chroma_regex.regex()?;
                         let mut exact_matching_offset_ids = RoaringBitmap::new();
@@ -293,23 +282,6 @@
                             }
                         }
 
-<<<<<<< HEAD
-                        Ok(exact_matching_offset_ids)
-                    }
-                } else {
-                    Ok(RoaringBitmap::new())
-                }
-            }
-            MetadataProvider::Log(metadata_log_reader) => {
-                let regex = chroma_regex.regex()?;
-                Ok(metadata_log_reader
-                    .document
-                    .iter()
-                    .filter_map(|(offset_id, document)| {
-                        regex.is_match(document).then_some(offset_id)
-                    })
-                    .collect())
-=======
                         Ok(SignedRoaringBitmap::Include(exact_matching_offset_ids))
                     }
                 } else {
@@ -331,7 +303,6 @@
                         })
                         .collect(),
                 ))
->>>>>>> f5bc991d
             }
         }
     }
@@ -497,18 +468,6 @@
                     .filter_by_document_contains(self.pattern.as_str())
                     .await?,
             )),
-<<<<<<< HEAD
-            DocumentOperator::Regex => Ok(SignedRoaringBitmap::Include(
-                metadata_provider
-                    .filter_by_document_regex(self.pattern.as_str())
-                    .await?,
-            )),
-            DocumentOperator::NotRegex => Ok(SignedRoaringBitmap::Exclude(
-                metadata_provider
-                    .filter_by_document_regex(self.pattern.as_str())
-                    .await?,
-            )),
-=======
             DocumentOperator::Regex => Ok(metadata_provider
                 .filter_by_document_regex(self.pattern.as_str())
                 .await?),
@@ -516,7 +475,6 @@
                 .filter_by_document_regex(self.pattern.as_str())
                 .await?
                 .flip()),
->>>>>>> f5bc991d
         }
     }
 }
