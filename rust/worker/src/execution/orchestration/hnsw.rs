--- conflicted
+++ resolved
@@ -420,101 +420,6 @@
         }
     }
 
-<<<<<<< HEAD
-=======
-    async fn get_hnsw_segment_from_id(
-        &self,
-        mut sysdb: Box<SysDb>,
-        hnsw_segment_id: &Uuid,
-    ) -> Result<Segment, Box<dyn ChromaError>> {
-        let segments = sysdb
-            .get_segments(Some(*hnsw_segment_id), None, None, None)
-            .await;
-        let segment = match segments {
-            Ok(segments) => {
-                if segments.is_empty() {
-                    return Err(Box::new(HnswSegmentQueryError::HnswSegmentNotFound(
-                        *hnsw_segment_id,
-                    )));
-                }
-                segments[0].clone()
-            }
-            Err(e) => {
-                return Err(Box::new(HnswSegmentQueryError::GetSegmentsError(e)));
-            }
-        };
-
-        if segment.r#type != SegmentType::HnswDistributed {
-            return Err(Box::new(HnswSegmentQueryError::HnswSegmentNotFound(
-                *hnsw_segment_id,
-            )));
-        }
-        Ok(segment)
-    }
-
-    async fn get_collection(
-        &self,
-        mut sysdb: Box<SysDb>,
-        collection_id: &Uuid,
-    ) -> Result<Collection, Box<dyn ChromaError>> {
-        let child_span: tracing::Span =
-            trace_span!(parent: Span::current(), "get collection for collection id");
-        let collections = sysdb
-            .get_collections(Some(*collection_id), None, None, None)
-            .instrument(child_span.clone())
-            .await;
-        match collections {
-            Ok(mut collections) => {
-                if collections.is_empty() {
-                    return Err(Box::new(HnswSegmentQueryError::CollectionNotFound(
-                        *collection_id,
-                    )));
-                }
-                Ok(collections.drain(..).next().unwrap())
-            }
-            Err(e) => {
-                return Err(Box::new(HnswSegmentQueryError::GetCollectionError(e)));
-            }
-        }
-    }
-
-    async fn get_record_segment_for_collection(
-        &self,
-        mut sysdb: Box<SysDb>,
-        collection_id: &Uuid,
-    ) -> Result<Segment, Box<dyn ChromaError>> {
-        let segments = sysdb
-            .get_segments(
-                None,
-                Some(SegmentType::BlockfileRecord.into()),
-                None,
-                Some(*collection_id),
-            )
-            .await;
-
-        let segment = match segments {
-            Ok(mut segments) => {
-                if segments.is_empty() {
-                    return Err(Box::new(HnswSegmentQueryError::RecordSegmentNotFound(
-                        *collection_id,
-                    )));
-                }
-                segments.drain(..).next().unwrap()
-            }
-            Err(e) => {
-                return Err(Box::new(HnswSegmentQueryError::GetSegmentsError(e)));
-            }
-        };
-
-        if segment.r#type != SegmentType::BlockfileRecord {
-            return Err(Box::new(HnswSegmentQueryError::RecordSegmentNotFound(
-                *collection_id,
-            )));
-        }
-        Ok(segment)
-    }
-
->>>>>>> aceffb4d
     fn terminate_with_error(&mut self, error: Box<dyn ChromaError>, ctx: &ComponentContext<Self>) {
         let result_channel = self
             .result_channel
