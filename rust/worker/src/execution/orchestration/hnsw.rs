use super::super::operator::{wrap, TaskMessage};
use super::super::operators::pull_log::{PullLogsInput, PullLogsOperator};
use super::common::{
    get_collection_by_id, get_hnsw_segment_by_id, get_record_segment_by_collection_id,
};
use crate::blockstore::provider::BlockfileProvider;
use crate::distance::DistanceFunction;
use crate::errors::{ChromaError, ErrorCodes};
use crate::execution::data::data_chunk::Chunk;
use crate::execution::dispatcher::Dispatcher;
use crate::execution::operator::TaskResult;
use crate::execution::operators::brute_force_knn::{
    BruteForceKnnOperator, BruteForceKnnOperatorError, BruteForceKnnOperatorInput,
    BruteForceKnnOperatorOutput,
};
use crate::execution::operators::hnsw_knn::{
    HnswKnnOperator, HnswKnnOperatorInput, HnswKnnOperatorOutput,
};
use crate::execution::operators::merge_knn_results::{
    MergeKnnResultsOperator, MergeKnnResultsOperatorInput, MergeKnnResultsOperatorOutput,
};
use crate::execution::operators::normalize_vectors::normalize;
use crate::execution::operators::pull_log::PullLogsOutput;
use crate::index::hnsw_provider::HnswIndexProvider;
use crate::index::IndexConfig;
use crate::log::log::PullLogsError;
use crate::segment::distributed_hnsw_segment::{
    DistributedHNSWSegmentFromSegmentError, DistributedHNSWSegmentReader,
};
use crate::sysdb::sysdb::{GetCollectionsError, GetSegmentsError, SysDb};
use crate::system::{ComponentContext, ComponentHandle, System};
use crate::types::{Collection, LogRecord, Segment, SegmentType, VectorQueryResult};
use crate::{
    log::log::Log,
    system::{Component, Handler, ReceiverForMessage},
};
use async_trait::async_trait;
use std::collections::HashMap;
use std::fmt::Debug;
use std::sync::Arc;
use std::time::{SystemTime, UNIX_EPOCH};
use thiserror::Error;
use tracing::{trace, trace_span, Instrument, Span};
use uuid::Uuid;

/**  The state of the orchestrator.
In chroma, we have a relatively fixed number of query plans that we can execute. Rather
than a flexible state machine abstraction, we just manually define the states that we
expect to encounter for a given query plan. This is a bit more rigid, but it's also simpler and easier to
understand. We can always add more abstraction later if we need it.
```plaintext

                               ┌───► Brute Force ─────┐
                               │                      │
  Pending ─► PullLogs ─► Group │                      ├─► MergeResults ─► Finished
                               │                      │
                               └───► HNSW ────────────┘

```
*/
#[derive(Debug)]
enum ExecutionState {
    Pending,
    PullLogs,
    Partition,
    QueryKnn, // This is both the Brute force and HNSW query state
    MergeResults,
    Finished,
}

#[derive(Error, Debug)]
enum HnswSegmentQueryError {
    #[error(transparent)]
    HnswSegmentQueryError(#[from] super::common::GetHnswSegmentByIdError),
    #[error("Get segments error")]
    GetSegmentsError(#[from] GetSegmentsError),
    #[error("Collection: {0} not found")]
    CollectionNotFound(Uuid),
    #[error("Get collection error")]
    GetCollectionError(#[from] GetCollectionsError),
    #[error("Record segment not found for collection: {0}")]
    RecordSegmentNotFound(Uuid),
    #[error("HNSW segment has no collection")]
    HnswSegmentHasNoCollection,
    #[error("Collection has no dimension set")]
    CollectionHasNoDimension,
}

impl ChromaError for HnswSegmentQueryError {
    fn code(&self) -> ErrorCodes {
        match self {
            HnswSegmentQueryError::HnswSegmentQueryError(e) => e.code(),
            HnswSegmentQueryError::GetSegmentsError(_) => ErrorCodes::Internal,
            HnswSegmentQueryError::CollectionNotFound(_) => ErrorCodes::NotFound,
            HnswSegmentQueryError::GetCollectionError(_) => ErrorCodes::Internal,
            HnswSegmentQueryError::RecordSegmentNotFound(_) => ErrorCodes::NotFound,
            HnswSegmentQueryError::HnswSegmentHasNoCollection => ErrorCodes::InvalidArgument,
            HnswSegmentQueryError::CollectionHasNoDimension => ErrorCodes::InvalidArgument,
        }
    }
}

#[derive(Debug)]
pub(crate) struct HnswQueryOrchestrator {
    state: ExecutionState,
    // Component Execution
    system: System,
    // Query state
    query_vectors: Vec<Vec<f32>>,
    k: i32,
    allowed_ids: Arc<[String]>,
    allowed_ids_hnsw_segment: Arc<[String]>,
    allowed_ids_brute_force: Arc<[String]>,
    include_embeddings: bool,
    hnsw_segment_id: Uuid,
    // State fetched or created for query execution
    hnsw_segment: Option<Segment>,
    record_segment: Option<Segment>,
    collection: Option<Collection>,
    index_config: Option<IndexConfig>,
    // query_vectors index to the result
    hnsw_result_offset_ids: HashMap<usize, Vec<usize>>,
    hnsw_result_distances: HashMap<usize, Vec<f32>>,
    brute_force_result_user_ids: HashMap<usize, Vec<String>>,
    brute_force_result_distances: HashMap<usize, Vec<f32>>,
    brute_force_result_embeddings: HashMap<usize, Vec<Vec<f32>>>,
    // Task id to query_vectors index
    hnsw_task_id_to_query_index: HashMap<Uuid, usize>,
    brute_force_task_id_to_query_index: HashMap<Uuid, usize>,
    merge_task_id_to_query_index: HashMap<Uuid, usize>,
    // Result state
    results: Option<Vec<Vec<VectorQueryResult>>>,
    // State machine management
    merge_dependency_count: u32,
    finish_dependency_count: u32,
    // Services
    log: Box<Log>,
    sysdb: Box<SysDb>,
    dispatcher: ComponentHandle<Dispatcher>,
    hnsw_index_provider: HnswIndexProvider,
    blockfile_provider: BlockfileProvider,
    // Result channel
    result_channel: Option<
        tokio::sync::oneshot::Sender<Result<Vec<Vec<VectorQueryResult>>, Box<dyn ChromaError>>>,
    >,
}

impl HnswQueryOrchestrator {
    pub(crate) fn new(
        system: System,
        query_vectors: Vec<Vec<f32>>,
        k: i32,
        allowed_ids: Vec<String>,
        include_embeddings: bool,
        segment_id: Uuid,
        log: Box<Log>,
        sysdb: Box<SysDb>,
        hnsw_index_provider: HnswIndexProvider,
        blockfile_provider: BlockfileProvider,
        dispatcher: ComponentHandle<Dispatcher>,
    ) -> Self {
        // Set the merge dependency count to the number of query vectors * 2
        // N for the HNSW query and N for the Brute force query
        let merge_dependency_count = (query_vectors.len() * 2) as u32;
        // Set the finish dependency count to the number of query vectors
        // since each query vector will have a merge task
        let finish_dependency_count = query_vectors.len() as u32;
        // pre-allocate the result vectors
        let results = Some(Vec::with_capacity(query_vectors.len()));
        tracing::info!(
            "Performing KNN for k = {}, allowed_ids = {:?}, num query vectors = {:?}",
            k,
            allowed_ids,
            query_vectors.len()
        );

        HnswQueryOrchestrator {
            state: ExecutionState::Pending,
            system,
            merge_dependency_count,
            finish_dependency_count,
            query_vectors,
            k,
            allowed_ids: allowed_ids.into(),
            allowed_ids_brute_force: Arc::new([]),
            allowed_ids_hnsw_segment: Arc::new([]),
            include_embeddings,
            hnsw_segment_id: segment_id,
            hnsw_segment: None,
            record_segment: None,
            collection: None,
            index_config: None,
            hnsw_result_offset_ids: HashMap::new(),
            hnsw_result_distances: HashMap::new(),
            brute_force_result_user_ids: HashMap::new(),
            brute_force_result_distances: HashMap::new(),
            brute_force_result_embeddings: HashMap::new(),
            hnsw_task_id_to_query_index: HashMap::new(),
            brute_force_task_id_to_query_index: HashMap::new(),
            merge_task_id_to_query_index: HashMap::new(),
            results,
            log,
            sysdb,
            dispatcher,
            hnsw_index_provider,
            blockfile_provider,
            result_channel: None,
        }
    }

    async fn pull_logs(
        &mut self,
        self_address: Box<dyn ReceiverForMessage<TaskResult<PullLogsOutput, PullLogsError>>>,
    ) {
        self.state = ExecutionState::PullLogs;
        let operator = PullLogsOperator::new(self.log.clone());
        let end_timestamp = SystemTime::now().duration_since(UNIX_EPOCH);
        let end_timestamp = match end_timestamp {
            // TODO: change protobuf definition to use u64 instead of i64
            Ok(end_timestamp) => end_timestamp.as_nanos() as i64,
            Err(e) => {
                // Log an error and reply + return
                return;
            }
        };

        let collection = self
            .collection
            .as_ref()
            .expect("State machine invariant violation. The collection is not set when pulling logs. This should never happen.");

        let input = PullLogsInput::new(
            collection.id,
            // The collection log position is inclusive, and we want to start from the next log
            collection.log_position + 1,
            100,
            None,
            Some(end_timestamp),
        );
        let task = wrap(operator, input, self_address);
        // Wrap the task with current span as the parent. The worker then executes it
        // inside a child span with this parent.
        match self.dispatcher.send(task, Some(Span::current())).await {
            Ok(_) => (),
            Err(e) => {
                // TODO: log an error and reply to caller
            }
        }
    }

    async fn brute_force_query(
        &mut self,
        logs: Chunk<LogRecord>,
        self_address: Box<
            dyn ReceiverForMessage<
                TaskResult<BruteForceKnnOperatorOutput, BruteForceKnnOperatorError>,
            >,
        >,
    ) {
        self.state = ExecutionState::QueryKnn;
        let distance_function = &self
            .index_config
            .as_ref()
            .expect("Invariant violation. Index config is not set")
            .distance_function;

        // TODO: We shouldn't have to clone query vectors here. We should be able to pass a Arc<[f32]>-like to the input
        for (i, query_vector) in self.query_vectors.iter().enumerate() {
            let bf_input = BruteForceKnnOperatorInput {
                log: logs.clone(),
                query: query_vector.clone(),
                k: self.k as usize,
                distance_metric: distance_function.clone(),
                allowed_ids: self.allowed_ids.clone(),
                allowed_ids_brute_force: self.allowed_ids_brute_force.clone(),
                record_segment_definition: self
                    .record_segment
                    .as_ref()
                    .expect("Invariant violation. Record segment is not set")
                    .clone(),
                blockfile_provider: self.blockfile_provider.clone(),
            };
            let operator = Box::new(BruteForceKnnOperator {});
            let task = wrap(operator, bf_input, self_address.clone());
            self.brute_force_task_id_to_query_index.insert(task.id(), i);
            match self.dispatcher.send(task, Some(Span::current())).await {
                Ok(_) => (),
                Err(e) => {
                    // Log an error
                    println!("Error sending Brute Force KNN task: {:?}", e);
                }
            }
        }
    }

    async fn hnsw_segment_query(&mut self, logs: Chunk<LogRecord>, ctx: &ComponentContext<Self>) {
        self.state = ExecutionState::QueryKnn;

        let hnsw_segment = self
            .hnsw_segment
            .as_ref()
            .expect("Invariant violation. HNSW Segment is not set");
        let dimensionality = self
            .collection
            .as_ref()
            .expect("Invariant violation. Collection is not set")
            .dimension
            .expect("Invariant violation. Collection dimension is not set");

        // Fetch the data needed for the duration of the query - The HNSW Segment, The record Segment and the Collection
        let hnsw_segment_reader = match DistributedHNSWSegmentReader::from_segment(
            // These unwraps are safe because we have already checked that the segments are set in the orchestrator on_start
            hnsw_segment,
            dimensionality as usize,
            self.hnsw_index_provider.clone(),
        )
        .await
        {
            Ok(reader) => reader,
            Err(e) => {
                match *e {
                    DistributedHNSWSegmentFromSegmentError::Uninitialized => {
                        tracing::error!("[HnswQueryOperation]: Error creating distributed hnsw segment reader {:?}", *e);
                        // no task, decrement the merge dependency count and return
                        // with an empty result
                        for (i, _) in self.query_vectors.iter().enumerate() {
                            self.merge_dependency_count -= 1;
                            self.hnsw_result_distances.insert(i, Vec::new());
                            self.hnsw_result_offset_ids.insert(i, Vec::new());
                        }
                        return;
                    }
                    _ => {
                        tracing::error!("[HnswQueryOperation]: Error creating distributed hnsw segment reader {:?}", *e);
                        self.terminate_with_error(e, ctx);
                        return;
                    }
                }
            }
        };
        println!("Created HNSW Segment Reader: {:?}", hnsw_segment_reader);

        let record_segment = self
            .record_segment
            .as_ref()
            .expect("Invariant violation. Record Segment is not set");

        // Dispatch a query task per query vector
        for (i, query_vector) in self.query_vectors.iter().enumerate() {
            let operator = Box::new(HnswKnnOperator {});
            let input = HnswKnnOperatorInput {
                segment: hnsw_segment_reader.clone(),
                query: query_vector.clone(),
                k: self.k as usize,
                record_segment: record_segment.clone(),
                blockfile_provider: self.blockfile_provider.clone(),
                allowed_ids: self.allowed_ids.clone(),
                allowed_ids_hnsw: self.allowed_ids_hnsw_segment.clone(),
                logs: logs.clone(),
            };
<<<<<<< HEAD
            let task = wrap(operator, input, ctx.as_receiver());
=======
            let task = wrap(operator, input, ctx.receiver());
>>>>>>> 79eb7855
            self.hnsw_task_id_to_query_index.insert(task.id(), i);
            match self.dispatcher.send(task, Some(Span::current())).await {
                Ok(_) => (),
                Err(e) => {
                    // Log an error
                    println!("Error sending HNSW KNN task: {:?}", e);
                }
            }
        }
    }

    async fn merge_results(&mut self, ctx: &ComponentContext<Self>) {
        self.state = ExecutionState::MergeResults;
        for i in 0..self.query_vectors.len() {
            self.merge_results_for_index(ctx, i).await;
        }
    }

    async fn merge_results_for_index(
        &mut self,
        ctx: &ComponentContext<Self>,
        query_vector_index: usize,
    ) {
        let record_segment = self
            .record_segment
            .as_ref()
            .expect("Invariant violation. Record Segment is not set");

        let hnsw_result_offset_ids = self
            .hnsw_result_offset_ids
            .remove(&query_vector_index)
            .expect(
                "Invariant violation. HNSW result offset ids are not set for query vector index",
            );

        let hnsw_result_distances = self
            .hnsw_result_distances
            .remove(&query_vector_index)
            .expect(
                "Invariant violation. HNSW result distances are not set for query vector index",
            );

        let brute_force_result_user_ids = self.brute_force_result_user_ids.remove(&query_vector_index).expect("Invariant violation. Brute force result user ids are not set for query vector index");
        let brute_force_result_distances = self.brute_force_result_distances.remove(&query_vector_index).expect("Invariant violation. Brute force result distances are not set for query vector index");
        let brute_force_result_embeddings = self
            .brute_force_result_embeddings
            .remove(&query_vector_index);

        tracing::info!(
            "[HnswQueryOperation]: Brute force {} user ids, hnsw {} offset ids",
            brute_force_result_user_ids.len(),
            hnsw_result_offset_ids.len()
        );

        let operator = Box::new(MergeKnnResultsOperator {});
        let input = MergeKnnResultsOperatorInput::new(
            hnsw_result_offset_ids,
            hnsw_result_distances,
            brute_force_result_user_ids,
            brute_force_result_distances,
            brute_force_result_embeddings,
            self.include_embeddings,
            self.k as usize,
            record_segment.clone(),
            self.blockfile_provider.clone(),
        );

<<<<<<< HEAD
        let task = wrap(operator, input, ctx.as_receiver());
=======
        let task = wrap(operator, input, ctx.receiver());
>>>>>>> 79eb7855
        self.merge_task_id_to_query_index
            .insert(task.id(), query_vector_index);
        match self.dispatcher.send(task, Some(Span::current())).await {
            Ok(_) => (),
            Err(e) => {
                // Log an error
                println!("Error sending Merge KNN task: {:?}", e);
            }
        }
    }

    fn terminate_with_empty_response(&mut self, ctx: &ComponentContext<Self>) {
        let result_channel = self
            .result_channel
            .take()
            .expect("Invariant violation. Result channel is not set.");
        let mut empty_resp = vec![];
        for _ in 0..self.query_vectors.len() {
            empty_resp.push(vec![]);
        }
        match result_channel.send(Ok(empty_resp)) {
            Ok(_) => (),
            Err(e) => {
                // Log an error - this implied the listener was dropped
                tracing::error!(
                    "[HnswQueryOrchestrator] Result channel dropped before sending empty response"
                );
            }
        }
        // Cancel the orchestrator so it stops processing
        ctx.cancellation_token.cancel();
    }

    fn terminate_with_error(&mut self, error: Box<dyn ChromaError>, ctx: &ComponentContext<Self>) {
        let result_channel = self
            .result_channel
            .take()
            .expect("Invariant violation. Result channel is not set.");
        match result_channel.send(Err(error)) {
            Ok(_) => (),
            Err(e) => {
                // Log an error - this implied the listener was dropped
                println!("[HnswQueryOrchestrator] Result channel dropped before sending error");
            }
        }
        // Cancel the orchestrator so it stops processing
        ctx.cancellation_token.cancel();
    }

    ///  Run the orchestrator and return the result.
    ///  # Note
    ///  Use this over spawning the component directly. This method will start the component and
    ///  wait for it to finish before returning the result.
    pub(crate) async fn run(mut self) -> Result<Vec<Vec<VectorQueryResult>>, Box<dyn ChromaError>> {
        let (tx, rx) = tokio::sync::oneshot::channel();
        self.result_channel = Some(tx);
        let mut handle = self.system.clone().start_component(self);
        let result = rx.await;
        handle.stop();
        result.unwrap()
    }
}

// ============== Component Implementation ==============

#[async_trait]
impl Component for HnswQueryOrchestrator {
    fn get_name() -> &'static str {
        "HNSW Query orchestrator"
    }

    fn queue_size(&self) -> usize {
        1000 // TODO: make configurable
    }

    async fn on_start(&mut self, ctx: &crate::system::ComponentContext<Self>) -> () {
        // Populate the orchestrator with the initial state - The HNSW Segment, The Record Segment and the Collection
        let hnsw_segment =
            match get_hnsw_segment_by_id(self.sysdb.clone(), &self.hnsw_segment_id).await {
                Ok(segment) => segment,
                Err(e) => {
                    self.terminate_with_error(e, ctx);
                    return;
                }
            };

        let collection_id = match &hnsw_segment.collection {
            Some(collection_id) => collection_id,
            None => {
                self.terminate_with_error(
                    Box::new(HnswSegmentQueryError::HnswSegmentHasNoCollection),
                    ctx,
                );
                return;
            }
        };

        let collection = match get_collection_by_id(self.sysdb.clone(), collection_id).await {
            Ok(collection) => collection,
            Err(e) => {
                self.terminate_with_error(e, ctx);
                return;
            }
        };

        // If segment is uninitialized and dimension is not set then we assume
        // that this is a query before any add so return empty response.
        if hnsw_segment.file_path.len() <= 0 && collection.dimension.is_none() {
            self.terminate_with_empty_response(ctx);
            return;
        }

        // Validate that the collection has a dimension set. Downstream steps will rely on this
        // so that they can unwrap the dimension without checking for None
        if collection.dimension.is_none() {
            self.terminate_with_error(
                Box::new(HnswSegmentQueryError::CollectionHasNoDimension),
                ctx,
            );
            return;
        };

        let record_segment =
            match get_record_segment_by_collection_id(self.sysdb.clone(), collection_id).await {
                Ok(segment) => segment,
                Err(e) => {
                    self.terminate_with_error(e, ctx);
                    return;
                }
            };

        match IndexConfig::from_segment(&hnsw_segment, collection.dimension.unwrap()) {
            Ok(index_config) => {
                self.index_config = Some(index_config);

                // Normalize the query vectors if we are using the cosine similarity
                if self.index_config.as_ref().unwrap().distance_function == DistanceFunction::Cosine
                {
                    for query_vector in self.query_vectors.iter_mut() {
                        *query_vector = normalize(query_vector);
                    }
                }
            }
            Err(e) => {
                self.terminate_with_error(e, ctx);
                return;
            }
        }

        self.record_segment = Some(record_segment);
        self.hnsw_segment = Some(hnsw_segment);
        self.collection = Some(collection);

<<<<<<< HEAD
        self.pull_logs(ctx.as_receiver()).await;
=======
        self.pull_logs(ctx.receiver()).await;
>>>>>>> 79eb7855
    }
}

// ============== Handlers ==============

#[async_trait]
impl Handler<TaskResult<PullLogsOutput, PullLogsError>> for HnswQueryOrchestrator {
    type Result = ();

    async fn handle(
        &mut self,
        message: TaskResult<PullLogsOutput, PullLogsError>,
        ctx: &crate::system::ComponentContext<HnswQueryOrchestrator>,
    ) {
        let message = message.into_inner();
        self.state = ExecutionState::Partition;

        match message {
            Ok(pull_logs_output) => {
                let logs = pull_logs_output.logs();
                // Divide the allowed_ids into two mutually exclusive lists
                // one for the brute force and another for the hnsw segment query.
                let mut allowed_ids_hnsw = vec![];
                let mut allowed_ids_brute_force = vec![];
                for id in self.allowed_ids.iter() {
                    let mut found_in_log = false;
                    for (log, _) in logs.iter() {
                        if id == &log.record.id {
                            found_in_log = true;
                            allowed_ids_brute_force.push(id.clone());
                            break;
                        }
                    }
                    if !found_in_log {
                        allowed_ids_hnsw.push(id.clone());
                    }
                }
                self.allowed_ids_brute_force = allowed_ids_brute_force.into();
                self.allowed_ids_hnsw_segment = allowed_ids_hnsw.into();
<<<<<<< HEAD
                self.brute_force_query(logs.clone(), ctx.as_receiver())
                    .await;
=======
                self.brute_force_query(logs.clone(), ctx.receiver()).await;
>>>>>>> 79eb7855
                self.hnsw_segment_query(logs, ctx).await;
            }
            Err(e) => {
                self.terminate_with_error(Box::new(e), ctx);
            }
        }
    }
}

#[async_trait]
impl Handler<TaskResult<BruteForceKnnOperatorOutput, BruteForceKnnOperatorError>>
    for HnswQueryOrchestrator
{
    type Result = ();

    async fn handle(
        &mut self,
        message: TaskResult<BruteForceKnnOperatorOutput, BruteForceKnnOperatorError>,
        ctx: &crate::system::ComponentContext<HnswQueryOrchestrator>,
    ) {
        let task_id = message.id();
        let message = message.into_inner();
        let query_index = self
            .brute_force_task_id_to_query_index
            .remove(&task_id)
            .expect("Invariant violation. Brute force task id is not set for query vector index");

        match message {
            Ok(output) => {
                let mut user_ids = output.user_ids;
                let mut embeddings = None;
                if self.include_embeddings {
                    embeddings = Some(output.embeddings);
                }
                self.brute_force_result_user_ids
                    .insert(query_index, user_ids);
                self.brute_force_result_distances
                    .insert(query_index, output.distances);
                if let Some(embeddings) = embeddings {
                    self.brute_force_result_embeddings
                        .insert(query_index, embeddings);
                }
            }
            Err(e) => {
                // TODO: handle this error, technically never happens
            }
        }

        self.merge_dependency_count -= 1;

        if self.merge_dependency_count == 0 {
            self.merge_results(ctx).await;
        }
    }
}

#[async_trait]
impl Handler<TaskResult<HnswKnnOperatorOutput, Box<dyn ChromaError>>> for HnswQueryOrchestrator {
    type Result = ();

    async fn handle(
        &mut self,
        message: TaskResult<HnswKnnOperatorOutput, Box<dyn ChromaError>>,
        ctx: &ComponentContext<Self>,
    ) {
        let task_id = message.id();
        let message = message.into_inner();
        let query_index = self
            .hnsw_task_id_to_query_index
            .remove(&task_id)
            .expect("Invariant violation. HNSW task id is not set for query vector index");
        match message {
            Ok(output) => {
                self.hnsw_result_offset_ids
                    .insert(query_index, output.offset_ids);
                self.hnsw_result_distances
                    .insert(query_index, output.distances);
            }
            Err(e) => {
                self.terminate_with_error(e, ctx);
            }
        }

        self.merge_dependency_count -= 1;

        if self.merge_dependency_count == 0 {
            self.merge_results(ctx).await;
        }
    }
}

#[async_trait]
impl Handler<TaskResult<MergeKnnResultsOperatorOutput, Box<dyn ChromaError>>>
    for HnswQueryOrchestrator
{
    type Result = ();

    async fn handle(
        &mut self,
        message: TaskResult<MergeKnnResultsOperatorOutput, Box<dyn ChromaError>>,
        ctx: &crate::system::ComponentContext<HnswQueryOrchestrator>,
    ) {
        let task_id = message.id();
        let message = message.into_inner();
        let query_index = self
            .merge_task_id_to_query_index
            .remove(&task_id)
            .expect("Invariant violation. Merge task id is not set for query vector index");

        self.state = ExecutionState::Finished;

        let (mut output_ids, mut output_distances, output_vectors) = match message {
            Ok(output) => (output.user_ids, output.distances, output.vectors),
            Err(e) => {
                self.terminate_with_error(e, ctx);
                return;
            }
        };

        let mut query_results = Vec::new();
        if self.include_embeddings {
            for ((index, distance), vector) in
                output_ids.drain(..).zip(output_distances.drain(..)).zip(
                    output_vectors
                        .expect("Embeddings are expected if include_embeddings is set")
                        .drain(..),
                )
            {
                let query_result = VectorQueryResult {
                    id: index,
                    distance: distance,
                    vector: Some(vector),
                };
                query_results.push(query_result);
            }
        } else {
            for (index, distance) in output_ids.drain(..).zip(output_distances.drain(..)) {
                let query_result = VectorQueryResult {
                    id: index,
                    distance: distance,
                    vector: None,
                };
                query_results.push(query_result);
            }
        }
        trace!("Merged results: {:?}", query_results);

        let results_slice = self
            .results
            .as_mut()
            .expect("Invariant violation. Results are not set")
            .spare_capacity_mut();
        results_slice[query_index].write(query_results);
        self.finish_dependency_count -= 1;

        if self.finish_dependency_count == 0 {
            let result_channel = match self.result_channel.take() {
                Some(tx) => tx,
                None => {
                    // Log an error - this is an invariant violation, the result channel should always be set
                    return;
                }
            };

            unsafe {
                // Safety: We have ensured that the results are set and the length is equal to the number of query vectors
                // https://doc.rust-lang.org/stable/std/mem/union.MaybeUninit.html#out-pointers
                self.results
                    .as_mut()
                    .expect("Invariant violation. Results are not set")
                    .set_len(self.query_vectors.len());
            }

            match result_channel.send(Ok(self
                .results
                .take()
                .expect("Invariant violation. Results are not set")))
            {
                Ok(_) => (),
                Err(e) => {
                    // Log an error
                }
            }
        }
    }
}<|MERGE_RESOLUTION|>--- conflicted
+++ resolved
@@ -358,11 +358,7 @@
                 allowed_ids_hnsw: self.allowed_ids_hnsw_segment.clone(),
                 logs: logs.clone(),
             };
-<<<<<<< HEAD
-            let task = wrap(operator, input, ctx.as_receiver());
-=======
             let task = wrap(operator, input, ctx.receiver());
->>>>>>> 79eb7855
             self.hnsw_task_id_to_query_index.insert(task.id(), i);
             match self.dispatcher.send(task, Some(Span::current())).await {
                 Ok(_) => (),
@@ -430,11 +426,7 @@
             self.blockfile_provider.clone(),
         );
 
-<<<<<<< HEAD
-        let task = wrap(operator, input, ctx.as_receiver());
-=======
         let task = wrap(operator, input, ctx.receiver());
->>>>>>> 79eb7855
         self.merge_task_id_to_query_index
             .insert(task.id(), query_vector_index);
         match self.dispatcher.send(task, Some(Span::current())).await {
@@ -588,11 +580,7 @@
         self.hnsw_segment = Some(hnsw_segment);
         self.collection = Some(collection);
 
-<<<<<<< HEAD
-        self.pull_logs(ctx.as_receiver()).await;
-=======
         self.pull_logs(ctx.receiver()).await;
->>>>>>> 79eb7855
     }
 }
 
@@ -632,12 +620,7 @@
                 }
                 self.allowed_ids_brute_force = allowed_ids_brute_force.into();
                 self.allowed_ids_hnsw_segment = allowed_ids_hnsw.into();
-<<<<<<< HEAD
-                self.brute_force_query(logs.clone(), ctx.as_receiver())
-                    .await;
-=======
                 self.brute_force_query(logs.clone(), ctx.receiver()).await;
->>>>>>> 79eb7855
                 self.hnsw_segment_query(logs, ctx).await;
             }
             Err(e) => {
