--- conflicted
+++ resolved
@@ -496,11 +496,7 @@
     }
 
     async fn on_start(&mut self, ctx: &crate::system::ComponentContext<Self>) -> () {
-<<<<<<< HEAD
-        self.pull_logs(ctx.as_receiver()).await;
-=======
         self.pull_logs(ctx.receiver()).await;
->>>>>>> 79eb7855
     }
 }
 
@@ -536,11 +532,7 @@
             Some(record) => {
                 self.pulled_log_offset = Some(record.log_offset);
                 println!("Pulled Logs Up To Offset: {:?}", self.pulled_log_offset);
-<<<<<<< HEAD
-                self.partition(records, ctx.as_receiver()).await;
-=======
                 self.partition(records, ctx.receiver()).await;
->>>>>>> 79eb7855
             }
             None => {
                 // Log an error and return
@@ -575,11 +567,7 @@
                 return;
             }
         };
-<<<<<<< HEAD
-        self.write(records, _ctx.as_receiver()).await;
-=======
         self.write(records, _ctx.receiver()).await;
->>>>>>> 79eb7855
     }
 }
 
@@ -622,11 +610,7 @@
                 output.record_segment_writer,
                 output.hnsw_segment_writer,
                 output.metadata_segment_writer,
-<<<<<<< HEAD
-                _ctx.as_receiver(),
-=======
                 _ctx.receiver(),
->>>>>>> 79eb7855
             )
             .await;
         }
@@ -649,11 +633,7 @@
                 self.register(
                     self.pulled_log_offset.unwrap(),
                     msg.segment_flush_info,
-<<<<<<< HEAD
-                    _ctx.as_receiver(),
-=======
                     _ctx.receiver(),
->>>>>>> 79eb7855
                 )
                 .await;
             }
