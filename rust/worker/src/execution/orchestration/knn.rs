use async_trait::async_trait;
use chroma_blockstore::provider::BlockfileProvider;
use chroma_system::{
    wrap, ComponentContext, ComponentHandle, Dispatcher, Handler, Orchestrator,
    OrchestratorContext, TaskMessage, TaskResult,
};
use chroma_tracing::link_event;
use chroma_types::operator::{
    Knn, KnnMerge, KnnOutput, KnnProjection, KnnProjectionOutput, RecordDistance,
};
use tokio::sync::oneshot::Sender;
use tracing::Span;

use crate::execution::operators::{
    knn_hnsw::{KnnHnswError, KnnHnswInput},
    knn_log::{KnnLogError, KnnLogInput},
    knn_merge::{KnnMergeError, KnnMergeInput, KnnMergeOutput},
    knn_projection::{KnnProjectionError, KnnProjectionInput},
};

use super::knn_filter::{KnnError, KnnFilterOutput};

/// The `KnnOrchestrator` finds the nearest neighbor of a target embedding given the search domain.
/// When used together with `FilterOrchestrator`, they evaluate a `<collection>.query(...)` query
/// for the user. We breakdown the evaluation into two parts because a `<collection>.query(...)`
/// is inherently multiple queries sharing the same filter criteria. Thus we first evaluate
/// the filter criteria with `FilterOrchestrator`. Then we spawn a `KnnOrchestrator` for each
/// of the embedding together with a copy of the result from `FilterOrchestrator`, run these
/// orchestrators in parallel, and join them in the end.
///
///
/// # Pipeline
/// ```text
///                                                           │
///                                                           │
///                                                           │
///                                                           │
///                                                           ▼
///                                               ┌───────────────────────┐
///                                               │                       │
///                                               │   FilterOrchestrator  │
///                                               │                       │
///                                               └───────────┬───────────┘
///                                                           │
///                                                           │
///                                                           │
///                        ┌──────────────────────────────────┴─────────────────────────────────────┐
///                        │                                                                        │
///                        │                    ... One branch per embedding ...                    │
///                        │                                                                        │
/// ┌────────────────────  │  ─────────────────────┐                         ┌────────────────────  │  ─────────────────────┐
/// │                      ▼                       │                         │                      ▼                       │
/// │               ┌────────────┐ KnnOrchestrator │                         │               ┌────────────┐ KnnOrchestrator │
/// │               │            │                 │                         │               │            │                 │
/// │           ┌───┤  on_start  ├────┐            │           ...           │           ┌───┤  on_start  ├────┐            │
/// │           │   │            │    │            │                         │           │   │            │    │            │
/// │           │   └────────────┘    │            │                         │           │   └────────────┘    │            │
/// │           │                     │            │                         │           │                     │            │
/// │           ▼                     ▼            │                         │           ▼                     ▼            │
/// │  ┌──────────────────┐ ┌───────────────────┐  │                         │  ┌──────────────────┐ ┌───────────────────┐  │
/// │  │                  │ │                   │  │                         │  │                  │ │                   │  │
/// │  │  KnnLogOperator  │ │  KnnHnswOperator  │  │           ...           │  │  KnnLogOperator  │ │  KnnHnswOperator  │  │
/// │  │                  │ │                   │  │                         │  │                  │ │                   │  │
/// │  └────────┬─────────┘ └─────────┬─────────┘  │                         │  └────────┬─────────┘ └─────────┬─────────┘  │
/// │           │                     │            │                         │           │                     │            │
/// │           ▼                     ▼            │                         │           ▼                     ▼            │
/// │      ┌────────────────────────────────┐      │                         │      ┌────────────────────────────────┐      │
/// │      │                                │      │                         │      │                                │      │
/// │      │  try_start_knn_merge_operator  │      │           ...           │      │  try_start_knn_merge_operator  │      │
/// │      │                                │      │                         │      │                                │      │
/// │      └───────────────┬────────────────┘      │                         │      └───────────────┬────────────────┘      │
/// │                      │                       │                         │                      │                       │
/// │                      ▼                       │                         │                      ▼                       │
/// │           ┌─────────────────────┐            │                         │           ┌─────────────────────┐            │
/// │           │                     │            │                         │           │                     │            │
/// │           │  KnnMergeOperator   │            │           ...           │           │  KnnMergeOperator   │            │
/// │           │                     │            │                         │           │                     │            │
/// │           └──────────┬──────────┘            │                         │           └──────────┬──────────┘            │
/// │                      │                       │                         │                      │                       │
/// │                      ▼                       │                         │                      ▼                       │
/// │         ┌─────────────────────────┐          │                         │         ┌─────────────────────────┐          │
/// │         │                         │          │                         │         │                         │          │
/// │         │  KnnProjectionOperator  │          │           ...           │         │  KnnProjectionOperator  │          │
/// │         │                         │          │                         │         │                         │          │
/// │         └────────────┬────────────┘          │                         │         └────────────┬────────────┘          │
/// │                      │                       │                         │                      │                       │
/// │                      ▼                       │                         │                      ▼                       │
/// │             ┌──────────────────┐             │                         │             ┌──────────────────┐             │
/// │             │                  │             │                         │             │                  │             │
/// │             │  result_channel  │             │           ...           │             │  result_channel  │             │
/// │             │                  │             │                         │             │                  │             │
/// │             └────────┬─────────┘             │                         │             └────────┬─────────┘             │
/// │                      │                       │                         │                      │                       │
/// └────────────────────  │  ─────────────────────┘                         └────────────────────  │  ─────────────────────┘
///                        │                                                                        │
///                        │                                                                        │
///                        │                                                                        │
///                        │                           ┌────────────────┐                           │
///                        │                           │                │                           │
///                        └──────────────────────────►│  try_join_all  │◄──────────────────────────┘
///                                                    │                │
///                                                    └───────┬────────┘
///                                                            │
///                                                            │
///                                                            ▼
/// ```
#[derive(Debug)]
pub struct KnnOrchestrator {
    // Orchestrator parameters
    context: OrchestratorContext,
    blockfile_provider: BlockfileProvider,
    queue: usize,
    // Output from KnnFilterOrchestrator
    knn_filter_output: KnnFilterOutput,

    // Knn operator shared between log and segments
    knn: Knn,

    // Knn output
    batch_distances: Vec<Vec<RecordDistance>>,

    // Merge and project
    merge: KnnMerge,
    knn_projection: KnnProjection,

    // Result channel
    result_channel: Option<Sender<Result<KnnProjectionOutput, KnnError>>>,
}

impl KnnOrchestrator {
    pub fn new(
        blockfile_provider: BlockfileProvider,
        dispatcher: ComponentHandle<Dispatcher>,
        queue: usize,
        knn_filter_output: KnnFilterOutput,
        knn: Knn,
        knn_projection: KnnProjection,
    ) -> Self {
        let fetch = knn.fetch;
        let batch_distances = if knn_filter_output.hnsw_reader.is_none() {
            vec![Vec::new()]
        } else {
            Vec::new()
        };
        let context = OrchestratorContext::new(dispatcher);
        Self {
            context,
            blockfile_provider,
            queue,
            knn_filter_output,
            knn,
            batch_distances,
            merge: KnnMerge { fetch },
            knn_projection,
            result_channel: None,
        }
    }

    async fn try_start_knn_merge_operator(&mut self, ctx: &ComponentContext<Self>) {
        if self.batch_distances.len() == 2 {
            let task = wrap(
                Box::new(self.merge.clone()),
                KnnMergeInput {
                    batch_distances: self.batch_distances.drain(..).collect(),
                },
                ctx.receiver(),
                self.context.task_cancellation_token.clone(),
            );
            self.send(task, ctx, Some(Span::current())).await;
        }
    }
}

#[async_trait]
impl Orchestrator for KnnOrchestrator {
    type Output = KnnProjectionOutput;
    type Error = KnnError;

    fn dispatcher(&self) -> ComponentHandle<Dispatcher> {
        self.context.dispatcher.clone()
    }

    fn context(&self) -> &OrchestratorContext {
        &self.context
    }

    async fn initial_tasks(
        &mut self,
        ctx: &ComponentContext<Self>,
    ) -> Vec<(TaskMessage, Option<Span>)> {
        let mut tasks = Vec::new();

        let knn_log_task = wrap(
            Box::new(self.knn.clone()),
            KnnLogInput {
                logs: self.knn_filter_output.logs.clone(),
                blockfile_provider: self.blockfile_provider.clone(),
                record_segment: self.knn_filter_output.record_segment.clone(),
                log_offset_ids: self.knn_filter_output.filter_output.log_offset_ids.clone(),
                distance_function: self.knn_filter_output.distance_function.clone(),
            },
            ctx.receiver(),
            self.context.task_cancellation_token.clone(),
        );
        tasks.push((knn_log_task, Some(Span::current())));

        if let Some(hnsw_reader) = self.knn_filter_output.hnsw_reader.as_ref().cloned() {
            let knn_segment_task = wrap(
                Box::new(self.knn.clone()),
                KnnHnswInput {
                    hnsw_reader,
                    compact_offset_ids: self
                        .knn_filter_output
                        .filter_output
                        .compact_offset_ids
                        .clone(),
                    distance_function: self.knn_filter_output.distance_function.clone(),
                },
                ctx.receiver(),
                self.context.task_cancellation_token.clone(),
            );
            tasks.push((knn_segment_task, Some(Span::current())));
        }

        tasks
    }

    fn queue_size(&self) -> usize {
        self.queue
    }

    fn set_result_channel(&mut self, sender: Sender<Result<KnnProjectionOutput, KnnError>>) {
        self.result_channel = Some(sender)
    }

    fn take_result_channel(&mut self) -> Option<Sender<Result<KnnProjectionOutput, KnnError>>> {
        self.result_channel.take()
    }
}

#[async_trait]
impl Handler<TaskResult<KnnOutput, KnnLogError>> for KnnOrchestrator {
    type Result = ();

    async fn handle(
        &mut self,
        message: TaskResult<KnnOutput, KnnLogError>,
        ctx: &ComponentContext<Self>,
    ) {
        let output = match self.ok_or_terminate(message.into_inner(), ctx).await {
            Some(output) => output,
            None => return,
        };
        self.batch_distances.push(output.distances);
        self.try_start_knn_merge_operator(ctx).await;
    }
}

#[async_trait]
impl Handler<TaskResult<KnnOutput, KnnHnswError>> for KnnOrchestrator {
    type Result = ();

    async fn handle(
        &mut self,
        message: TaskResult<KnnOutput, KnnHnswError>,
        ctx: &ComponentContext<Self>,
    ) {
        let output = match self.ok_or_terminate(message.into_inner(), ctx).await {
            Some(output) => output,
            None => return,
        };
        self.batch_distances.push(output.distances);
        self.try_start_knn_merge_operator(ctx).await;
    }
}

#[async_trait]
impl Handler<TaskResult<KnnMergeOutput, KnnMergeError>> for KnnOrchestrator {
    type Result = ();

    async fn handle(
        &mut self,
        message: TaskResult<KnnMergeOutput, KnnMergeError>,
        ctx: &ComponentContext<Self>,
    ) {
        let output = match self.ok_or_terminate(message.into_inner(), ctx).await {
            Some(output) => output,
            None => return,
        };

<<<<<<< HEAD
        // Prefetch records before projection
        let prefetch_task = wrap(
            Box::new(PrefetchRecordOperator {}),
            PrefetchRecordInput {
                logs: self.knn_filter_output.logs.clone(),
                blockfile_provider: self.blockfile_provider.clone(),
                record_segment: self.knn_filter_output.record_segment.clone(),
                offset_ids: output
                    .distances
                    .iter()
                    .map(|record| record.offset_id)
                    .collect(),
            },
            ctx.receiver(),
            self.context.task_cancellation_token.clone(),
        );
        // Prefetch span is detached from the orchestrator.
        let prefetch_span = link_event!(
            tracing::Level::INFO,
            tracing::info_span!(parent: None, "Prefetch_record", num_records = output.distances.len()),
            "Creating record segment prefetch task"
        );
        self.send(prefetch_task, ctx, Some(prefetch_span)).await;

=======
>>>>>>> 6e957ecc
        let projection_task = wrap(
            Box::new(self.knn_projection.clone()),
            KnnProjectionInput {
                logs: self.knn_filter_output.logs.clone(),
                blockfile_provider: self.blockfile_provider.clone(),
                record_segment: self.knn_filter_output.record_segment.clone(),
                record_distances: output.distances,
            },
            ctx.receiver(),
            self.context.task_cancellation_token.clone(),
        );
        self.send(projection_task, ctx, Some(Span::current())).await;
    }
}

#[async_trait]
impl Handler<TaskResult<KnnProjectionOutput, KnnProjectionError>> for KnnOrchestrator {
    type Result = ();

    async fn handle(
        &mut self,
        message: TaskResult<KnnProjectionOutput, KnnProjectionError>,
        ctx: &ComponentContext<Self>,
    ) {
        self.terminate_with_result(message.into_inner().map_err(|e| e.into()), ctx)
            .await;
    }
}<|MERGE_RESOLUTION|>--- conflicted
+++ resolved
@@ -4,7 +4,6 @@
     wrap, ComponentContext, ComponentHandle, Dispatcher, Handler, Orchestrator,
     OrchestratorContext, TaskMessage, TaskResult,
 };
-use chroma_tracing::link_event;
 use chroma_types::operator::{
     Knn, KnnMerge, KnnOutput, KnnProjection, KnnProjectionOutput, RecordDistance,
 };
@@ -288,33 +287,6 @@
             None => return,
         };
 
-<<<<<<< HEAD
-        // Prefetch records before projection
-        let prefetch_task = wrap(
-            Box::new(PrefetchRecordOperator {}),
-            PrefetchRecordInput {
-                logs: self.knn_filter_output.logs.clone(),
-                blockfile_provider: self.blockfile_provider.clone(),
-                record_segment: self.knn_filter_output.record_segment.clone(),
-                offset_ids: output
-                    .distances
-                    .iter()
-                    .map(|record| record.offset_id)
-                    .collect(),
-            },
-            ctx.receiver(),
-            self.context.task_cancellation_token.clone(),
-        );
-        // Prefetch span is detached from the orchestrator.
-        let prefetch_span = link_event!(
-            tracing::Level::INFO,
-            tracing::info_span!(parent: None, "Prefetch_record", num_records = output.distances.len()),
-            "Creating record segment prefetch task"
-        );
-        self.send(prefetch_task, ctx, Some(prefetch_span)).await;
-
-=======
->>>>>>> 6e957ecc
         let projection_task = wrap(
             Box::new(self.knn_projection.clone()),
             KnnProjectionInput {
