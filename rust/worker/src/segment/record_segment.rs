<<<<<<< HEAD
use super::types::SegmentWriter;
use super::{
    HydratedMaterializedLogRecord, LogMaterializerError, MaterializeLogsResult, SegmentFlusher,
};
=======
use super::spann_segment::SpannSegmentWriterError;
use super::types::{MaterializedLogRecord, SegmentWriter};
use super::SegmentFlusher;
>>>>>>> 5861af34
use async_trait::async_trait;
use chroma_blockstore::provider::{BlockfileProvider, CreateError, OpenError};
use chroma_blockstore::{
    BlockfileFlusher, BlockfileReader, BlockfileWriter, BlockfileWriterOptions,
};
use chroma_error::{ChromaError, ErrorCodes};
use chroma_index::fulltext::types::FullTextIndexError;
use chroma_types::{DataRecord, MaterializedLogOperation, Segment, SegmentType, SegmentUuid};
use std::cmp::Ordering;
use std::collections::HashMap;
use std::fmt::{self, Debug, Formatter};
use std::sync::atomic::{self, AtomicU32};
use std::sync::Arc;
use thiserror::Error;
use uuid::Uuid;

const USER_ID_TO_OFFSET_ID: &str = "user_id_to_offset_id";
const OFFSET_ID_TO_USER_ID: &str = "offset_id_to_user_id";
const OFFSET_ID_TO_DATA: &str = "offset_id_to_data";
const MAX_OFFSET_ID: &str = "max_offset_id";

#[derive(Clone)]
pub struct RecordSegmentWriter {
    // These are Option<> so that we can take() them when we commit
    user_id_to_id: Option<BlockfileWriter>,
    id_to_user_id: Option<BlockfileWriter>,
    id_to_data: Option<BlockfileWriter>,
    // TODO: for now we store the max offset ID in a separate blockfile, this is not ideal
    // we should store it in metadata of one of the blockfiles
    max_offset_id: Option<BlockfileWriter>,
    max_new_offset_id: Arc<AtomicU32>,
    pub(crate) id: SegmentUuid,
}

impl Debug for RecordSegmentWriter {
    fn fmt(&self, f: &mut Formatter<'_>) -> fmt::Result {
        f.debug_struct("RecordSegmentWriter")
            .field("id", &self.id)
            .finish()
    }
}

#[derive(Error, Debug)]
pub enum RecordSegmentWriterCreationError {
    #[error("Invalid segment type")]
    InvalidSegmentType,
    #[error("Missing file: {0}")]
    MissingFile(String),
    #[error("Incorrect number of files")]
    IncorrectNumberOfFiles,
    #[error("Invalid Uuid for file: {0}")]
    InvalidUuid(String),
    #[error("Blockfile Creation Error")]
    BlockfileCreateError(#[from] Box<CreateError>),
    #[error("Blockfile Open Error")]
    BlockfileOpenError(#[from] Box<OpenError>),
}

impl RecordSegmentWriter {
    async fn construct_and_set_data_record(
        &self,
        mat_record: &HydratedMaterializedLogRecord<'_, '_>,
    ) -> Result<(), ApplyMaterializedLogError> {
        // Merge data record with updates.
        let updated_document = mat_record.merged_document_ref();
        let updated_embeddings = mat_record.merged_embeddings_ref();
        let final_metadata = mat_record.merged_metadata();
        let mut final_metadata_opt = None;
        if !final_metadata.is_empty() {
            final_metadata_opt = Some(final_metadata);
        }
        // Time to create a data record now.
        let data_record = DataRecord {
            id: mat_record.get_user_id(),
            embedding: updated_embeddings,
            metadata: final_metadata_opt,
            document: updated_document,
        };
        match self
            .id_to_data
            .as_ref()
            .unwrap()
            .set("", mat_record.get_offset_id(), &data_record)
            .await
        {
            Ok(_) => (),
            Err(_) => {
                return Err(ApplyMaterializedLogError::BlockfileSet);
            }
        };
        Ok(())
    }

    pub async fn from_segment(
        segment: &Segment,
        blockfile_provider: &BlockfileProvider,
    ) -> Result<Self, RecordSegmentWriterCreationError> {
        tracing::debug!("Creating RecordSegmentWriter from Segment");
        if segment.r#type != SegmentType::BlockfileRecord {
            return Err(RecordSegmentWriterCreationError::InvalidSegmentType);
        }

        let (user_id_to_id, id_to_user_id, id_to_data, max_offset_id) = match segment
            .file_path
            .len()
        {
            0 => {
                tracing::debug!("No files found, creating new blockfiles for record segment");
                let user_id_to_id = match blockfile_provider
                    .write::<&str, u32>(BlockfileWriterOptions::default())
                    .await
                {
                    Ok(user_id_to_id) => user_id_to_id,
                    Err(e) => {
                        return Err(RecordSegmentWriterCreationError::BlockfileCreateError(e))
                    }
                };
                let id_to_user_id = match blockfile_provider
                    .write::<u32, String>(BlockfileWriterOptions::default())
                    .await
                {
                    Ok(id_to_user_id) => id_to_user_id,
                    Err(e) => {
                        return Err(RecordSegmentWriterCreationError::BlockfileCreateError(e))
                    }
                };
                let id_to_data = match blockfile_provider
                    .write::<u32, &DataRecord>(BlockfileWriterOptions::default())
                    .await
                {
                    Ok(id_to_data) => id_to_data,
                    Err(e) => {
                        return Err(RecordSegmentWriterCreationError::BlockfileCreateError(e))
                    }
                };
                let max_offset_id = match blockfile_provider
                    .write::<&str, u32>(BlockfileWriterOptions::default())
                    .await
                {
                    Ok(max_offset_id) => max_offset_id,
                    Err(e) => {
                        return Err(RecordSegmentWriterCreationError::BlockfileCreateError(e))
                    }
                };

                (user_id_to_id, id_to_user_id, id_to_data, max_offset_id)
            }
            4 => {
                tracing::debug!("Found files, loading blockfiles for record segment");
                let user_id_to_id_bf_id = match segment.file_path.get(USER_ID_TO_OFFSET_ID) {
                    Some(user_id_to_id_bf_id) => match user_id_to_id_bf_id.first() {
                        Some(user_id_to_id_bf_id) => user_id_to_id_bf_id,
                        None => {
                            return Err(RecordSegmentWriterCreationError::MissingFile(
                                USER_ID_TO_OFFSET_ID.to_string(),
                            ))
                        }
                    },
                    None => {
                        return Err(RecordSegmentWriterCreationError::MissingFile(
                            USER_ID_TO_OFFSET_ID.to_string(),
                        ))
                    }
                };
                let id_to_user_id_bf_id = match segment.file_path.get(OFFSET_ID_TO_USER_ID) {
                    Some(id_to_user_id_bf_id) => match id_to_user_id_bf_id.first() {
                        Some(id_to_user_id_bf_id) => id_to_user_id_bf_id,
                        None => {
                            return Err(RecordSegmentWriterCreationError::MissingFile(
                                OFFSET_ID_TO_USER_ID.to_string(),
                            ))
                        }
                    },
                    None => {
                        return Err(RecordSegmentWriterCreationError::MissingFile(
                            OFFSET_ID_TO_USER_ID.to_string(),
                        ))
                    }
                };
                let id_to_data_bf_id = match segment.file_path.get(OFFSET_ID_TO_DATA) {
                    Some(id_to_data_bf_id) => match id_to_data_bf_id.first() {
                        Some(id_to_data_bf_id) => id_to_data_bf_id,
                        None => {
                            return Err(RecordSegmentWriterCreationError::MissingFile(
                                OFFSET_ID_TO_DATA.to_string(),
                            ))
                        }
                    },
                    None => {
                        return Err(RecordSegmentWriterCreationError::MissingFile(
                            OFFSET_ID_TO_DATA.to_string(),
                        ))
                    }
                };
                let max_offset_id_bf_id = match segment.file_path.get(MAX_OFFSET_ID) {
                    Some(max_offset_id_file_id) => match max_offset_id_file_id.first() {
                        Some(max_offset_id_file_id) => max_offset_id_file_id,
                        None => {
                            return Err(RecordSegmentWriterCreationError::MissingFile(
                                MAX_OFFSET_ID.to_string(),
                            ))
                        }
                    },
                    None => {
                        return Err(RecordSegmentWriterCreationError::MissingFile(
                            MAX_OFFSET_ID.to_string(),
                        ))
                    }
                };

                let user_id_to_bf_uuid = match Uuid::parse_str(user_id_to_id_bf_id) {
                    Ok(user_id_to_bf_uuid) => user_id_to_bf_uuid,
                    Err(_) => {
                        return Err(RecordSegmentWriterCreationError::InvalidUuid(
                            USER_ID_TO_OFFSET_ID.to_string(),
                        ))
                    }
                };
                let id_to_user_id_bf_uuid = match Uuid::parse_str(id_to_user_id_bf_id) {
                    Ok(id_to_user_id_bf_uuid) => id_to_user_id_bf_uuid,
                    Err(_) => {
                        return Err(RecordSegmentWriterCreationError::InvalidUuid(
                            OFFSET_ID_TO_USER_ID.to_string(),
                        ))
                    }
                };
                let id_to_data_bf_uuid = match Uuid::parse_str(id_to_data_bf_id) {
                    Ok(id_to_data_bf_uuid) => id_to_data_bf_uuid,
                    Err(_) => {
                        return Err(RecordSegmentWriterCreationError::InvalidUuid(
                            OFFSET_ID_TO_DATA.to_string(),
                        ))
                    }
                };
                let max_offset_id_bf_uuid = match Uuid::parse_str(max_offset_id_bf_id) {
                    Ok(max_offset_id_bf_uuid) => max_offset_id_bf_uuid,
                    Err(_) => {
                        return Err(RecordSegmentWriterCreationError::InvalidUuid(
                            MAX_OFFSET_ID.to_string(),
                        ))
                    }
                };

                let user_id_to_id = match blockfile_provider
                    .write::<&str, u32>(BlockfileWriterOptions::new().fork(user_id_to_bf_uuid))
                    .await
                {
                    Ok(user_id_to_id) => user_id_to_id,
                    Err(e) => {
                        return Err(RecordSegmentWriterCreationError::BlockfileCreateError(e))
                    }
                };
                let id_to_user_id = match blockfile_provider
                    .write::<u32, String>(BlockfileWriterOptions::new().fork(id_to_user_id_bf_uuid))
                    .await
                {
                    Ok(id_to_user_id) => id_to_user_id,
                    Err(e) => {
                        return Err(RecordSegmentWriterCreationError::BlockfileCreateError(e))
                    }
                };
                let id_to_data = match blockfile_provider
                    .write::<u32, &DataRecord>(
                        BlockfileWriterOptions::new().fork(id_to_data_bf_uuid),
                    )
                    .await
                {
                    Ok(id_to_data) => id_to_data,
                    Err(e) => {
                        return Err(RecordSegmentWriterCreationError::BlockfileCreateError(e))
                    }
                };
                let max_offset_id_bf = match blockfile_provider
                    .write::<&str, u32>(BlockfileWriterOptions::new().fork(max_offset_id_bf_uuid))
                    .await
                {
                    Ok(max_offset_id) => max_offset_id,
                    Err(e) => {
                        return Err(RecordSegmentWriterCreationError::BlockfileCreateError(e))
                    }
                };
                (user_id_to_id, id_to_user_id, id_to_data, max_offset_id_bf)
            }
            _ => return Err(RecordSegmentWriterCreationError::IncorrectNumberOfFiles),
        };

        Ok(RecordSegmentWriter {
            user_id_to_id: Some(user_id_to_id),
            id_to_user_id: Some(id_to_user_id),
            id_to_data: Some(id_to_data),
            max_offset_id: Some(max_offset_id),
            // The max new offset id introduced by materialized logs is initialized as zero
            // Since offset id should start from 1, we use this to indicate no new offset id
            // has been introduced in the materialized logs
            max_new_offset_id: AtomicU32::new(0).into(),
            id: segment.id,
        })
    }
}

#[derive(Error, Debug)]
// TODO(Sanket): Should compose errors here but can't currently because
// of Box<dyn ChromaError>.
// Since blockfile does not support read then write semantics natively
// all write operations to it are either set or delete.
pub enum ApplyMaterializedLogError {
    #[error("Error setting to blockfile")]
    BlockfileSet,
    #[error("Error deleting from blockfile")]
    BlockfileDelete,
    #[error("Error updating blockfile")]
    BlockfileUpdate,
    #[error("Allocation error")]
    Allocation,
    #[error("Error writing to the full text index: {0}")]
    FullTextIndex(#[from] FullTextIndexError),
    #[error("Error writing to hnsw index")]
    HnswIndex(#[from] Box<dyn ChromaError>),
<<<<<<< HEAD
    #[error("Log materialization error: {0}")]
    Materialization(#[from] LogMaterializerError),
=======
    #[error("Error applying materialized records to spann segment: {0}")]
    SpannSegmentError(#[from] SpannSegmentWriterError),
>>>>>>> 5861af34
}

impl ChromaError for ApplyMaterializedLogError {
    fn code(&self) -> ErrorCodes {
        match self {
            ApplyMaterializedLogError::BlockfileSet => ErrorCodes::Internal,
            ApplyMaterializedLogError::BlockfileDelete => ErrorCodes::Internal,
            ApplyMaterializedLogError::BlockfileUpdate => ErrorCodes::Internal,
            ApplyMaterializedLogError::Allocation => ErrorCodes::Internal,
            ApplyMaterializedLogError::FullTextIndex(e) => e.code(),
            ApplyMaterializedLogError::HnswIndex(_) => ErrorCodes::Internal,
<<<<<<< HEAD
            ApplyMaterializedLogError::Materialization(e) => e.code(),
=======
            ApplyMaterializedLogError::SpannSegmentError(e) => e.code(),
>>>>>>> 5861af34
        }
    }
}

impl SegmentWriter for RecordSegmentWriter {
    async fn apply_materialized_log_chunk(
        &self,
        record_segment_reader: Option<RecordSegmentReader<'_>>,
        materialized: MaterializeLogsResult,
    ) -> Result<(), ApplyMaterializedLogError> {
        // The max new offset id introduced by materialized logs is initialized as zero
        // Since offset id should start from 1, we use this to indicate no new offset id
        // has been introduced in the materialized logs
        let mut max_new_offset_id = 0;
        let mut count = 0u64;

        for log_record in &materialized {
            count += 1;

            let log_record = log_record
                .hydrate(record_segment_reader.as_ref())
                .await
                .map_err(ApplyMaterializedLogError::Materialization)?;

            match log_record.get_operation() {
                MaterializedLogOperation::AddNew => {
                    // Set all four.
                    // Set user id to offset id.
                    match self
                        .user_id_to_id
                        .as_ref()
                        .unwrap()
                        .set::<&str, u32>("",  log_record.get_user_id(), log_record.get_offset_id())
                        .await
                    {
                        Ok(()) => (),
                        Err(_) => {
                            return Err(ApplyMaterializedLogError::BlockfileSet);
                        }
                    };
                    // Set offset id to user id.
                    match self
                        .id_to_user_id
                        .as_ref()
                        .unwrap()
                        .set::<u32, String>("", log_record.get_offset_id(), log_record.get_user_id().to_string())
                        .await
                    {
                        Ok(()) => (),
                        Err(_) => {
                            return Err(ApplyMaterializedLogError::BlockfileSet);
                        }
                    };
                    // Set data record.
                    match self
                        .construct_and_set_data_record(
                            &log_record,
                        )
                        .await
                    {
                        Ok(()) => (),
                        Err(e) => {
                            return Err(e);
                        }
                    }
                    // Set max offset id.
                    max_new_offset_id = max_new_offset_id.max(log_record.get_offset_id());
                }
                MaterializedLogOperation::UpdateExisting | MaterializedLogOperation::OverwriteExisting => {
                    // Offset id and user id do not need to change. Only data
                    // needs to change. Blockfile does not have Read then write
                    // semantics so we'll delete and insert.
                    match self
                        .id_to_data
                        .as_ref()
                        .unwrap()
                        .delete::<u32, &DataRecord>("", log_record.get_offset_id())
                        .await
                    {
                        Ok(()) => (),
                        Err(e) => {
                            tracing::error!("Error deleting from user_id_to_id {:?}", e);
                            return Err(ApplyMaterializedLogError::BlockfileDelete);
                        }
                    }
                    match self
                        .construct_and_set_data_record(
                            &log_record,
                        )
                        .await
                    {
                        Ok(()) => (),
                        Err(e) => {
                            return Err(e);
                        }
                    }
                }
                MaterializedLogOperation::DeleteExisting => {
                    // Delete user id to offset id.
                    match self
                        .user_id_to_id
                        .as_ref()
                        .unwrap()
                        .delete::<&str, u32>("",  log_record.get_user_id())
                        .await
                    {
                        Ok(()) => (),
                        Err(e) => {
                            tracing::error!("Error deleting from user_id_to_id {:?}", e);
                            return Err(ApplyMaterializedLogError::BlockfileDelete);
                        }
                    };
                    // Delete offset id to user id.
                    match self
                        .id_to_user_id
                        .as_ref()
                        .unwrap()
                        .delete::<u32, String>("", log_record.get_offset_id())
                        .await
                    {
                        Ok(()) => (),
                        Err(e) => {
                            tracing::error!("Error deleting from id_to_user_id {:?}", e);
                            return Err(ApplyMaterializedLogError::BlockfileDelete);
                        }
                    };
                    // Delete data record.
                    match self
                        .id_to_data
                        .as_ref()
                        .unwrap()
                        .delete::<u32, &DataRecord>("", log_record.get_offset_id())
                        .await
                    {
                        Ok(()) => (),
                        Err(e) => {
                            tracing::error!("Error deleting from id_to_data {:?}", e);
                            return Err(ApplyMaterializedLogError::BlockfileDelete);
                        }
                    }
                }
                MaterializedLogOperation::Initial => panic!("Invariant violation. Materialized logs should not have any logs in the initial state")
            }
        }
        self.max_new_offset_id
            .fetch_max(max_new_offset_id, atomic::Ordering::SeqCst);
        tracing::info!("Applied {} records to record segment", count,);
        Ok(())
    }

    async fn commit(mut self) -> Result<impl SegmentFlusher, Box<dyn ChromaError>> {
        // Commit all the blockfiles
        let flusher_user_id_to_id = self
            .user_id_to_id
            .take()
            .unwrap()
            .commit::<&str, u32>()
            .await;
        let flusher_id_to_user_id = self
            .id_to_user_id
            .take()
            .unwrap()
            .commit::<u32, String>()
            .await;
        let flusher_id_to_data = self
            .id_to_data
            .take()
            .unwrap()
            .commit::<u32, &DataRecord>()
            .await;
        let max_offset_id = self.max_offset_id.take().unwrap();
        let max_new_offset_id = self.max_new_offset_id.load(atomic::Ordering::SeqCst);
        // The max new offset id is non zero if and only if new records are introduced
        if max_new_offset_id > 0 {
            max_offset_id
                .set::<&str, u32>("", MAX_OFFSET_ID, max_new_offset_id)
                .await
                .map_err(|_| {
                    Box::new(ApplyMaterializedLogError::BlockfileSet) as Box<dyn ChromaError>
                })?;
        }
        let flusher_max_offset_id = max_offset_id.commit::<&str, u32>().await;

        let flusher_user_id_to_id = match flusher_user_id_to_id {
            Ok(f) => f,
            Err(e) => {
                return Err(e);
            }
        };

        let flusher_id_to_user_id = match flusher_id_to_user_id {
            Ok(f) => f,
            Err(e) => {
                return Err(e);
            }
        };

        let flusher_id_to_data = match flusher_id_to_data {
            Ok(f) => f,
            Err(e) => {
                return Err(e);
            }
        };

        let flusher_max_offset_id = match flusher_max_offset_id {
            Ok(f) => f,
            Err(e) => {
                return Err(e);
            }
        };

        // Return a flusher that can be used to flush the blockfiles
        Ok(RecordSegmentFlusher {
            user_id_to_id_flusher: flusher_user_id_to_id,
            id_to_user_id_flusher: flusher_id_to_user_id,
            id_to_data_flusher: flusher_id_to_data,
            max_offset_id_flusher: flusher_max_offset_id,
        })
    }
}

pub(crate) struct RecordSegmentFlusher {
    user_id_to_id_flusher: BlockfileFlusher,
    id_to_user_id_flusher: BlockfileFlusher,
    id_to_data_flusher: BlockfileFlusher,
    max_offset_id_flusher: BlockfileFlusher,
}

impl Debug for RecordSegmentFlusher {
    fn fmt(&self, f: &mut Formatter<'_>) -> fmt::Result {
        f.debug_struct("RecordSegmentFlusher").finish()
    }
}

#[async_trait]
impl SegmentFlusher for RecordSegmentFlusher {
    async fn flush(self) -> Result<HashMap<String, Vec<String>>, Box<dyn ChromaError>> {
        let user_id_to_id_bf_id = self.user_id_to_id_flusher.id();
        let id_to_user_id_bf_id = self.id_to_user_id_flusher.id();
        let id_to_data_bf_id = self.id_to_data_flusher.id();
        let max_offset_id_bf_id = self.max_offset_id_flusher.id();
        let res_user_id_to_id = self.user_id_to_id_flusher.flush::<&str, u32>().await;
        let res_id_to_user_id = self.id_to_user_id_flusher.flush::<u32, String>().await;
        let res_id_to_data = self.id_to_data_flusher.flush::<u32, &DataRecord>().await;
        let res_max_offset_id = self.max_offset_id_flusher.flush::<&str, u32>().await;

        let mut flushed_files = HashMap::new();

        match res_user_id_to_id {
            Ok(_) => {
                flushed_files.insert(
                    USER_ID_TO_OFFSET_ID.to_string(),
                    vec![user_id_to_id_bf_id.to_string()],
                );
            }
            Err(e) => {
                return Err(e);
            }
        }

        match res_id_to_user_id {
            Ok(_) => {
                flushed_files.insert(
                    OFFSET_ID_TO_USER_ID.to_string(),
                    vec![id_to_user_id_bf_id.to_string()],
                );
            }
            Err(e) => {
                return Err(e);
            }
        }

        match res_id_to_data {
            Ok(_) => {
                flushed_files.insert(
                    OFFSET_ID_TO_DATA.to_string(),
                    vec![id_to_data_bf_id.to_string()],
                );
            }
            Err(e) => {
                return Err(e);
            }
        }

        match res_max_offset_id {
            Ok(_) => {
                flushed_files.insert(
                    MAX_OFFSET_ID.to_string(),
                    vec![max_offset_id_bf_id.to_string()],
                );
            }
            Err(e) => {
                return Err(e);
            }
        }

        Ok(flushed_files)
    }
}

#[derive(Clone)]
pub struct RecordSegmentReader<'me> {
    user_id_to_id: BlockfileReader<'me, &'me str, u32>,
    id_to_user_id: BlockfileReader<'me, u32, &'me str>,
    id_to_data: BlockfileReader<'me, u32, DataRecord<'me>>,
    curr_max_offset_id: Arc<AtomicU32>,
}

#[derive(Error, Debug)]
pub enum RecordSegmentReaderCreationError {
    #[error("Segment uninitialized")]
    UninitializedSegment,
    #[error("Blockfile Open Error")]
    BlockfileOpenError(#[from] Box<OpenError>),
    #[error("Segment has invalid number of files")]
    InvalidNumberOfFiles,
    // This case should never happen, so it's internal, but until our APIs rule it out, we have it.
    #[error("Data record not found (offset id: {0})")]
    DataRecordNotFound(u32),
    // This case should never happen, so it's internal, but until our APIs rule it out, we have it.
    #[error("User record not found (user id: {0})")]
    UserRecordNotFound(String),
}

impl ChromaError for RecordSegmentReaderCreationError {
    fn code(&self) -> ErrorCodes {
        match self {
            RecordSegmentReaderCreationError::BlockfileOpenError(e) => e.code(),
            RecordSegmentReaderCreationError::InvalidNumberOfFiles => ErrorCodes::InvalidArgument,
            RecordSegmentReaderCreationError::UninitializedSegment => ErrorCodes::InvalidArgument,
            RecordSegmentReaderCreationError::DataRecordNotFound(_) => ErrorCodes::Internal,
            RecordSegmentReaderCreationError::UserRecordNotFound(_) => ErrorCodes::Internal,
        }
    }
}

impl RecordSegmentReader<'_> {
    pub(crate) async fn from_segment(
        segment: &Segment,
        blockfile_provider: &BlockfileProvider,
    ) -> Result<Self, Box<RecordSegmentReaderCreationError>> {
        let (user_id_to_id, id_to_user_id, id_to_data, existing_max_offset_id) = match segment
            .file_path
            .len()
        {
            4 => {
                let user_id_to_id_bf_id = &segment.file_path.get(USER_ID_TO_OFFSET_ID).unwrap()[0];
                let id_to_user_id_bf_id = &segment.file_path.get(OFFSET_ID_TO_USER_ID).unwrap()[0];
                let id_to_data_bf_id = &segment.file_path.get(OFFSET_ID_TO_DATA).unwrap()[0];

                let max_offset_id_bf_id = match segment.file_path.get(MAX_OFFSET_ID) {
                    Some(max_offset_id_file_id) => max_offset_id_file_id.first(),
                    None => None,
                };
                let max_offset_id_bf_uuid = match max_offset_id_bf_id {
                    Some(id) => Uuid::parse_str(id).ok(),
                    None => None,
                };

                let max_offset_id_bf_reader = match max_offset_id_bf_uuid {
                    Some(bf_uuid) => match blockfile_provider.read::<&str, u32>(&bf_uuid).await {
                        Ok(max_offset_id_bf_reader) => Some(max_offset_id_bf_reader),
                        Err(_) => None,
                    },
                    None => None,
                };
                let exising_max_offset_id = match max_offset_id_bf_reader {
                    Some(reader) => match reader.get("", MAX_OFFSET_ID).await {
                        Ok(Some(max_offset_id)) => Arc::new(AtomicU32::new(max_offset_id)),
                        Ok(None) | Err(_) => Arc::new(AtomicU32::new(0)),
                    },
                    None => Arc::new(AtomicU32::new(0)),
                };

                let user_id_to_id = match blockfile_provider
                    .read::<&str, u32>(&Uuid::parse_str(user_id_to_id_bf_id).unwrap())
                    .await
                {
                    Ok(user_id_to_id) => user_id_to_id,
                    Err(e) => {
                        return Err(Box::new(
                            RecordSegmentReaderCreationError::BlockfileOpenError(e),
                        ))
                    }
                };

                let id_to_user_id = match blockfile_provider
                    .read::<u32, &str>(&Uuid::parse_str(id_to_user_id_bf_id).unwrap())
                    .await
                {
                    Ok(id_to_user_id) => id_to_user_id,
                    Err(e) => {
                        return Err(Box::new(
                            RecordSegmentReaderCreationError::BlockfileOpenError(e),
                        ))
                    }
                };

                let id_to_data = match blockfile_provider
                    .read::<u32, DataRecord>(&Uuid::parse_str(id_to_data_bf_id).unwrap())
                    .await
                {
                    Ok(id_to_data) => id_to_data,
                    Err(e) => {
                        return Err(Box::new(
                            RecordSegmentReaderCreationError::BlockfileOpenError(e),
                        ))
                    }
                };

                (
                    user_id_to_id,
                    id_to_user_id,
                    id_to_data,
                    exising_max_offset_id,
                )
            }
            0 => {
                return Err(Box::new(
                    RecordSegmentReaderCreationError::UninitializedSegment,
                ));
            }
            _ => {
                return Err(Box::new(
                    RecordSegmentReaderCreationError::InvalidNumberOfFiles,
                ));
            }
        };

        Ok(RecordSegmentReader {
            user_id_to_id,
            id_to_user_id,
            id_to_data,
            curr_max_offset_id: existing_max_offset_id,
        })
    }

    pub(crate) fn get_current_max_offset_id(&self) -> Arc<AtomicU32> {
        self.curr_max_offset_id.clone()
    }

    pub(crate) async fn get_user_id_for_offset_id(
        &self,
        offset_id: u32,
    ) -> Result<&str, Box<dyn ChromaError>> {
        match self.id_to_user_id.get("", offset_id).await {
            Ok(Some(user_id)) => Ok(user_id),
            Ok(None) => Err(Box::new(
                RecordSegmentReaderCreationError::UserRecordNotFound(offset_id.to_string()),
            )),
            Err(e) => Err(e),
        }
    }

    pub(crate) async fn get_offset_id_for_user_id(
        &self,
        user_id: &str,
    ) -> Result<Option<u32>, Box<dyn ChromaError>> {
        self.user_id_to_id.get("", user_id).await
    }

    pub(crate) async fn get_data_for_offset_id(
        &self,
        offset_id: u32,
    ) -> Result<Option<DataRecord>, Box<dyn ChromaError>> {
        self.id_to_data.get("", offset_id).await
    }

    pub(crate) async fn get_data_and_offset_id_for_user_id(
        &self,
        user_id: &str,
    ) -> Result<Option<(DataRecord, u32)>, Box<dyn ChromaError>> {
        let offset_id = match self.user_id_to_id.get("", user_id).await {
            Ok(Some(id)) => id,
            Ok(None) => {
                return Ok(None);
            }
            Err(e) => {
                return Err(e);
            }
        };
        match self.id_to_data.get("", offset_id).await {
            Ok(Some(data_record)) => Ok(Some((data_record, offset_id))),
            Ok(None) => Ok(None),
            Err(e) => Err(e),
        }
    }

    pub(crate) async fn data_exists_for_user_id(
        &self,
        user_id: &str,
    ) -> Result<bool, Box<dyn ChromaError>> {
        if !self.user_id_to_id.contains("", user_id).await? {
            return Ok(false);
        }
        let offset_id = match self.user_id_to_id.get("", user_id).await {
            Ok(Some(id)) => id,
            Ok(None) => {
                return Ok(false);
            }
            Err(e) => {
                return Err(e);
            }
        };
        self.id_to_data.contains("", offset_id).await
    }

    /// Returns all data in the record segment, sorted by
    /// embedding id
    #[allow(dead_code)]
    pub(crate) async fn get_all_data(&self) -> Result<Vec<DataRecord>, Box<dyn ChromaError>> {
        let mut data = Vec::new();
        let max_size = self.user_id_to_id.count().await?;
        for i in 0..max_size {
            let res = self.user_id_to_id.get_at_index(i).await;
            match res {
                Ok((_, _, offset_id)) => {
                    if let Some(data_record) = self.id_to_data.get("", offset_id).await? {
                        data.push(data_record);
                    } else {
                        return Err(
                            Box::new(RecordSegmentReaderCreationError::DataRecordNotFound(
                                offset_id,
                            )) as _,
                        );
                    }
                }
                Err(e) => {
                    tracing::error!(
                        "[GetAllData] Error getting data record for index {:?}: {:?}",
                        i,
                        e
                    );
                    return Err(e);
                }
            }
        }
        Ok(data)
    }

    pub(crate) async fn get_offset_id_at_index(
        &self,
        index: usize,
    ) -> Result<u32, Box<dyn ChromaError>> {
        match self.id_to_user_id.get_at_index(index).await {
            Ok((_, oid, _)) => Ok(oid),
            Err(e) => {
                tracing::error!(
                    "[GetAllData] Error getting offset id for index {}: {}",
                    index,
                    e
                );
                Err(e)
            }
        }
    }

    // Find the rank of the given offset id in the record segment
    // The implemention is based on std binary search
    pub(crate) async fn get_offset_id_rank(
        &self,
        target_oid: u32,
    ) -> Result<usize, Box<dyn ChromaError>> {
        let mut size = self.count().await?;
        if size == 0 {
            return Ok(0);
        }
        let mut base = 0;
        while size > 1 {
            let half = size / 2;
            let mid = base + half;

            let cmp = self.get_offset_id_at_index(mid).await?.cmp(&target_oid);
            base = if cmp == Ordering::Greater { base } else { mid };
            size -= half;
        }

        Ok(
            match self.get_offset_id_at_index(base).await?.cmp(&target_oid) {
                Ordering::Equal => base,
                Ordering::Less => base + 1,
                Ordering::Greater => base,
            },
        )
    }

    pub(crate) async fn count(&self) -> Result<usize, Box<dyn ChromaError>> {
        // We query using the id_to_user_id blockfile since it is likely to be the smallest
        // and count loads all the data
        // In the future, we can optimize this by making the underlying blockfile
        // store counts in the sparse index.
        self.id_to_user_id.count().await
    }

    pub(crate) async fn prefetch_id_to_data(&self, keys: &[u32]) {
        let prefixes = vec![""; keys.len()];
        self.id_to_data.load_blocks_for_keys(&prefixes, keys).await
    }

    #[allow(dead_code)]
    pub(crate) async fn prefetch_user_id_to_id(&self, keys: Vec<&str>) {
        let prefixes = vec![""; keys.len()];
        self.user_id_to_id
            .load_blocks_for_keys(&prefixes, &keys)
            .await
    }

    pub(crate) async fn prefetch_id_to_user_id(&self, keys: &[u32]) {
        let prefixes = vec![""; keys.len()];
        self.id_to_user_id
            .load_blocks_for_keys(&prefixes, keys)
            .await
    }
}

#[cfg(test)]
mod tests {
    use std::sync::{atomic::AtomicU32, Arc};

    use chroma_blockstore::BlockfileWriter;
    use chroma_types::Chunk;
    use shuttle::{future, thread};

    use crate::{
        log::test::{upsert_generator, LogGenerator},
        segment::{
            materialize_logs, record_segment::MAX_OFFSET_ID, test::TestSegment, SegmentWriter,
        },
    };

    use super::RecordSegmentWriter;

    // The same record segment writer should be able to run concurrently on different threads without conflict
    #[test]
    fn test_max_offset_id_shuttle() {
        shuttle::check_random(
            || {
                let log_partition_size = 100;
                let stack_size = 1 << 22;
                let thread_count = 4;
                let log_generator = LogGenerator {
                    generator: upsert_generator,
                };
                let max_log_offset = thread_count * log_partition_size;
                let logs = log_generator.generate_vec(1..=max_log_offset);
                let test_segment = TestSegment::default();

                let batches = logs
                    .chunks(log_partition_size)
                    .map(|chunk| chunk.to_vec())
                    .collect::<Vec<_>>();

                let offset_id = Arc::new(AtomicU32::new(1));

                let record_segment_writer = future::block_on(RecordSegmentWriter::from_segment(
                    &test_segment.record_segment,
                    &test_segment.blockfile_provider,
                ))
                .expect("Should be able to initialize record segment writer");

                let mut handles = Vec::new();

                for batch in batches {
                    let curr_offset_id = offset_id.clone();
                    let record_writer = record_segment_writer.clone();

                    let handle = thread::Builder::new()
                        .stack_size(stack_size)
                        .spawn(move || {
                            let log_chunk = Chunk::new(batch.into());
                            let materialized_logs = future::block_on(materialize_logs(
                                &None,
                                log_chunk,
                                Some(curr_offset_id),
                            ))
                            .expect("Should be able to materialize log");
                            future::block_on(
                                record_writer.apply_materialized_log_chunk(None, materialized_logs),
                            )
                            .expect("Should be able to apply materialized log")
                        })
                        .expect("Should be able to spawn thread");

                    handles.push(handle);
                }

                handles
                    .into_iter()
                    .for_each(|handle| handle.join().expect("Writer should not fail"));

                let max_offset_id_writer =
                    if let Some(BlockfileWriter::ArrowUnorderedBlockfileWriter(writer)) =
                        &record_segment_writer.max_offset_id
                    {
                        writer.clone()
                    } else {
                        unreachable!(
                        "Please adjust how max offset id is extracted from record segment writer"
                    );
                    };

                thread::Builder::new()
                    .stack_size(stack_size)
                    .spawn(move || {
                        future::block_on(record_segment_writer.commit())
                            .expect("Should be able to commit applied logs")
                    })
                    .expect("Should be able to spawn thread")
                    .join()
                    .expect("Should be able to commit applied logs");
                let max_offset_id = future::block_on(
                    max_offset_id_writer.get_owned::<&str, u32>("", MAX_OFFSET_ID),
                )
                .expect("Get owned should not fail")
                .expect("Max offset id should exist");

                assert_eq!(max_offset_id, max_log_offset as u32);
            },
            60,
        );
    }
}<|MERGE_RESOLUTION|>--- conflicted
+++ resolved
@@ -1,13 +1,8 @@
-<<<<<<< HEAD
+use super::spann_segment::SpannSegmentWriterError;
 use super::types::SegmentWriter;
 use super::{
     HydratedMaterializedLogRecord, LogMaterializerError, MaterializeLogsResult, SegmentFlusher,
 };
-=======
-use super::spann_segment::SpannSegmentWriterError;
-use super::types::{MaterializedLogRecord, SegmentWriter};
-use super::SegmentFlusher;
->>>>>>> 5861af34
 use async_trait::async_trait;
 use chroma_blockstore::provider::{BlockfileProvider, CreateError, OpenError};
 use chroma_blockstore::{
@@ -326,13 +321,10 @@
     FullTextIndex(#[from] FullTextIndexError),
     #[error("Error writing to hnsw index")]
     HnswIndex(#[from] Box<dyn ChromaError>),
-<<<<<<< HEAD
     #[error("Log materialization error: {0}")]
     Materialization(#[from] LogMaterializerError),
-=======
     #[error("Error applying materialized records to spann segment: {0}")]
     SpannSegmentError(#[from] SpannSegmentWriterError),
->>>>>>> 5861af34
 }
 
 impl ChromaError for ApplyMaterializedLogError {
@@ -344,11 +336,8 @@
             ApplyMaterializedLogError::Allocation => ErrorCodes::Internal,
             ApplyMaterializedLogError::FullTextIndex(e) => e.code(),
             ApplyMaterializedLogError::HnswIndex(_) => ErrorCodes::Internal,
-<<<<<<< HEAD
             ApplyMaterializedLogError::Materialization(e) => e.code(),
-=======
             ApplyMaterializedLogError::SpannSegmentError(e) => e.code(),
->>>>>>> 5861af34
         }
     }
 }
