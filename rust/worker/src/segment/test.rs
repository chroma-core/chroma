--- conflicted
+++ resolved
@@ -49,22 +49,11 @@
     }
 
     // WARN: The size of the log chunk should not be too large
-<<<<<<< HEAD
-    async fn compact_log(&mut self, logs: Chunk<LogRecord>, next_offset: usize) {
+    pub async fn compact_log(&mut self, logs: Chunk<LogRecord>, next_offset: usize) {
         let materialized_logs =
             materialize_logs(&None, logs, Some(AtomicU32::new(next_offset as u32).into()))
                 .await
                 .expect("Should be able to materialize log.");
-=======
-    pub async fn compact_log(&mut self, logs: Chunk<LogRecord>, next_offset: usize) {
-        let materialized_logs = materialize_logs(
-            &None,
-            &logs,
-            Some(AtomicU32::new(next_offset as u32).into()),
-        )
-        .await
-        .expect("Should be able to materialize log.");
->>>>>>> 0fd6022d
 
         let mut metadata_writer =
             MetadataSegmentWriter::from_segment(&self.metadata_segment, &self.blockfile_provider)
@@ -91,11 +80,7 @@
                 .await
                 .expect("Should be able to initiaize record writer.");
         record_writer
-<<<<<<< HEAD
-            .apply_materialized_log_chunk(None, materialized_logs)
-=======
-            .apply_materialized_log_chunk(materialized_logs.clone())
->>>>>>> 0fd6022d
+            .apply_materialized_log_chunk(None, materialized_logs.clone())
             .await
             .expect("Should be able to apply materialized log.");
 
@@ -118,7 +103,7 @@
         .expect("Should be able to initialize vector writer");
 
         vector_writer
-            .apply_materialized_log_chunk(materialized_logs)
+            .apply_materialized_log_chunk(None, materialized_logs)
             .await
             .expect("Should be able to apply materialized log.");
 
