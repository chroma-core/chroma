use super::scheduler::Scheduler;
use super::scheduler_policy::LasCompactionTimeSchedulerPolicy;
use super::OneOffCompactionMessage;
use crate::compactor::types::CompactionJob;
use crate::compactor::types::ScheduledCompactionMessage;
use crate::config::CompactionServiceConfig;
use crate::execution::orchestration::CompactOrchestrator;
use crate::execution::orchestration::CompactionResponse;
use async_trait::async_trait;
use chroma_blockstore::provider::BlockfileProvider;
use chroma_config::assignment::assignment_policy::AssignmentPolicy;
use chroma_config::registry::Registry;
use chroma_config::Configurable;
use chroma_error::{ChromaError, ErrorCodes};
use chroma_index::hnsw_provider::HnswIndexProvider;
use chroma_log::Log;
use chroma_memberlist::memberlist_provider::Memberlist;
use chroma_segment::spann_provider::SpannProvider;
use chroma_storage::Storage;
use chroma_sysdb::SysDb;
use chroma_system::Dispatcher;
use chroma_system::Orchestrator;
use chroma_system::{Component, ComponentContext, ComponentHandle, Handler, System};
use chroma_types::CollectionUuid;
use futures::stream::FuturesUnordered;
use futures::StreamExt;
use std::collections::HashSet;
use std::fmt::Debug;
use std::fmt::Formatter;
use std::str::FromStr;
use std::time::Duration;
use thiserror::Error;
use tokio::sync::oneshot;
use tracing::instrument;
use tracing::span;
use tracing::Instrument;
use tracing::Span;
use uuid::Uuid;

pub(crate) struct CompactionManager {
    system: Option<System>,
    scheduler: Scheduler,
    // Dependencies
    log: Log,
    sysdb: SysDb,
    #[allow(dead_code)]
    storage: Storage,
    blockfile_provider: BlockfileProvider,
    hnsw_index_provider: HnswIndexProvider,
    spann_provider: SpannProvider,
    // Dispatcher
    dispatcher: Option<ComponentHandle<Dispatcher>>,
    // Config
    compaction_manager_queue_size: usize,
    compaction_interval: Duration,
    #[allow(dead_code)]
    min_compaction_size: usize,
    max_compaction_size: usize,
    max_partition_size: usize,
    on_next_memberlist_signal: Option<oneshot::Sender<()>>,
}

#[derive(Error, Debug)]
pub(crate) enum CompactionError {
    #[error("Failed to compact")]
    FailedToCompact,
}

impl ChromaError for CompactionError {
    fn code(&self) -> ErrorCodes {
        match self {
            CompactionError::FailedToCompact => ErrorCodes::Internal,
        }
    }
}

impl CompactionManager {
    #[allow(clippy::too_many_arguments)]
    pub(crate) fn new(
        scheduler: Scheduler,
        log: Log,
        sysdb: SysDb,
        storage: Storage,
        blockfile_provider: BlockfileProvider,
        hnsw_index_provider: HnswIndexProvider,
        spann_provider: SpannProvider,
        compaction_manager_queue_size: usize,
        compaction_interval: Duration,
        min_compaction_size: usize,
        max_compaction_size: usize,
        max_partition_size: usize,
    ) -> Self {
        CompactionManager {
            system: None,
            scheduler,
            log,
            sysdb,
            storage,
            blockfile_provider,
            hnsw_index_provider,
            spann_provider,
            dispatcher: None,
            compaction_manager_queue_size,
            compaction_interval,
            min_compaction_size,
            max_compaction_size,
            max_partition_size,
            on_next_memberlist_signal: None,
        }
    }

    #[instrument(name = "CompactionManager::compact")]
    async fn compact(
        &self,
        compaction_job: &CompactionJob,
    ) -> Result<CompactionResponse, Box<dyn ChromaError>> {
        let dispatcher = match self.dispatcher {
            Some(ref dispatcher) => dispatcher.clone(),
            None => {
                tracing::error!("No dispatcher found");
                return Err(Box::new(CompactionError::FailedToCompact));
            }
        };

        match self.system {
            Some(ref system) => {
                let orchestrator = CompactOrchestrator::new(
                    compaction_job.clone(),
                    compaction_job.collection_id,
                    self.log.clone(),
                    self.sysdb.clone(),
                    self.blockfile_provider.clone(),
                    self.hnsw_index_provider.clone(),
                    self.spann_provider.clone(),
                    dispatcher,
                    None,
                    self.max_compaction_size,
                    self.max_partition_size,
                );

                match orchestrator.run(system.clone()).await {
                    Ok(result) => {
                        tracing::info!("Compaction Job completed: {:?}", result);
                        return Ok(result);
                    }
                    Err(e) => {
                        tracing::error!("Compaction Job failed: {:?}", e);
                        return Err(Box::new(e));
                    }
                }
            }
            None => {
                tracing::error!("No system found");
                return Err(Box::new(CompactionError::FailedToCompact));
            }
        };
    }

    #[instrument(name = "CompactionManager::compact_batch")]
    pub(crate) async fn compact_batch(&mut self) -> Vec<CollectionUuid> {
        self.scheduler.schedule().await;
        let job_futures = self
            .scheduler
            .get_jobs()
            .map(|job| {
                let instrumented_span = span!(parent: None, tracing::Level::INFO, "Compacting job", collection_id = ?job.collection_id);
                instrumented_span.follows_from(Span::current());
                self.compact(job).instrument(instrumented_span)
            })
            .collect::<FuturesUnordered<_>>();

        tracing::info!("Running {} compaction jobs", job_futures.len());

        job_futures
            .filter_map(|result| async move {
                match result {
                    Ok(response) => {
                        tracing::info!("Compaction completed: {response:?}");
                        Some(response.compaction_job.collection_id)
                    }
                    Err(err) => {
                        tracing::error!("Compaction failed {err}");
                        None
                    }
                }
            })
            .collect()
            .await
    }

    pub(crate) fn set_dispatcher(&mut self, dispatcher: ComponentHandle<Dispatcher>) {
        self.dispatcher = Some(dispatcher);
    }

    pub(crate) fn set_system(&mut self, system: System) {
        self.system = Some(system);
    }
}

#[async_trait]
impl Configurable<CompactionServiceConfig> for CompactionManager {
    async fn try_from_config(
        config: &crate::config::CompactionServiceConfig,
        registry: &Registry,
    ) -> Result<Self, Box<dyn ChromaError>> {
        let log_config = &config.log;
        let log = match Log::try_from_config(log_config, registry).await {
            Ok(log) => log,
            Err(err) => {
                return Err(err);
            }
        };
        let sysdb_config = &config.sysdb;
        let sysdb = match SysDb::try_from_config(sysdb_config, registry).await {
            Ok(sysdb) => sysdb,
            Err(err) => {
                return Err(err);
            }
        };

        let storage = match Storage::try_from_config(&config.storage, registry).await {
            Ok(storage) => storage,
            Err(err) => {
                return Err(err);
            }
        };

        let my_ip = config.my_member_id.clone();
        let policy = Box::new(LasCompactionTimeSchedulerPolicy {});
        let compaction_interval_sec = config.compactor.compaction_interval_sec;
        let max_concurrent_jobs = config.compactor.max_concurrent_jobs;
        let compaction_manager_queue_size = config.compactor.compaction_manager_queue_size;
        let min_compaction_size = config.compactor.min_compaction_size;
        let max_compaction_size = config.compactor.max_compaction_size;
        let max_partition_size = config.compactor.max_partition_size;
        let mut disabled_collections =
            HashSet::with_capacity(config.compactor.disabled_collections.len());
        for collection_id_str in &config.compactor.disabled_collections {
            disabled_collections.insert(CollectionUuid(Uuid::from_str(collection_id_str).unwrap()));
        }

        let assignment_policy_config = &config.assignment_policy;
        let assignment_policy =
            Box::<dyn AssignmentPolicy>::try_from_config(assignment_policy_config, registry)
                .await?;
        let scheduler = Scheduler::new(
            my_ip,
            log.clone(),
            sysdb.clone(),
            policy,
            max_concurrent_jobs,
            min_compaction_size,
            assignment_policy,
            disabled_collections,
        );

        let blockfile_provider = BlockfileProvider::try_from_config(
            &(config.blockfile_provider.clone(), storage.clone()),
            registry,
        )
        .await?;

        let hnsw_index_provider = HnswIndexProvider::try_from_config(
            &(config.hnsw_provider.clone(), storage.clone()),
            registry,
        )
        .await?;

        let spann_provider = SpannProvider::try_from_config(
            &(
                hnsw_index_provider.clone(),
                blockfile_provider.clone(),
                config.spann_provider.clone(),
            ),
            registry,
        )
        .await?;

        Ok(CompactionManager::new(
            scheduler,
            log,
            sysdb,
            storage.clone(),
            blockfile_provider,
            hnsw_index_provider,
            spann_provider,
            compaction_manager_queue_size,
            Duration::from_secs(compaction_interval_sec),
            min_compaction_size,
            max_compaction_size,
            max_partition_size,
        ))
    }
}

// ============== Component Implementation ==============
#[async_trait]
impl Component for CompactionManager {
    fn get_name() -> &'static str {
        "Compaction manager"
    }

    fn queue_size(&self) -> usize {
        self.compaction_manager_queue_size
    }

    async fn start(&mut self, ctx: &ComponentContext<Self>) -> () {
        tracing::info!("Starting CompactionManager");
        ctx.scheduler.schedule(
            ScheduledCompactionMessage {},
            self.compaction_interval,
            ctx,
            || Some(span!(parent: None, tracing::Level::INFO, "Scheduled compaction")),
        );
    }
}

impl Debug for CompactionManager {
    fn fmt(&self, f: &mut Formatter<'_>) -> std::fmt::Result {
        f.debug_struct("CompactionManager").finish()
    }
}

// ============== Handlers ==============
#[async_trait]
impl Handler<ScheduledCompactionMessage> for CompactionManager {
    type Result = ();

    async fn handle(
        &mut self,
        _message: ScheduledCompactionMessage,
        ctx: &ComponentContext<CompactionManager>,
    ) {
        tracing::info!("CompactionManager: Performing scheduled compaction");
        let ids = self.compact_batch().await;
        self.hnsw_index_provider.purge_by_id(&ids).await;

        // Compaction is done, schedule the next compaction
        ctx.scheduler.schedule(
            ScheduledCompactionMessage {},
            self.compaction_interval,
            ctx,
            || Some(span!(parent: None, tracing::Level::INFO, "Scheduled compaction")),
        );
    }
}

#[async_trait]
impl Handler<OneOffCompactionMessage> for CompactionManager {
    type Result = ();
    async fn handle(
        &mut self,
        message: OneOffCompactionMessage,
        _ctx: &ComponentContext<CompactionManager>,
    ) {
        self.scheduler
            .add_oneoff_collections(message.collection_ids);
        tracing::info!(
            "One-off collections queued: {:?}",
            self.scheduler.get_oneoff_collections()
        );
    }
}

#[async_trait]
impl Handler<Memberlist> for CompactionManager {
    type Result = ();

    async fn handle(&mut self, message: Memberlist, _ctx: &ComponentContext<CompactionManager>) {
        self.scheduler.set_memberlist(message);
        if let Some(on_next_memberlist_update) = self.on_next_memberlist_signal.take() {
            if let Err(e) = on_next_memberlist_update.send(()) {
                tracing::error!("Failed to send on_next_memberlist_update: {:?}", e);
            }
        }
    }
}

pub struct RegisterOnReadySignal {
    pub on_ready_tx: oneshot::Sender<()>,
}

impl Debug for RegisterOnReadySignal {
    fn fmt(&self, f: &mut Formatter<'_>) -> std::fmt::Result {
        f.debug_struct("OnReadySubscriber").finish()
    }
}

#[async_trait]
impl Handler<RegisterOnReadySignal> for CompactionManager {
    type Result = ();

    async fn handle(
        &mut self,
        message: RegisterOnReadySignal,
        _ctx: &ComponentContext<CompactionManager>,
    ) {
        if self.scheduler.has_memberlist() {
            if let Some(on_next_memberlist_signal) = self.on_next_memberlist_signal.take() {
                if let Err(e) = on_next_memberlist_signal.send(()) {
                    tracing::error!("Failed to send on_next_memberlist_update: {:?}", e);
                }
            }
        } else {
            self.on_next_memberlist_signal = Some(message.on_ready_tx);
        }
    }
}

#[cfg(test)]
mod tests {
    use super::*;
    use chroma_blockstore::arrow::config::TEST_MAX_BLOCK_SIZE_BYTES;
    use chroma_cache::{new_cache_for_test, new_non_persistent_cache_for_test};
    use chroma_config::assignment::assignment_policy::RendezvousHashingAssignmentPolicy;
    use chroma_index::config::{HnswGarbageCollectionConfig, PlGarbageCollectionConfig};
    use chroma_index::spann::types::GarbageCollectionContext;
    use chroma_log::in_memory_log::{InMemoryLog, InternalLogRecord};
    use chroma_memberlist::memberlist_provider::Member;
    use chroma_storage::local::LocalStorage;
    use chroma_sysdb::TestSysDb;
    use chroma_system::{Dispatcher, DispatcherConfig};
    use chroma_types::{Collection, LogRecord, Operation, OperationRecord, Segment};
<<<<<<< HEAD
    use chroma_types::{InternalCollectionConfiguration, SegmentUuid};
=======
>>>>>>> b6aa612c
    use std::collections::HashMap;
    use std::path::PathBuf;

    #[tokio::test]
    async fn test_compaction_manager() {
        let mut log = Log::InMemory(InMemoryLog::new());
        let in_memory_log = match log {
            Log::InMemory(ref mut log) => log,
            _ => panic!("Expected InMemoryLog"),
        };
        let tmpdir = tempfile::tempdir().unwrap();
        let storage = Storage::Local(LocalStorage::new(tmpdir.path().to_str().unwrap()));

        let tenant_1 = "tenant_1".to_string();
<<<<<<< HEAD
        let collection_1 = Collection::builder()
            .name("collection_1".to_string())
            .dimension(1)
            .tenant(tenant_1.clone())
            .database("database_1".to_string())
            .config(InternalCollectionConfiguration::default_hnsw())
            .log_position(-1)
            .build();
=======
        let collection_1 = Collection {
            name: "collection_1".to_string(),
            dimension: Some(1),
            tenant: tenant_1.clone(),
            database: "database_1".to_string(),
            log_position: -1,
            ..Default::default()
        };
>>>>>>> b6aa612c

        let collection_uuid_1 = collection_1.collection_id;

        in_memory_log.add_log(
            collection_uuid_1,
            InternalLogRecord {
                collection_id: collection_uuid_1,
                log_offset: 0,
                log_ts: 1,
                record: LogRecord {
                    log_offset: 0,
                    record: OperationRecord {
                        id: "embedding_id_1".to_string(),
                        embedding: Some(vec![1.0, 2.0, 3.0]),
                        encoding: None,
                        metadata: None,
                        document: None,
                        operation: Operation::Add,
                    },
                },
            },
        );

        let tenant_2 = "tenant_2".to_string();
<<<<<<< HEAD
        let collection_2 = Collection::builder()
            .name("collection_2".to_string())
            .dimension(1)
            .tenant(tenant_2.clone())
            .database("database_2".to_string())
            .config(InternalCollectionConfiguration::default_hnsw())
            .log_position(-1)
            .build();
=======
        let collection_2 = Collection {
            name: "collection_2".to_string(),
            dimension: Some(1),
            tenant: tenant_2.clone(),
            database: "database_2".to_string(),
            log_position: -1,
            ..Default::default()
        };
>>>>>>> b6aa612c

        let collection_uuid_2 = collection_2.collection_id;
        in_memory_log.add_log(
            collection_uuid_2,
            InternalLogRecord {
                collection_id: collection_uuid_2,
                log_offset: 0,
                log_ts: 2,
                record: LogRecord {
                    log_offset: 0,
                    record: OperationRecord {
                        id: "embedding_id_2".to_string(),
                        embedding: Some(vec![4.0, 5.0, 6.0]),
                        encoding: None,
                        metadata: None,
                        document: None,
                        operation: Operation::Add,
                    },
                },
            },
        );

        let mut sysdb = SysDb::Test(TestSysDb::new());
        match sysdb {
            SysDb::Test(ref mut sysdb) => {
                sysdb.add_collection(collection_1);
                sysdb.add_collection(collection_2);
            }
            _ => panic!("Invalid sysdb type"),
        }

        let collection_1_record_segment = Segment {
            id: SegmentUuid::new(),
            r#type: chroma_types::SegmentType::BlockfileRecord,
            scope: chroma_types::SegmentScope::RECORD,
            collection: collection_uuid_1,
            metadata: None,
            file_path: HashMap::new(),
        };

        let collection_2_record_segment = Segment {
            id: SegmentUuid::new(),
            r#type: chroma_types::SegmentType::BlockfileRecord,
            scope: chroma_types::SegmentScope::RECORD,
            collection: collection_uuid_2,
            metadata: None,
            file_path: HashMap::new(),
        };

        let collection_1_hnsw_segment = Segment {
            id: SegmentUuid::new(),
            r#type: chroma_types::SegmentType::HnswDistributed,
            scope: chroma_types::SegmentScope::VECTOR,
            collection: collection_uuid_1,
            metadata: None,
            file_path: HashMap::new(),
        };

        let collection_2_hnsw_segment = Segment {
            id: SegmentUuid::new(),
            r#type: chroma_types::SegmentType::HnswDistributed,
            scope: chroma_types::SegmentScope::VECTOR,
            collection: collection_uuid_2,
            metadata: None,
            file_path: HashMap::new(),
        };

        let collection_1_metadata_segment = Segment {
            id: SegmentUuid::new(),
            r#type: chroma_types::SegmentType::BlockfileMetadata,
            scope: chroma_types::SegmentScope::METADATA,
            collection: collection_uuid_1,
            metadata: None,
            file_path: HashMap::new(),
        };

        let collection_2_metadata_segment = Segment {
            id: SegmentUuid::new(),
            r#type: chroma_types::SegmentType::BlockfileMetadata,
            scope: chroma_types::SegmentScope::METADATA,
            collection: collection_uuid_2,
            metadata: None,
            file_path: HashMap::new(),
        };

        match sysdb {
            SysDb::Test(ref mut sysdb) => {
                sysdb.add_segment(collection_1_record_segment);
                sysdb.add_segment(collection_2_record_segment);
                sysdb.add_segment(collection_1_hnsw_segment);
                sysdb.add_segment(collection_2_hnsw_segment);
                sysdb.add_segment(collection_1_metadata_segment);
                sysdb.add_segment(collection_2_metadata_segment);
                let last_compaction_time_1 = 2;
                sysdb.add_tenant_last_compaction_time(tenant_1, last_compaction_time_1);
                let last_compaction_time_2 = 1;
                sysdb.add_tenant_last_compaction_time(tenant_2, last_compaction_time_2);
            }
            _ => panic!("Invalid sysdb type"),
        }

        let my_member = Member {
            member_id: "member_1".to_string(),
            member_ip: "10.0.0.1".to_string(),
            member_node_name: "node_1".to_string(),
        };
        let compaction_manager_queue_size = 1000;
        let max_concurrent_jobs = 10;
        let compaction_interval = Duration::from_secs(1);
        let min_compaction_size = 0;
        let max_compaction_size = 1000;
        let max_partition_size = 1000;

        // Set assignment policy
        let mut assignment_policy = Box::new(RendezvousHashingAssignmentPolicy::default());
        assignment_policy.set_members(vec![my_member.member_id.clone()]);

        let mut scheduler = Scheduler::new(
            my_member.member_id.clone(),
            log.clone(),
            sysdb.clone(),
            Box::new(LasCompactionTimeSchedulerPolicy {}),
            max_concurrent_jobs,
            min_compaction_size,
            assignment_policy,
            HashSet::new(),
        );
        // Set memberlist
        scheduler.set_memberlist(vec![my_member.clone()]);

        let block_cache = new_cache_for_test();
        let sparse_index_cache = new_cache_for_test();
        let hnsw_cache = new_non_persistent_cache_for_test();
        let (_, rx) = tokio::sync::mpsc::unbounded_channel();
        let gc_context = GarbageCollectionContext::try_from_config(
            &(
                PlGarbageCollectionConfig::default(),
                HnswGarbageCollectionConfig::default(),
            ),
            &Registry::default(),
        )
        .await
        .expect("Error converting config to gc context");
        let blockfile_provider = BlockfileProvider::new_arrow(
            storage.clone(),
            TEST_MAX_BLOCK_SIZE_BYTES,
            block_cache,
            sparse_index_cache,
        );
        let hnsw_provider = HnswIndexProvider::new(
            storage.clone(),
            PathBuf::from(tmpdir.path().to_str().unwrap()),
            hnsw_cache,
            16,
            rx,
        );
        let spann_provider = SpannProvider {
            hnsw_provider: hnsw_provider.clone(),
            blockfile_provider: blockfile_provider.clone(),
            garbage_collection_context: Some(gc_context),
        };
        let mut manager = CompactionManager::new(
            scheduler,
            log,
            sysdb,
            storage.clone(),
            blockfile_provider,
            hnsw_provider,
            spann_provider,
            compaction_manager_queue_size,
            compaction_interval,
            min_compaction_size,
            max_compaction_size,
            max_partition_size,
        );

        let system = System::new();
        let dispatcher = Dispatcher::new(DispatcherConfig {
            num_worker_threads: 10,
            task_queue_limit: 100,
            dispatcher_queue_size: 100,
            worker_queue_size: 100,
            active_io_tasks: 100,
        });
        let dispatcher_handle = system.start_component(dispatcher);
        manager.set_dispatcher(dispatcher_handle);
        manager.set_system(system);
        let compacted = manager.compact_batch().await;
        assert!(
            (compacted == vec![collection_uuid_1, collection_uuid_2])
                || (compacted == vec![collection_uuid_2, collection_uuid_1])
        );
    }
}<|MERGE_RESOLUTION|>--- conflicted
+++ resolved
@@ -421,10 +421,7 @@
     use chroma_sysdb::TestSysDb;
     use chroma_system::{Dispatcher, DispatcherConfig};
     use chroma_types::{Collection, LogRecord, Operation, OperationRecord, Segment};
-<<<<<<< HEAD
     use chroma_types::{InternalCollectionConfiguration, SegmentUuid};
-=======
->>>>>>> b6aa612c
     use std::collections::HashMap;
     use std::path::PathBuf;
 
@@ -439,16 +436,6 @@
         let storage = Storage::Local(LocalStorage::new(tmpdir.path().to_str().unwrap()));
 
         let tenant_1 = "tenant_1".to_string();
-<<<<<<< HEAD
-        let collection_1 = Collection::builder()
-            .name("collection_1".to_string())
-            .dimension(1)
-            .tenant(tenant_1.clone())
-            .database("database_1".to_string())
-            .config(InternalCollectionConfiguration::default_hnsw())
-            .log_position(-1)
-            .build();
-=======
         let collection_1 = Collection {
             name: "collection_1".to_string(),
             dimension: Some(1),
@@ -457,7 +444,6 @@
             log_position: -1,
             ..Default::default()
         };
->>>>>>> b6aa612c
 
         let collection_uuid_1 = collection_1.collection_id;
 
@@ -482,16 +468,6 @@
         );
 
         let tenant_2 = "tenant_2".to_string();
-<<<<<<< HEAD
-        let collection_2 = Collection::builder()
-            .name("collection_2".to_string())
-            .dimension(1)
-            .tenant(tenant_2.clone())
-            .database("database_2".to_string())
-            .config(InternalCollectionConfiguration::default_hnsw())
-            .log_position(-1)
-            .build();
-=======
         let collection_2 = Collection {
             name: "collection_2".to_string(),
             dimension: Some(1),
@@ -500,7 +476,6 @@
             log_position: -1,
             ..Default::default()
         };
->>>>>>> b6aa612c
 
         let collection_uuid_2 = collection_2.collection_id;
         in_memory_log.add_log(
