use super::scheduler::Scheduler;
use super::scheduler_policy::LasCompactionTimeSchedulerPolicy;
use super::OneOffCompactionMessage;
use crate::compactor::types::CompactionJob;
use crate::compactor::types::ScheduledCompactionMessage;
use crate::config::CompactionServiceConfig;
use crate::execution::orchestration::CompactOrchestrator;
use crate::execution::orchestration::CompactionResponse;
use async_trait::async_trait;
use chroma_blockstore::provider::BlockfileProvider;
use chroma_config::assignment::assignment_policy::AssignmentPolicy;
use chroma_config::registry::Registry;
use chroma_config::Configurable;
use chroma_error::{ChromaError, ErrorCodes};
use chroma_index::hnsw_provider::HnswIndexProvider;
use chroma_log::Log;
use chroma_memberlist::memberlist_provider::Memberlist;
use chroma_storage::Storage;
use chroma_sysdb::SysDb;
use chroma_system::Dispatcher;
use chroma_system::Orchestrator;
use chroma_system::{Component, ComponentContext, ComponentHandle, Handler, System};
use chroma_types::CollectionUuid;
use futures::stream::FuturesUnordered;
use futures::StreamExt;
use std::collections::HashSet;
use std::fmt::Debug;
use std::fmt::Formatter;
use std::str::FromStr;
use std::time::Duration;
use thiserror::Error;
use tokio::sync::oneshot;
use tracing::instrument;
use tracing::span;
use tracing::Instrument;
use tracing::Span;
use uuid::Uuid;

pub(crate) struct CompactionManager {
    system: Option<System>,
    scheduler: Scheduler,
    // Dependencies
    log: Log,
    sysdb: SysDb,
    #[allow(dead_code)]
    storage: Storage,
    blockfile_provider: BlockfileProvider,
    hnsw_index_provider: HnswIndexProvider,
    // Dispatcher
    dispatcher: Option<ComponentHandle<Dispatcher>>,
    // Config
    compaction_manager_queue_size: usize,
    compaction_interval: Duration,
    #[allow(dead_code)]
    min_compaction_size: usize,
    max_compaction_size: usize,
    max_partition_size: usize,
    on_next_memberlist_signal: Option<oneshot::Sender<()>>,
}

#[derive(Error, Debug)]
pub(crate) enum CompactionError {
    #[error("Failed to compact")]
    FailedToCompact,
}

impl ChromaError for CompactionError {
    fn code(&self) -> ErrorCodes {
        match self {
            CompactionError::FailedToCompact => ErrorCodes::Internal,
        }
    }
}

impl CompactionManager {
    #[allow(clippy::too_many_arguments)]
    pub(crate) fn new(
        scheduler: Scheduler,
        log: Log,
        sysdb: SysDb,
        storage: Storage,
        blockfile_provider: BlockfileProvider,
        hnsw_index_provider: HnswIndexProvider,
        compaction_manager_queue_size: usize,
        compaction_interval: Duration,
        min_compaction_size: usize,
        max_compaction_size: usize,
        max_partition_size: usize,
    ) -> Self {
        CompactionManager {
            system: None,
            scheduler,
            log,
            sysdb,
            storage,
            blockfile_provider,
            hnsw_index_provider,
            dispatcher: None,
            compaction_manager_queue_size,
            compaction_interval,
            min_compaction_size,
            max_compaction_size,
            max_partition_size,
            on_next_memberlist_signal: None,
        }
    }

    #[instrument(name = "CompactionManager::compact")]
    async fn compact(
        &self,
        compaction_job: &CompactionJob,
    ) -> Result<CompactionResponse, Box<dyn ChromaError>> {
        let dispatcher = match self.dispatcher {
            Some(ref dispatcher) => dispatcher.clone(),
            None => {
                tracing::error!("No dispatcher found");
                return Err(Box::new(CompactionError::FailedToCompact));
            }
        };

        match self.system {
            Some(ref system) => {
                let orchestrator = CompactOrchestrator::new(
                    compaction_job.clone(),
                    compaction_job.collection_id,
                    self.log.clone(),
                    self.sysdb.clone(),
                    self.blockfile_provider.clone(),
                    self.hnsw_index_provider.clone(),
                    dispatcher,
                    None,
                    self.max_compaction_size,
                    self.max_partition_size,
                );

                match orchestrator.run(system.clone()).await {
                    Ok(result) => {
                        tracing::info!("Compaction Job completed: {:?}", result);
                        return Ok(result);
                    }
                    Err(e) => {
                        tracing::error!("Compaction Job failed: {:?}", e);
                        return Err(Box::new(e));
                    }
                }
            }
            None => {
                tracing::error!("No system found");
                return Err(Box::new(CompactionError::FailedToCompact));
            }
        };
    }

    #[instrument(name = "CompactionManager::compact_batch")]
    pub(crate) async fn compact_batch(&mut self) -> Vec<CollectionUuid> {
        self.scheduler.schedule().await;
        let job_futures = self
            .scheduler
            .get_jobs()
            .map(|job| {
                let instrumented_span = span!(parent: None, tracing::Level::INFO, "Compacting job", collection_id = ?job.collection_id);
                instrumented_span.follows_from(Span::current());
                self.compact(job).instrument(instrumented_span)
            })
            .collect::<FuturesUnordered<_>>();

        tracing::info!("Running {} compaction jobs", job_futures.len());

        job_futures
            .filter_map(|result| async move {
                match result {
                    Ok(response) => {
                        tracing::info!("Compaction completed: {response:?}");
                        Some(response.compaction_job.collection_id)
                    }
                    Err(err) => {
                        tracing::error!("Compaction failed {err}");
                        None
                    }
                }
            })
            .collect()
            .await
    }

    pub(crate) fn set_dispatcher(&mut self, dispatcher: ComponentHandle<Dispatcher>) {
        self.dispatcher = Some(dispatcher);
    }

    pub(crate) fn set_system(&mut self, system: System) {
        self.system = Some(system);
    }
}

#[async_trait]
impl Configurable<CompactionServiceConfig> for CompactionManager {
    async fn try_from_config(
        config: &crate::config::CompactionServiceConfig,
        registry: &Registry,
    ) -> Result<Self, Box<dyn ChromaError>> {
        let log_config = &config.log;
        let log = match Log::try_from_config(log_config, registry).await {
            Ok(log) => log,
            Err(err) => {
                return Err(err);
            }
        };
        let sysdb_config = &config.sysdb;
        let sysdb = match SysDb::try_from_config(sysdb_config, registry).await {
            Ok(sysdb) => sysdb,
            Err(err) => {
                return Err(err);
            }
        };

        let storage = match Storage::try_from_config(&config.storage, registry).await {
            Ok(storage) => storage,
            Err(err) => {
                return Err(err);
            }
        };

        let my_ip = config.my_member_id.clone();
        let policy = Box::new(LasCompactionTimeSchedulerPolicy {});
        let compaction_interval_sec = config.compactor.compaction_interval_sec;
        let max_concurrent_jobs = config.compactor.max_concurrent_jobs;
        let compaction_manager_queue_size = config.compactor.compaction_manager_queue_size;
        let min_compaction_size = config.compactor.min_compaction_size;
        let max_compaction_size = config.compactor.max_compaction_size;
        let max_partition_size = config.compactor.max_partition_size;
        let mut disabled_collections =
            HashSet::with_capacity(config.compactor.disabled_collections.len());
        for collection_id_str in &config.compactor.disabled_collections {
            disabled_collections.insert(CollectionUuid(Uuid::from_str(collection_id_str).unwrap()));
        }

        let assignment_policy_config = &config.assignment_policy;
        let assignment_policy =
            Box::<dyn AssignmentPolicy>::try_from_config(assignment_policy_config, registry)
                .await?;
        let scheduler = Scheduler::new(
            my_ip,
            log.clone(),
            sysdb.clone(),
            policy,
            max_concurrent_jobs,
            min_compaction_size,
            assignment_policy,
            disabled_collections,
        );

        let blockfile_provider = BlockfileProvider::try_from_config(
            &(config.blockfile_provider.clone(), storage.clone()),
            registry,
        )
        .await?;

        let hnsw_index_provider = HnswIndexProvider::try_from_config(
            &(config.hnsw_provider.clone(), storage.clone()),
            registry,
        )
        .await?;

        Ok(CompactionManager::new(
            scheduler,
            log,
            sysdb,
            storage.clone(),
            blockfile_provider,
            hnsw_index_provider,
            compaction_manager_queue_size,
            Duration::from_secs(compaction_interval_sec),
            min_compaction_size,
            max_compaction_size,
            max_partition_size,
        ))
    }
}

// ============== Component Implementation ==============
#[async_trait]
impl Component for CompactionManager {
    fn get_name() -> &'static str {
        "Compaction manager"
    }

    fn queue_size(&self) -> usize {
        self.compaction_manager_queue_size
    }

    async fn start(&mut self, ctx: &ComponentContext<Self>) -> () {
        tracing::info!("Starting CompactionManager");
        ctx.scheduler.schedule(
            ScheduledCompactionMessage {},
            self.compaction_interval,
            ctx,
            || Some(span!(parent: None, tracing::Level::INFO, "Scheduled compaction")),
        );
    }
}

impl Debug for CompactionManager {
    fn fmt(&self, f: &mut Formatter<'_>) -> std::fmt::Result {
        f.debug_struct("CompactionManager").finish()
    }
}

// ============== Handlers ==============
#[async_trait]
impl Handler<ScheduledCompactionMessage> for CompactionManager {
    type Result = ();

    async fn handle(
        &mut self,
        _message: ScheduledCompactionMessage,
        ctx: &ComponentContext<CompactionManager>,
    ) {
        tracing::info!("CompactionManager: Performing scheduled compaction");
        let ids = self.compact_batch().await;
        self.hnsw_index_provider.purge_by_id(&ids).await;

        // Compaction is done, schedule the next compaction
        ctx.scheduler.schedule(
            ScheduledCompactionMessage {},
            self.compaction_interval,
            ctx,
            || Some(span!(parent: None, tracing::Level::INFO, "Scheduled compaction")),
        );
    }
}

#[async_trait]
impl Handler<OneOffCompactionMessage> for CompactionManager {
    type Result = ();
    async fn handle(
        &mut self,
        message: OneOffCompactionMessage,
        _ctx: &ComponentContext<CompactionManager>,
    ) {
        self.scheduler
            .add_oneoff_collections(message.collection_ids);
        tracing::info!(
            "One-off collections queued: {:?}",
            self.scheduler.get_oneoff_collections()
        );
    }
}

#[async_trait]
impl Handler<Memberlist> for CompactionManager {
    type Result = ();

    async fn handle(&mut self, message: Memberlist, _ctx: &ComponentContext<CompactionManager>) {
        self.scheduler.set_memberlist(message);
        if let Some(on_next_memberlist_update) = self.on_next_memberlist_signal.take() {
            if let Err(e) = on_next_memberlist_update.send(()) {
                tracing::error!("Failed to send on_next_memberlist_update: {:?}", e);
            }
        }
    }
}

pub struct RegisterOnReadySignal {
    pub on_ready_tx: oneshot::Sender<()>,
}

impl Debug for RegisterOnReadySignal {
    fn fmt(&self, f: &mut Formatter<'_>) -> std::fmt::Result {
        f.debug_struct("OnReadySubscriber").finish()
    }
}

#[async_trait]
impl Handler<RegisterOnReadySignal> for CompactionManager {
    type Result = ();

    async fn handle(
        &mut self,
        message: RegisterOnReadySignal,
        _ctx: &ComponentContext<CompactionManager>,
    ) {
        if self.scheduler.has_memberlist() {
            if let Some(on_next_memberlist_signal) = self.on_next_memberlist_signal.take() {
                if let Err(e) = on_next_memberlist_signal.send(()) {
                    tracing::error!("Failed to send on_next_memberlist_update: {:?}", e);
                }
            }
        } else {
            self.on_next_memberlist_signal = Some(message.on_ready_tx);
        }
    }
}

#[cfg(test)]
mod tests {
    use super::*;
    use chroma_blockstore::arrow::config::TEST_MAX_BLOCK_SIZE_BYTES;
    use chroma_cache::{new_cache_for_test, new_non_persistent_cache_for_test};
    use chroma_config::assignment::assignment_policy::RendezvousHashingAssignmentPolicy;
    use chroma_log::in_memory_log::{InMemoryLog, InternalLogRecord};
    use chroma_memberlist::memberlist_provider::Member;
    use chroma_storage::local::LocalStorage;
    use chroma_sysdb::TestSysDb;
    use chroma_system::{Dispatcher, DispatcherConfig};
    use chroma_types::{Collection, LogRecord, Operation, OperationRecord, Segment};
<<<<<<< HEAD
    use chroma_types::{CollectionConfiguration, SegmentUuid};
=======
    use chroma_types::{InternalCollectionConfiguration, SegmentUuid};
>>>>>>> bab63db7
    use std::collections::HashMap;
    use std::path::PathBuf;

    #[tokio::test]
    async fn test_compaction_manager() {
        let mut log = Log::InMemory(InMemoryLog::new());
        let in_memory_log = match log {
            Log::InMemory(ref mut log) => log,
            _ => panic!("Expected InMemoryLog"),
        };
        let tmpdir = tempfile::tempdir().unwrap();
        let storage = Storage::Local(LocalStorage::new(tmpdir.path().to_str().unwrap()));

        let tenant_1 = "tenant_1".to_string();
        let collection_1 = Collection::builder()
            .name("collection_1".to_string())
            .dimension(1)
            .tenant(tenant_1.clone())
            .database("database_1".to_string())
<<<<<<< HEAD
            .config(CollectionConfiguration::default_hnsw())
=======
            .config(InternalCollectionConfiguration::default_hnsw())
>>>>>>> bab63db7
            .log_position(-1)
            .build();

        let collection_uuid_1 = collection_1.collection_id;

        in_memory_log.add_log(
            collection_uuid_1,
            InternalLogRecord {
                collection_id: collection_uuid_1,
                log_offset: 0,
                log_ts: 1,
                record: LogRecord {
                    log_offset: 0,
                    record: OperationRecord {
                        id: "embedding_id_1".to_string(),
                        embedding: Some(vec![1.0, 2.0, 3.0]),
                        encoding: None,
                        metadata: None,
                        document: None,
                        operation: Operation::Add,
                    },
                },
            },
        );

        let tenant_2 = "tenant_2".to_string();
        let collection_2 = Collection::builder()
            .name("collection_2".to_string())
            .dimension(1)
            .tenant(tenant_2.clone())
            .database("database_2".to_string())
<<<<<<< HEAD
            .config(CollectionConfiguration::default_hnsw())
=======
            .config(InternalCollectionConfiguration::default_hnsw())
>>>>>>> bab63db7
            .log_position(-1)
            .build();

        let collection_uuid_2 = collection_2.collection_id;
        in_memory_log.add_log(
            collection_uuid_2,
            InternalLogRecord {
                collection_id: collection_uuid_2,
                log_offset: 0,
                log_ts: 2,
                record: LogRecord {
                    log_offset: 0,
                    record: OperationRecord {
                        id: "embedding_id_2".to_string(),
                        embedding: Some(vec![4.0, 5.0, 6.0]),
                        encoding: None,
                        metadata: None,
                        document: None,
                        operation: Operation::Add,
                    },
                },
            },
        );

        let mut sysdb = SysDb::Test(TestSysDb::new());
        match sysdb {
            SysDb::Test(ref mut sysdb) => {
                sysdb.add_collection(collection_1);
                sysdb.add_collection(collection_2);
            }
            _ => panic!("Invalid sysdb type"),
        }

        let collection_1_record_segment = Segment {
            id: SegmentUuid::new(),
            r#type: chroma_types::SegmentType::BlockfileRecord,
            scope: chroma_types::SegmentScope::RECORD,
            collection: collection_uuid_1,
            metadata: None,
            file_path: HashMap::new(),
        };

        let collection_2_record_segment = Segment {
            id: SegmentUuid::new(),
            r#type: chroma_types::SegmentType::BlockfileRecord,
            scope: chroma_types::SegmentScope::RECORD,
            collection: collection_uuid_2,
            metadata: None,
            file_path: HashMap::new(),
        };

        let collection_1_hnsw_segment = Segment {
            id: SegmentUuid::new(),
            r#type: chroma_types::SegmentType::HnswDistributed,
            scope: chroma_types::SegmentScope::VECTOR,
            collection: collection_uuid_1,
            metadata: None,
            file_path: HashMap::new(),
        };

        let collection_2_hnsw_segment = Segment {
            id: SegmentUuid::new(),
            r#type: chroma_types::SegmentType::HnswDistributed,
            scope: chroma_types::SegmentScope::VECTOR,
            collection: collection_uuid_2,
            metadata: None,
            file_path: HashMap::new(),
        };

        let collection_1_metadata_segment = Segment {
            id: SegmentUuid::new(),
            r#type: chroma_types::SegmentType::BlockfileMetadata,
            scope: chroma_types::SegmentScope::METADATA,
            collection: collection_uuid_1,
            metadata: None,
            file_path: HashMap::new(),
        };

        let collection_2_metadata_segment = Segment {
            id: SegmentUuid::new(),
            r#type: chroma_types::SegmentType::BlockfileMetadata,
            scope: chroma_types::SegmentScope::METADATA,
            collection: collection_uuid_2,
            metadata: None,
            file_path: HashMap::new(),
        };

        match sysdb {
            SysDb::Test(ref mut sysdb) => {
                sysdb.add_segment(collection_1_record_segment);
                sysdb.add_segment(collection_2_record_segment);
                sysdb.add_segment(collection_1_hnsw_segment);
                sysdb.add_segment(collection_2_hnsw_segment);
                sysdb.add_segment(collection_1_metadata_segment);
                sysdb.add_segment(collection_2_metadata_segment);
                let last_compaction_time_1 = 2;
                sysdb.add_tenant_last_compaction_time(tenant_1, last_compaction_time_1);
                let last_compaction_time_2 = 1;
                sysdb.add_tenant_last_compaction_time(tenant_2, last_compaction_time_2);
            }
            _ => panic!("Invalid sysdb type"),
        }

        let my_member = Member {
            member_id: "member_1".to_string(),
            member_ip: "10.0.0.1".to_string(),
            member_node_name: "node_1".to_string(),
        };
        let compaction_manager_queue_size = 1000;
        let max_concurrent_jobs = 10;
        let compaction_interval = Duration::from_secs(1);
        let min_compaction_size = 0;
        let max_compaction_size = 1000;
        let max_partition_size = 1000;

        // Set assignment policy
        let mut assignment_policy = Box::new(RendezvousHashingAssignmentPolicy::default());
        assignment_policy.set_members(vec![my_member.member_id.clone()]);

        let mut scheduler = Scheduler::new(
            my_member.member_id.clone(),
            log.clone(),
            sysdb.clone(),
            Box::new(LasCompactionTimeSchedulerPolicy {}),
            max_concurrent_jobs,
            min_compaction_size,
            assignment_policy,
            HashSet::new(),
        );
        // Set memberlist
        scheduler.set_memberlist(vec![my_member.clone()]);

        let block_cache = new_cache_for_test();
        let sparse_index_cache = new_cache_for_test();
        let hnsw_cache = new_non_persistent_cache_for_test();
        let (_, rx) = tokio::sync::mpsc::unbounded_channel();
        let mut manager = CompactionManager::new(
            scheduler,
            log,
            sysdb,
            storage.clone(),
            BlockfileProvider::new_arrow(
                storage.clone(),
                TEST_MAX_BLOCK_SIZE_BYTES,
                block_cache,
                sparse_index_cache,
            ),
            HnswIndexProvider::new(
                storage,
                PathBuf::from(tmpdir.path().to_str().unwrap()),
                hnsw_cache,
                16,
                rx,
            ),
            compaction_manager_queue_size,
            compaction_interval,
            min_compaction_size,
            max_compaction_size,
            max_partition_size,
        );

        let system = System::new();
        let dispatcher = Dispatcher::new(DispatcherConfig {
            num_worker_threads: 10,
            task_queue_limit: 100,
            dispatcher_queue_size: 100,
            worker_queue_size: 100,
            active_io_tasks: 100,
        });
        let dispatcher_handle = system.start_component(dispatcher);
        manager.set_dispatcher(dispatcher_handle);
        manager.set_system(system);
        let compacted = manager.compact_batch().await;
        assert!(
            (compacted == vec![collection_uuid_1, collection_uuid_2])
                || (compacted == vec![collection_uuid_2, collection_uuid_1])
        );
    }
}<|MERGE_RESOLUTION|>--- conflicted
+++ resolved
@@ -403,11 +403,7 @@
     use chroma_sysdb::TestSysDb;
     use chroma_system::{Dispatcher, DispatcherConfig};
     use chroma_types::{Collection, LogRecord, Operation, OperationRecord, Segment};
-<<<<<<< HEAD
-    use chroma_types::{CollectionConfiguration, SegmentUuid};
-=======
     use chroma_types::{InternalCollectionConfiguration, SegmentUuid};
->>>>>>> bab63db7
     use std::collections::HashMap;
     use std::path::PathBuf;
 
@@ -427,11 +423,7 @@
             .dimension(1)
             .tenant(tenant_1.clone())
             .database("database_1".to_string())
-<<<<<<< HEAD
-            .config(CollectionConfiguration::default_hnsw())
-=======
             .config(InternalCollectionConfiguration::default_hnsw())
->>>>>>> bab63db7
             .log_position(-1)
             .build();
 
@@ -463,11 +455,7 @@
             .dimension(1)
             .tenant(tenant_2.clone())
             .database("database_2".to_string())
-<<<<<<< HEAD
-            .config(CollectionConfiguration::default_hnsw())
-=======
             .config(InternalCollectionConfiguration::default_hnsw())
->>>>>>> bab63db7
             .log_position(-1)
             .build();
 
