--- conflicted
+++ resolved
@@ -290,11 +290,7 @@
     use chroma_memberlist::memberlist_provider::Member;
     use chroma_sysdb::TestSysDb;
     use chroma_types::{
-<<<<<<< HEAD
-        Collection, CollectionConfiguration, LogRecord, Operation, OperationRecord,
-=======
         Collection, InternalCollectionConfiguration, LogRecord, Operation, OperationRecord,
->>>>>>> bab63db7
     };
 
     #[tokio::test]
@@ -314,11 +310,7 @@
             .dimension(1)
             .tenant(tenant_1.clone())
             .database("database_1".to_string())
-<<<<<<< HEAD
-            .config(CollectionConfiguration::default_hnsw())
-=======
             .config(InternalCollectionConfiguration::default_hnsw())
->>>>>>> bab63db7
             .build();
         let collection_uuid_1 = collection_1.collection_id;
 
@@ -351,11 +343,7 @@
             .dimension(1)
             .tenant(tenant_2.clone())
             .database("database_2".to_string())
-<<<<<<< HEAD
-            .config(CollectionConfiguration::default_hnsw())
-=======
             .config(InternalCollectionConfiguration::default_hnsw())
->>>>>>> bab63db7
             .build();
         let collection_uuid_2 = collection_2.collection_id;
 
@@ -518,11 +506,7 @@
             .dimension(1)
             .tenant(tenant_1.clone())
             .database("database_1".to_string())
-<<<<<<< HEAD
-            .config(CollectionConfiguration::default_hnsw())
-=======
             .config(InternalCollectionConfiguration::default_hnsw())
->>>>>>> bab63db7
             .build();
 
         let collection_uuid_1 = collection_1.collection_id;
