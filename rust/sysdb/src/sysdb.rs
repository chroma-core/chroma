use super::test_sysdb::TestSysDb;
use crate::sqlite::SqliteSysDb;
use crate::GrpcSysDbConfig;
use async_trait::async_trait;
use chroma_config::registry::Registry;
use chroma_config::Configurable;
use chroma_error::{ChromaError, ErrorCodes, TonicError, TonicMissingFieldError};
use chroma_types::chroma_proto::sys_db_client::SysDbClient;
use chroma_types::chroma_proto::VersionListForCollection;
use chroma_types::{
<<<<<<< HEAD
    chroma_proto, CollectionAndSegments, CollectionConfiguration, CollectionMetadataUpdate,
=======
    chroma_proto, CollectionAndSegments, InternalCollectionConfiguration, CollectionMetadataUpdate,
>>>>>>> bab63db7
    CountCollectionsError, CreateCollectionError, CreateDatabaseError, CreateDatabaseResponse,
    CreateTenantError, CreateTenantResponse, Database, DeleteCollectionError, DeleteDatabaseError,
    DeleteDatabaseResponse, GetCollectionSizeError, GetCollectionWithSegmentsError,
    GetCollectionsError, GetDatabaseError, GetDatabaseResponse, GetSegmentsError, GetTenantError,
    GetTenantResponse, ListDatabasesError, ListDatabasesResponse, Metadata, ResetError,
    ResetResponse, SegmentFlushInfo, SegmentFlushInfoConversionError, SegmentUuid,
    UpdateCollectionError,
};
use chroma_types::{
    Collection, CollectionConversionError, CollectionUuid, FlushCompactionResponse,
    FlushCompactionResponseConversionError, Segment, SegmentConversionError, SegmentScope, Tenant,
};
use std::collections::HashMap;
use std::fmt::Debug;
use std::sync::Arc;
use std::time::Duration;
use thiserror::Error;
use tonic::transport::{Channel, Endpoint};
use tonic::Code;
use tower::ServiceBuilder;
use uuid::{Error, Uuid};

#[derive(Debug, Clone)]
pub enum SysDb {
    Grpc(GrpcSysDb),
    Sqlite(SqliteSysDb),
    #[allow(dead_code)]
    Test(TestSysDb),
}

impl SysDb {
    pub async fn create_tenant(
        &mut self,
        tenant_name: String,
    ) -> Result<CreateTenantResponse, CreateTenantError> {
        match self {
            SysDb::Grpc(grpc) => grpc.create_tenant(tenant_name).await,
            SysDb::Sqlite(sqlite) => sqlite.create_tenant(tenant_name).await,
            SysDb::Test(_) => todo!(),
        }
    }

    pub async fn get_tenant(
        &mut self,
        tenant_name: String,
    ) -> Result<GetTenantResponse, GetTenantError> {
        match self {
            SysDb::Grpc(grpc) => grpc.get_tenant(tenant_name).await,
            SysDb::Sqlite(sqlite) => sqlite.get_tenant(&tenant_name).await,
            SysDb::Test(_) => todo!(),
        }
    }

    pub async fn create_database(
        &mut self,
        database_id: Uuid,
        database_name: String,
        tenant: String,
    ) -> Result<CreateDatabaseResponse, CreateDatabaseError> {
        match self {
            SysDb::Grpc(grpc) => {
                grpc.create_database(database_id, database_name, tenant)
                    .await
            }
            SysDb::Sqlite(sqlite) => {
                sqlite
                    .create_database(database_id, &database_name, &tenant)
                    .await
            }
            SysDb::Test(_) => {
                todo!()
            }
        }
    }

    pub async fn list_databases(
        &mut self,
        tenant_id: String,
        limit: Option<u32>,
        offset: u32,
    ) -> Result<ListDatabasesResponse, ListDatabasesError> {
        match self {
            SysDb::Grpc(grpc) => grpc.list_databases(tenant_id, limit, offset).await,
            SysDb::Sqlite(sqlite) => sqlite.list_databases(tenant_id, limit, offset).await,
            SysDb::Test(test) => test.list_databases(tenant_id, limit, offset).await,
        }
    }

    pub async fn get_database(
        &mut self,
        database_name: String,
        tenant: String,
    ) -> Result<GetDatabaseResponse, GetDatabaseError> {
        match self {
            SysDb::Grpc(grpc) => grpc.get_database(database_name, tenant).await,
            SysDb::Sqlite(sqlite) => sqlite.get_database(&database_name, &tenant).await,
            SysDb::Test(_) => todo!(),
        }
    }

    pub async fn delete_database(
        &mut self,
        database_name: String,
        tenant: String,
    ) -> Result<DeleteDatabaseResponse, DeleteDatabaseError> {
        match self {
            SysDb::Grpc(grpc) => grpc.delete_database(database_name, tenant).await,
            SysDb::Sqlite(sqlite) => sqlite.delete_database(database_name, tenant).await,
            SysDb::Test(_) => todo!(),
        }
    }

    pub async fn get_collections(
        &mut self,
        collection_id: Option<CollectionUuid>,
        name: Option<String>,
        tenant: Option<String>,
        database: Option<String>,
        limit: Option<u32>,
        offset: u32,
    ) -> Result<Vec<Collection>, GetCollectionsError> {
        match self {
            SysDb::Grpc(grpc) => {
                grpc.get_collections(collection_id, name, tenant, database, limit, offset)
                    .await
            }
            SysDb::Sqlite(sqlite) => {
                sqlite
                    .get_collections(collection_id, name, tenant, database, limit, offset)
                    .await
            }
            SysDb::Test(test) => {
                test.get_collections(collection_id, name, tenant, database)
                    .await
            }
        }
    }

    pub async fn count_collections(
        &mut self,
        tenant: String,
        database: Option<String>,
    ) -> Result<usize, CountCollectionsError> {
        // TODO(Sanket): optimize sqlite and test implementation.
        match self {
            SysDb::Grpc(grpc) => grpc.count_collections(tenant, database).await,
            SysDb::Sqlite(sqlite) => Ok(sqlite
                .get_collections(None, None, Some(tenant), database, None, 0)
                .await
                .map_err(|_| CountCollectionsError::Internal)?
                .len()),
            SysDb::Test(test) => Ok(test
                .get_collections(None, None, Some(tenant), database)
                .await
                .map_err(|_| CountCollectionsError::Internal)?
                .len()),
        }
    }

    pub async fn get_collection_size(
        &mut self,
        collection_id: CollectionUuid,
    ) -> Result<usize, GetCollectionSizeError> {
        match self {
            SysDb::Grpc(grpc) => grpc.get_collection_size(collection_id).await,
            SysDb::Sqlite(_) => unimplemented!(),
            SysDb::Test(test) => test.get_collection_size(collection_id).await,
        }
    }

    #[allow(clippy::too_many_arguments)]
    pub async fn create_collection(
        &mut self,
        tenant: String,
        database: String,
        collection_id: CollectionUuid,
        name: String,
        segments: Vec<Segment>,
<<<<<<< HEAD
        configuration: Option<CollectionConfiguration>,
=======
        configuration: Option<InternalCollectionConfiguration>,
>>>>>>> bab63db7
        metadata: Option<Metadata>,
        dimension: Option<i32>,
        get_or_create: bool,
    ) -> Result<Collection, CreateCollectionError> {
        let configuration = match configuration {
            Some(config) => config,
            None => metadata
                .clone()
<<<<<<< HEAD
                .map(|m| CollectionConfiguration::from_legacy_metadata(m).map_err(|e| e.boxed()))
                .transpose()?
                .unwrap_or(CollectionConfiguration::default_hnsw()),
=======
                .map(|m| InternalCollectionConfiguration::from_legacy_metadata(m).map_err(|e| e.boxed()))
                .transpose()?
                .unwrap_or(InternalCollectionConfiguration::default_hnsw()),
>>>>>>> bab63db7
        };

        match self {
            SysDb::Grpc(grpc) => {
                grpc.create_collection(
                    tenant,
                    database,
                    collection_id,
                    name,
                    segments,
                    configuration,
                    metadata,
                    dimension,
                    get_or_create,
                )
                .await
            }
            SysDb::Sqlite(sqlite) => {
                sqlite
                    .create_collection(
                        tenant,
                        database,
                        collection_id,
                        name,
                        segments,
                        configuration,
                        metadata,
                        dimension,
                        get_or_create,
                    )
                    .await
            }
            SysDb::Test(test_sysdb) => {
                let collection = Collection {
                    collection_id,
                    name,
                    config: configuration,
                    legacy_configuration_json: (),
                    metadata,
                    dimension,
                    tenant: tenant.clone(),
                    database: database.clone(),
                    log_position: 0,
                    version: 0,
                    total_records_post_compaction: 0,
                    size_bytes_post_compaction: 0,
                    last_compaction_time_secs: 0,
                };

                test_sysdb.add_collection(collection.clone());
                for seg in segments {
                    test_sysdb.add_segment(seg);
                }
                Ok(collection)
            }
        }
    }

    pub async fn update_collection(
        &mut self,
        collection_id: CollectionUuid,
        name: Option<String>,
        metadata: Option<CollectionMetadataUpdate>,
        dimension: Option<u32>,
        configuration: Option<CollectionConfiguration>,
    ) -> Result<(), UpdateCollectionError> {
        match self {
            SysDb::Grpc(grpc) => {
                grpc.update_collection(collection_id, name, metadata, dimension, configuration)
                    .await
            }
            SysDb::Sqlite(sqlite) => {
                sqlite
                    .update_collection(collection_id, name, metadata, dimension, configuration)
                    .await
            }
            SysDb::Test(_) => {
                todo!()
            }
        }
    }

    pub async fn delete_collection(
        &mut self,
        tenant: String,
        database: String,
        collection_id: CollectionUuid,
        segment_ids: Vec<SegmentUuid>,
    ) -> Result<(), DeleteCollectionError> {
        match self {
            SysDb::Grpc(grpc) => {
                grpc.delete_collection(tenant, database, collection_id, segment_ids)
                    .await
            }
            SysDb::Sqlite(sqlite) => {
                sqlite
                    .delete_collection(tenant, database, collection_id, segment_ids)
                    .await
            }
            SysDb::Test(_) => {
                todo!()
            }
        }
    }

    pub async fn get_collections_to_gc(
        &mut self,
    ) -> Result<Vec<CollectionToGcInfo>, GetCollectionsToGcError> {
        match self {
            SysDb::Grpc(grpc) => grpc.get_collections_to_gc().await,
            SysDb::Sqlite(_) => todo!(),
            SysDb::Test(_) => todo!(),
        }
    }

    pub async fn get_segments(
        &mut self,
        id: Option<SegmentUuid>,
        r#type: Option<String>,
        scope: Option<SegmentScope>,
        collection: CollectionUuid,
    ) -> Result<Vec<Segment>, GetSegmentsError> {
        match self {
            SysDb::Grpc(grpc) => grpc.get_segments(id, r#type, scope, collection).await,
            SysDb::Sqlite(sqlite) => sqlite.get_segments(id, r#type, scope, collection).await,
            SysDb::Test(test) => test.get_segments(id, r#type, scope, collection).await,
        }
    }

    pub async fn get_collection_with_segments(
        &mut self,
        collection_id: CollectionUuid,
    ) -> Result<CollectionAndSegments, GetCollectionWithSegmentsError> {
        match self {
            SysDb::Grpc(grpc_sys_db) => {
                grpc_sys_db
                    .get_collection_with_segments(collection_id)
                    .await
            }
            SysDb::Sqlite(sqlite) => sqlite.get_collection_with_segments(collection_id).await,
            SysDb::Test(_test_sys_db) => todo!(),
        }
    }

    pub async fn get_last_compaction_time(
        &mut self,
        tanant_ids: Vec<String>,
    ) -> Result<Vec<Tenant>, GetLastCompactionTimeError> {
        match self {
            SysDb::Grpc(grpc) => grpc.get_last_compaction_time(tanant_ids).await,
            SysDb::Sqlite(_) => todo!(),
            SysDb::Test(test) => test.get_last_compaction_time(tanant_ids).await,
        }
    }

    pub async fn flush_compaction(
        &mut self,
        tenant_id: String,
        collection_id: CollectionUuid,
        log_position: i64,
        collection_version: i32,
        segment_flush_info: Arc<[SegmentFlushInfo]>,
        total_records_post_compaction: u64,
    ) -> Result<FlushCompactionResponse, FlushCompactionError> {
        match self {
            SysDb::Grpc(grpc) => {
                grpc.flush_compaction(
                    tenant_id,
                    collection_id,
                    log_position,
                    collection_version,
                    segment_flush_info,
                    total_records_post_compaction,
                )
                .await
            }
            SysDb::Sqlite(_) => todo!(),
            SysDb::Test(test) => {
                test.flush_compaction(
                    tenant_id,
                    collection_id,
                    log_position,
                    collection_version,
                    segment_flush_info,
                    total_records_post_compaction,
                )
                .await
            }
        }
    }

    pub async fn mark_version_for_deletion(
        &mut self,
        epoch_id: i64,
        versions: Vec<VersionListForCollection>,
    ) -> Result<HashMap<String, bool>, MarkVersionForDeletionError> {
        match self {
            SysDb::Grpc(grpc) => grpc.mark_version_for_deletion(epoch_id, versions).await,
            SysDb::Test(test) => {
                let versions_clone = versions.clone();
                test.mark_version_for_deletion(epoch_id, versions_clone)
                    .await
                    .map_err(|e| {
                        MarkVersionForDeletionError::FailedToMarkVersion(tonic::Status::internal(e))
                    })
                    .map(|_| {
                        let mut result = HashMap::new();
                        for version in versions {
                            result.insert(version.collection_id, true);
                        }
                        result
                    })
            }
            SysDb::Sqlite(_) => todo!(),
        }
    }

    pub async fn delete_collection_version(
        &mut self,
        versions: Vec<VersionListForCollection>,
    ) -> Result<HashMap<String, bool>, DeleteCollectionVersionError> {
        match self {
            SysDb::Grpc(client) => {
                let response = client.delete_collection_version(versions).await?;
                Ok(response)
            }
            SysDb::Test(client) => Ok(client.delete_collection_version(versions).await),
            SysDb::Sqlite(_) => todo!(),
        }
    }

    pub async fn reset(&mut self) -> Result<ResetResponse, ResetError> {
        match self {
            SysDb::Grpc(grpc) => grpc.reset().await,
            SysDb::Sqlite(sqlite) => sqlite.reset().await,
            SysDb::Test(_) => todo!(),
        }
    }
}

#[derive(Clone, Debug)]
// Since this uses tonic transport channel, cloning is cheap. Each client only supports
// one inflight request at a time, so we need to clone the client for each requester.
pub struct GrpcSysDb {
    #[allow(clippy::type_complexity)]
    client: SysDbClient<chroma_tracing::GrpcTraceService<tonic::transport::Channel>>,
}

#[derive(Error, Debug)]
pub(crate) enum GrpcSysDbError {
    #[error("Failed to connect to sysdb")]
    FailedToConnect(#[from] tonic::transport::Error),
}

impl ChromaError for GrpcSysDbError {
    fn code(&self) -> ErrorCodes {
        match self {
            GrpcSysDbError::FailedToConnect(_) => ErrorCodes::Internal,
        }
    }
}

#[async_trait]
impl Configurable<GrpcSysDbConfig> for GrpcSysDb {
    async fn try_from_config(
        my_config: &GrpcSysDbConfig,
        _registry: &Registry,
    ) -> Result<Self, Box<dyn ChromaError>> {
        let host = &my_config.host;
        let port = &my_config.port;
        tracing::info!("Connecting to sysdb at {}:{}", host, port);
        let connection_string = format!("http://{}:{}", host, port);
        let endpoint = match Endpoint::from_shared(connection_string) {
            Ok(endpoint) => endpoint,
            Err(e) => {
                return Err(Box::new(GrpcSysDbError::FailedToConnect(e)));
            }
        };
        let endpoint = endpoint
            .connect_timeout(Duration::from_millis(my_config.connect_timeout_ms))
            .timeout(Duration::from_millis(my_config.request_timeout_ms));

        let channel = Channel::balance_list((0..my_config.num_channels).map(|_| endpoint.clone()));
        let channel = ServiceBuilder::new()
            .layer(chroma_tracing::GrpcTraceLayer)
            .service(channel);
        let client = SysDbClient::new(channel);
        Ok(GrpcSysDb { client })
    }
}

#[allow(dead_code)]
pub struct CollectionToGcInfo {
    pub id: CollectionUuid,
    pub name: String,
    pub version_file_path: String,
    pub latest_version: i64,
}

#[derive(Debug, Error)]
pub enum GetCollectionsToGcError {
    #[error("Failed to parse uuid")]
    ParsingError(#[from] Error),
    #[error("Grpc request failed")]
    RequestFailed(#[from] tonic::Status),
}

impl ChromaError for GetCollectionsToGcError {
    fn code(&self) -> ErrorCodes {
        match self {
            GetCollectionsToGcError::ParsingError(_) => ErrorCodes::Internal,
            GetCollectionsToGcError::RequestFailed(_) => ErrorCodes::Internal,
        }
    }
}

impl TryFrom<chroma_proto::CollectionToGcInfo> for CollectionToGcInfo {
    type Error = GetCollectionsToGcError;

    fn try_from(value: chroma_proto::CollectionToGcInfo) -> Result<Self, Self::Error> {
        let collection_uuid = match Uuid::try_parse(&value.id) {
            Ok(uuid) => uuid,
            Err(e) => return Err(GetCollectionsToGcError::ParsingError(e)),
        };
        let collection_id = CollectionUuid(collection_uuid);
        Ok(CollectionToGcInfo {
            id: collection_id,
            name: value.name,
            version_file_path: value.version_file_path,
            latest_version: value.latest_version,
        })
    }
}

impl GrpcSysDb {
    pub async fn create_tenant(
        &mut self,
        tenant_name: String,
    ) -> Result<CreateTenantResponse, CreateTenantError> {
        let req = chroma_proto::CreateTenantRequest {
            name: tenant_name.clone(),
        };
        match self.client.create_tenant(req).await {
            Ok(_) => Ok(CreateTenantResponse {}),
            Err(err) if matches!(err.code(), Code::AlreadyExists) => {
                Err(CreateTenantError::AlreadyExists(tenant_name))
            }
            Err(err) => Err(CreateTenantError::Internal(err.into())),
        }
    }

    pub async fn get_tenant(
        &mut self,
        tenant_name: String,
    ) -> Result<GetTenantResponse, GetTenantError> {
        let req = chroma_proto::GetTenantRequest {
            name: tenant_name.clone(),
        };
        match self.client.get_tenant(req).await {
            Ok(resp) => Ok(GetTenantResponse {
                name: resp
                    .into_inner()
                    .tenant
                    .ok_or(GetTenantError::NotFound(tenant_name))?
                    .name,
            }),
            Err(err) => Err(GetTenantError::Internal(err.into())),
        }
    }

    pub(crate) async fn create_database(
        &mut self,
        database_id: Uuid,
        database_name: String,
        tenant: String,
    ) -> Result<CreateDatabaseResponse, CreateDatabaseError> {
        let req = chroma_proto::CreateDatabaseRequest {
            id: database_id.to_string(),
            name: database_name.clone(),
            tenant,
        };
        let res = self.client.create_database(req).await;
        match res {
            Ok(_) => Ok(CreateDatabaseResponse {}),
            Err(e) => {
                tracing::error!("Failed to create database {:?}", e);
                let res = match e.code() {
                    Code::AlreadyExists => CreateDatabaseError::AlreadyExists(database_name),
                    _ => CreateDatabaseError::Internal(e.into()),
                };
                Err(res)
            }
        }
    }

    pub async fn list_databases(
        &mut self,
        tenant: String,
        limit: Option<u32>,
        offset: u32,
    ) -> Result<ListDatabasesResponse, ListDatabasesError> {
        let req = chroma_proto::ListDatabasesRequest {
            tenant,
            limit: limit.map(|l| l as i32),
            offset: Some(offset as i32),
        };
        match self.client.list_databases(req).await {
            Ok(resp) => resp
                .into_inner()
                .databases
                .into_iter()
                .map(|db| {
                    Uuid::parse_str(&db.id)
                        .map_err(|err| ListDatabasesError::InvalidID(err.to_string()))
                        .map(|id| Database {
                            id,
                            name: db.name,
                            tenant: db.tenant,
                        })
                })
                .collect(),
            Err(err) => Err(ListDatabasesError::Internal(err.into())),
        }
    }

    pub async fn get_database(
        &mut self,
        database_name: String,
        tenant: String,
    ) -> Result<GetDatabaseResponse, GetDatabaseError> {
        let req = chroma_proto::GetDatabaseRequest {
            name: database_name.clone(),
            tenant,
        };
        let res = self.client.get_database(req).await;
        match res {
            Ok(res) => {
                let res = match res.into_inner().database {
                    Some(res) => res,
                    None => return Err(GetDatabaseError::NotFound(database_name)),
                };
                let db_id = match Uuid::parse_str(res.id.as_str()) {
                    Ok(uuid) => uuid,
                    Err(err) => return Err(GetDatabaseError::InvalidID(err.to_string())),
                };
                Ok(GetDatabaseResponse {
                    id: db_id,
                    name: res.name,
                    tenant: res.tenant,
                })
            }
            Err(e) => {
                tracing::error!("Failed to get database {:?}", e);
                let res = match e.code() {
                    Code::NotFound => GetDatabaseError::NotFound(database_name),
                    _ => GetDatabaseError::Internal(e.into()),
                };
                Err(res)
            }
        }
    }

    async fn delete_database(
        &mut self,
        database_name: String,
        tenant: String,
    ) -> Result<DeleteDatabaseResponse, DeleteDatabaseError> {
        let req = chroma_proto::DeleteDatabaseRequest {
            name: database_name.clone(),
            tenant,
        };
        match self.client.delete_database(req).await {
            Ok(_) => Ok(DeleteDatabaseResponse {}),
            Err(err) if matches!(err.code(), Code::NotFound) => {
                Err(DeleteDatabaseError::NotFound(database_name))
            }
            Err(err) => Err(DeleteDatabaseError::Internal(err.into())),
        }
    }

    async fn get_collections(
        &mut self,
        collection_id: Option<CollectionUuid>,
        name: Option<String>,
        tenant: Option<String>,
        database: Option<String>,
        limit: Option<u32>,
        offset: u32,
    ) -> Result<Vec<Collection>, GetCollectionsError> {
        // TODO: move off of status into our own error type
        let collection_id_str = collection_id.map(|id| String::from(id.0));
        let res = self
            .client
            .get_collections(chroma_proto::GetCollectionsRequest {
                id: collection_id_str,
                name,
                limit: limit.map(|l| l as i32),
                offset: Some(offset as i32),
                tenant: tenant.unwrap_or("".to_string()),
                database: database.unwrap_or("".to_string()),
            })
            .await;

        match res {
            Ok(res) => {
                let collections = res.into_inner().collections;

                let collections = collections
                    .into_iter()
                    .map(|proto_collection| proto_collection.try_into())
                    .collect::<Result<Vec<Collection>, CollectionConversionError>>();

                match collections {
                    Ok(collections) => Ok(collections),
                    Err(e) => Err(GetCollectionsError::Internal(e.boxed())),
                }
            }
            Err(e) => Err(GetCollectionsError::Internal(e.into())),
        }
    }

    async fn count_collections(
        &mut self,
        tenant: String,
        database: Option<String>,
    ) -> Result<usize, CountCollectionsError> {
        let request = chroma_proto::CountCollectionsRequest { tenant, database };
        let res = self.client.count_collections(request).await;
        match res {
            Ok(res) => Ok(res.into_inner().count as usize),
            Err(_) => Err(CountCollectionsError::Internal),
        }
    }

    async fn get_collection_size(
        &mut self,
        collection_id: CollectionUuid,
    ) -> Result<usize, GetCollectionSizeError> {
        let request = chroma_proto::GetCollectionSizeRequest {
            id: collection_id.0.to_string(),
        };
        let res = self.client.get_collection_size(request).await;
        match res {
            Ok(res) => Ok(res.into_inner().total_records_post_compaction as usize),
            Err(e) => match e.code() {
                Code::NotFound => Err(GetCollectionSizeError::NotFound(collection_id.to_string())),
                _ => Err(GetCollectionSizeError::Internal(e.into())),
            },
        }
    }

    #[allow(clippy::too_many_arguments)]
    async fn create_collection(
        &mut self,
        tenant: String,
        database: String,
        collection_id: CollectionUuid,
        name: String,
        segments: Vec<Segment>,
<<<<<<< HEAD
        configuration: CollectionConfiguration,
=======
        configuration: InternalCollectionConfiguration,
>>>>>>> bab63db7
        metadata: Option<Metadata>,
        dimension: Option<i32>,
        get_or_create: bool,
    ) -> Result<Collection, CreateCollectionError> {
        let res = self
            .client
            .create_collection(chroma_proto::CreateCollectionRequest {
                id: collection_id.0.to_string(),
                tenant,
                database,
                name: name.clone(),
                segments: segments
                    .into_iter()
                    .map(chroma_proto::Segment::from)
                    .collect(),
                configuration_json_str: serde_json::to_string(&configuration)
                    .map_err(CreateCollectionError::Configuration)?,
                metadata: metadata.map(|metadata| metadata.into()),
                dimension,
                get_or_create: Some(get_or_create),
            })
            .await
            .map_err(|err| match err.code() {
                Code::AlreadyExists => CreateCollectionError::AlreadyExists(name),
                _ => CreateCollectionError::Internal(err.into()),
            })?;

        let collection = res
            .into_inner()
            .collection
            .ok_or(CreateCollectionError::Internal(
                TonicMissingFieldError("collection").boxed(),
            ))?
            .try_into()
            .map_err(|e: CollectionConversionError| CreateCollectionError::Internal(e.boxed()))?;

        Ok(collection)
    }

    async fn update_collection(
        &mut self,
        collection_id: CollectionUuid,
        name: Option<String>,
        metadata: Option<CollectionMetadataUpdate>,
        dimension: Option<u32>,
        _configuration: Option<CollectionConfiguration>,
    ) -> Result<(), UpdateCollectionError> {
        let req = chroma_proto::UpdateCollectionRequest {
            id: collection_id.0.to_string(),
            name,
            metadata_update: metadata.map(|metadata| match metadata {
                CollectionMetadataUpdate::UpdateMetadata(metadata) => {
                    chroma_proto::update_collection_request::MetadataUpdate::Metadata(
                        metadata.into(),
                    )
                }
                CollectionMetadataUpdate::ResetMetadata => {
                    chroma_proto::update_collection_request::MetadataUpdate::ResetMetadata(true)
                }
            }),
            dimension: dimension.map(|dim| dim as i32),
            configuration_json_str: Some(
                serde_json::to_string(&_configuration)
                    .map_err(UpdateCollectionError::Configuration)?,
            ),
        };

        // TODO: @jai if configuration exists, fetch config_json_str from table Collections, build into collection configuration object, and update config_json_str in table Collections

        self.client.update_collection(req).await.map_err(|e| {
            if e.code() == Code::NotFound {
                UpdateCollectionError::NotFound(collection_id.to_string())
            } else {
                UpdateCollectionError::Internal(e.into())
            }
        })?;

        Ok(())
    }

    async fn delete_collection(
        &mut self,
        tenant: String,
        database: String,
        collection_id: CollectionUuid,
        segment_ids: Vec<SegmentUuid>,
    ) -> Result<(), DeleteCollectionError> {
        self.client
            .delete_collection(chroma_proto::DeleteCollectionRequest {
                tenant,
                database,
                id: collection_id.0.to_string(),
                segment_ids: segment_ids.into_iter().map(|id| id.0.to_string()).collect(),
            })
            .await
            .map_err(|e| {
                if e.code() == Code::NotFound {
                    DeleteCollectionError::NotFound(collection_id.to_string())
                } else {
                    DeleteCollectionError::Internal(e.into())
                }
            })?;
        Ok(())
    }

    pub async fn get_collections_to_gc(
        &mut self,
    ) -> Result<Vec<CollectionToGcInfo>, GetCollectionsToGcError> {
        let res = self
            .client
            .list_collections_to_gc(chroma_proto::ListCollectionsToGcRequest {})
            .await;

        match res {
            Ok(collections) => collections
                .into_inner()
                .collections
                .into_iter()
                .map(|collection| collection.try_into())
                .collect::<Result<Vec<CollectionToGcInfo>, GetCollectionsToGcError>>(),
            Err(e) => Err(GetCollectionsToGcError::RequestFailed(e)),
        }
    }

    async fn get_segments(
        &mut self,
        id: Option<SegmentUuid>,
        r#type: Option<String>,
        scope: Option<SegmentScope>,
        collection: CollectionUuid,
    ) -> Result<Vec<Segment>, GetSegmentsError> {
        let res = self
            .client
            .get_segments(chroma_proto::GetSegmentsRequest {
                // TODO: modularize
                id: id.as_ref().map(ToString::to_string),
                r#type,
                scope: scope.map(|x| x as i32),
                collection: collection.to_string(),
            })
            .await;
        match res {
            Ok(res) => {
                let segments = res.into_inner().segments;
                let converted_segments = segments
                    .into_iter()
                    .map(|proto_segment| proto_segment.try_into())
                    .collect::<Result<Vec<Segment>, SegmentConversionError>>();

                match converted_segments {
                    Ok(segments) => Ok(segments),
                    Err(e) => Err(GetSegmentsError::Internal(e.boxed())),
                }
            }
            Err(e) => Err(GetSegmentsError::Internal(e.into())),
        }
    }

    async fn get_collection_with_segments(
        &mut self,
        collection_id: CollectionUuid,
    ) -> Result<CollectionAndSegments, GetCollectionWithSegmentsError> {
        let res = self
            .client
            .get_collection_with_segments(chroma_proto::GetCollectionWithSegmentsRequest {
                id: collection_id.to_string(),
            })
            .await?
            .into_inner();
        let raw_segment_counts = res.segments.len();
        let mut segment_map: HashMap<_, _> = res
            .segments
            .into_iter()
            .map(|seg| (seg.scope(), seg))
            .collect();
        if segment_map.len() < raw_segment_counts {
            return Err(GetCollectionWithSegmentsError::DuplicateSegment);
        }
        Ok(CollectionAndSegments {
            collection: res
                .collection
                .ok_or(GetCollectionWithSegmentsError::Field(
                    "collection".to_string(),
                ))?
                .try_into()?,
            metadata_segment: segment_map
                .remove(&chroma_proto::SegmentScope::Metadata)
                .ok_or(GetCollectionWithSegmentsError::Field(
                    "metadata".to_string(),
                ))?
                .try_into()?,
            record_segment: segment_map
                .remove(&chroma_proto::SegmentScope::Record)
                .ok_or(GetCollectionWithSegmentsError::Field("record".to_string()))?
                .try_into()?,
            vector_segment: segment_map
                .remove(&chroma_proto::SegmentScope::Vector)
                .ok_or(GetCollectionWithSegmentsError::Field("vector".to_string()))?
                .try_into()?,
        })
    }

    async fn get_last_compaction_time(
        &mut self,
        tenant_ids: Vec<String>,
    ) -> Result<Vec<Tenant>, GetLastCompactionTimeError> {
        let res = self
            .client
            .get_last_compaction_time_for_tenant(
                chroma_proto::GetLastCompactionTimeForTenantRequest {
                    tenant_id: tenant_ids,
                },
            )
            .await;
        match res {
            Ok(res) => {
                let last_compaction_times = res.into_inner().tenant_last_compaction_time;
                let last_compaction_times = last_compaction_times
                    .into_iter()
                    .map(|proto_tenant| proto_tenant.try_into())
                    .collect::<Result<Vec<Tenant>, ()>>();
                Ok(last_compaction_times.unwrap())
            }
            Err(e) => Err(GetLastCompactionTimeError::FailedToGetLastCompactionTime(e)),
        }
    }

    async fn flush_compaction(
        &mut self,
        tenant_id: String,
        collection_id: CollectionUuid,
        log_position: i64,
        collection_version: i32,
        segment_flush_info: Arc<[SegmentFlushInfo]>,
        total_records_post_compaction: u64,
    ) -> Result<FlushCompactionResponse, FlushCompactionError> {
        let segment_compaction_info =
            segment_flush_info
                .iter()
                .map(|segment_flush_info| segment_flush_info.try_into())
                .collect::<Result<
                    Vec<chroma_proto::FlushSegmentCompactionInfo>,
                    SegmentFlushInfoConversionError,
                >>();

        let segment_compaction_info = match segment_compaction_info {
            Ok(segment_compaction_info) => segment_compaction_info,
            Err(e) => {
                return Err(FlushCompactionError::SegmentFlushInfoConversionError(e));
            }
        };

        let req = chroma_proto::FlushCollectionCompactionRequest {
            tenant_id,
            collection_id: collection_id.0.to_string(),
            log_position,
            collection_version,
            segment_compaction_info,
            total_records_post_compaction,
        };

        let res = self.client.flush_collection_compaction(req).await;
        match res {
            Ok(res) => {
                let res = res.into_inner();
                let res = match res.try_into() {
                    Ok(res) => res,
                    Err(e) => {
                        return Err(
                            FlushCompactionError::FlushCompactionResponseConversionError(e),
                        );
                    }
                };
                Ok(res)
            }
            Err(e) => Err(FlushCompactionError::FailedToFlushCompaction(e)),
        }
    }

    async fn mark_version_for_deletion(
        &mut self,
        epoch_id: i64,
        versions: Vec<chroma_proto::VersionListForCollection>,
    ) -> Result<HashMap<String, bool>, MarkVersionForDeletionError> {
        let req = chroma_proto::MarkVersionForDeletionRequest { epoch_id, versions };

        let res = self.client.mark_version_for_deletion(req).await?;
        Ok(res.into_inner().collection_id_to_success)
    }

    async fn delete_collection_version(
        &mut self,
        versions: Vec<chroma_proto::VersionListForCollection>,
    ) -> Result<HashMap<String, bool>, DeleteCollectionVersionError> {
        let req = chroma_proto::DeleteCollectionVersionRequest {
            epoch_id: 0, // TODO: Pass this through
            versions,
        };

        let res = self.client.delete_collection_version(req).await?;
        Ok(res.into_inner().collection_id_to_success)
    }

    async fn reset(&mut self) -> Result<ResetResponse, ResetError> {
        self.client
            .reset_state(())
            .await
            .map_err(|e| TonicError(e).boxed())?;
        Ok(ResetResponse {})
    }
}

#[derive(Error, Debug)]
pub enum GetLastCompactionTimeError {
    #[error("Failed to fetch")]
    FailedToGetLastCompactionTime(#[from] tonic::Status),

    #[error("Tenant not found in sysdb")]
    TenantNotFound,
}

impl ChromaError for GetLastCompactionTimeError {
    fn code(&self) -> ErrorCodes {
        match self {
            GetLastCompactionTimeError::FailedToGetLastCompactionTime(_) => ErrorCodes::Internal,
            GetLastCompactionTimeError::TenantNotFound => ErrorCodes::Internal,
        }
    }
}

#[derive(Error, Debug)]
pub enum FlushCompactionError {
    #[error("Failed to flush compaction")]
    FailedToFlushCompaction(#[from] tonic::Status),
    #[error("Failed to convert segment flush info")]
    SegmentFlushInfoConversionError(#[from] SegmentFlushInfoConversionError),
    #[error("Failed to convert flush compaction response")]
    FlushCompactionResponseConversionError(#[from] FlushCompactionResponseConversionError),
    #[error("Collection not found in sysdb")]
    CollectionNotFound,
    #[error("Segment not found in sysdb")]
    SegmentNotFound,
}

impl ChromaError for FlushCompactionError {
    fn code(&self) -> ErrorCodes {
        match self {
            FlushCompactionError::FailedToFlushCompaction(_) => ErrorCodes::Internal,
            FlushCompactionError::SegmentFlushInfoConversionError(_) => ErrorCodes::Internal,
            FlushCompactionError::FlushCompactionResponseConversionError(_) => ErrorCodes::Internal,
            FlushCompactionError::CollectionNotFound => ErrorCodes::Internal,
            FlushCompactionError::SegmentNotFound => ErrorCodes::Internal,
        }
    }
}

#[derive(Error, Debug)]
pub enum MarkVersionForDeletionError {
    #[error("Failed to mark version for deletion")]
    FailedToMarkVersion(#[from] tonic::Status),
}

impl ChromaError for MarkVersionForDeletionError {
    fn code(&self) -> ErrorCodes {
        match self {
            MarkVersionForDeletionError::FailedToMarkVersion(_) => ErrorCodes::Internal,
        }
    }
}

#[derive(Error, Debug)]
pub enum DeleteCollectionVersionError {
    #[error("Failed to delete version")]
    FailedToDeleteVersion(#[from] tonic::Status),
}

impl ChromaError for DeleteCollectionVersionError {
    fn code(&self) -> ErrorCodes {
        match self {
            DeleteCollectionVersionError::FailedToDeleteVersion(_) => ErrorCodes::Internal,
        }
    }
}<|MERGE_RESOLUTION|>--- conflicted
+++ resolved
@@ -8,18 +8,14 @@
 use chroma_types::chroma_proto::sys_db_client::SysDbClient;
 use chroma_types::chroma_proto::VersionListForCollection;
 use chroma_types::{
-<<<<<<< HEAD
-    chroma_proto, CollectionAndSegments, CollectionConfiguration, CollectionMetadataUpdate,
-=======
-    chroma_proto, CollectionAndSegments, InternalCollectionConfiguration, CollectionMetadataUpdate,
->>>>>>> bab63db7
-    CountCollectionsError, CreateCollectionError, CreateDatabaseError, CreateDatabaseResponse,
-    CreateTenantError, CreateTenantResponse, Database, DeleteCollectionError, DeleteDatabaseError,
+    chroma_proto, CollectionAndSegments, CollectionMetadataUpdate, CountCollectionsError,
+    CreateCollectionError, CreateDatabaseError, CreateDatabaseResponse, CreateTenantError,
+    CreateTenantResponse, Database, DeleteCollectionError, DeleteDatabaseError,
     DeleteDatabaseResponse, GetCollectionSizeError, GetCollectionWithSegmentsError,
     GetCollectionsError, GetDatabaseError, GetDatabaseResponse, GetSegmentsError, GetTenantError,
-    GetTenantResponse, ListDatabasesError, ListDatabasesResponse, Metadata, ResetError,
-    ResetResponse, SegmentFlushInfo, SegmentFlushInfoConversionError, SegmentUuid,
-    UpdateCollectionError,
+    GetTenantResponse, InternalCollectionConfiguration, ListDatabasesError, ListDatabasesResponse,
+    Metadata, ResetError, ResetResponse, SegmentFlushInfo, SegmentFlushInfoConversionError,
+    SegmentUuid, UpdateCollectionError,
 };
 use chroma_types::{
     Collection, CollectionConversionError, CollectionUuid, FlushCompactionResponse,
@@ -191,11 +187,7 @@
         collection_id: CollectionUuid,
         name: String,
         segments: Vec<Segment>,
-<<<<<<< HEAD
-        configuration: Option<CollectionConfiguration>,
-=======
         configuration: Option<InternalCollectionConfiguration>,
->>>>>>> bab63db7
         metadata: Option<Metadata>,
         dimension: Option<i32>,
         get_or_create: bool,
@@ -204,15 +196,11 @@
             Some(config) => config,
             None => metadata
                 .clone()
-<<<<<<< HEAD
-                .map(|m| CollectionConfiguration::from_legacy_metadata(m).map_err(|e| e.boxed()))
-                .transpose()?
-                .unwrap_or(CollectionConfiguration::default_hnsw()),
-=======
-                .map(|m| InternalCollectionConfiguration::from_legacy_metadata(m).map_err(|e| e.boxed()))
+                .map(|m| {
+                    InternalCollectionConfiguration::from_legacy_metadata(m).map_err(|e| e.boxed())
+                })
                 .transpose()?
                 .unwrap_or(InternalCollectionConfiguration::default_hnsw()),
->>>>>>> bab63db7
         };
 
         match self {
@@ -277,7 +265,7 @@
         name: Option<String>,
         metadata: Option<CollectionMetadataUpdate>,
         dimension: Option<u32>,
-        configuration: Option<CollectionConfiguration>,
+        configuration: Option<InternalCollectionConfiguration>,
     ) -> Result<(), UpdateCollectionError> {
         match self {
             SysDb::Grpc(grpc) => {
@@ -772,11 +760,7 @@
         collection_id: CollectionUuid,
         name: String,
         segments: Vec<Segment>,
-<<<<<<< HEAD
-        configuration: CollectionConfiguration,
-=======
         configuration: InternalCollectionConfiguration,
->>>>>>> bab63db7
         metadata: Option<Metadata>,
         dimension: Option<i32>,
         get_or_create: bool,
@@ -822,7 +806,7 @@
         name: Option<String>,
         metadata: Option<CollectionMetadataUpdate>,
         dimension: Option<u32>,
-        _configuration: Option<CollectionConfiguration>,
+        _configuration: Option<InternalCollectionConfiguration>,
     ) -> Result<(), UpdateCollectionError> {
         let req = chroma_proto::UpdateCollectionRequest {
             id: collection_id.0.to_string(),
