--- conflicted
+++ resolved
@@ -830,16 +830,13 @@
         name: Option<String>,
         metadata: Option<CollectionMetadataUpdate>,
         dimension: Option<u32>,
-        _configuration: Option<UpdateCollectionConfiguration>,
+        configuration: Option<UpdateCollectionConfiguration>,
     ) -> Result<(), UpdateCollectionError> {
-<<<<<<< HEAD
         let mut configuration_json_str = None;
         if let Some(configuration) = configuration {
             configuration_json_str = Some(serde_json::to_string(&configuration).unwrap());
         }
 
-=======
->>>>>>> 03f29037
         let req = chroma_proto::UpdateCollectionRequest {
             id: collection_id.0.to_string(),
             name: name.clone(),
@@ -854,6 +851,7 @@
                 }
             }),
             dimension: dimension.map(|dim| dim as i32),
+            configuration_json_str,
         };
 
         self.client.update_collection(req).await.map_err(|e| {
