--- conflicted
+++ resolved
@@ -646,29 +646,15 @@
 
 
 # todo: less hacky
-@pytest.fixture(scope="function", params=["sync_client", "async_client"])
-def api(
-    system: System, request: pytest.FixtureRequest
-) -> Generator[ServerAPI, None, None]:
+@pytest.fixture(scope="function")
+def api(system: System) -> Generator[ServerAPI, None, None]:
     system.reset_state()
-<<<<<<< HEAD
-
-    if (
-        request.param == "async_client"
-        and system.settings.chroma_server_host is not None
-    ):
-        api = AsyncClientCreatorSync.from_system(system)
-        yield api
-    else:
-        api = system.instance(ServerAPI)
-=======
     api = system.instance(ServerAPI)
 
     if isinstance(api, AsyncFastAPI):
         transformed = async_class_to_sync(api)
         yield transformed
     else:
->>>>>>> cea9ccfb
         yield api
 
 
