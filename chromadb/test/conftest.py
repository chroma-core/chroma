--- conflicted
+++ resolved
@@ -9,9 +9,6 @@
 import uvicorn
 import time
 import pytest
-<<<<<<< HEAD
-from typing import Generator, List, Callable, Optional, Tuple, Any, Dict, Union
-=======
 from typing import (
     Generator,
     Iterator,
@@ -22,7 +19,6 @@
     Callable,
 )
 from typing_extensions import Protocol
->>>>>>> 6739259e
 import shutil
 import logging
 import socket
@@ -32,6 +28,7 @@
 
 root_logger = logging.getLogger()
 root_logger.setLevel(logging.DEBUG)  # This will only run when testing
+
 
 logger = logging.getLogger(__name__)
 
@@ -55,10 +52,7 @@
 
 
 def _run_server(
-    port: int,
-    is_persistent: bool = False,
-    persist_directory: Optional[str] = None,
-    **additional_settings: Optional[dict[Any, Any]],
+    port: int, is_persistent: bool = False, persist_directory: Optional[str] = None
 ) -> None:
     """Run a Chroma server locally"""
     if is_persistent and persist_directory:
@@ -71,7 +65,6 @@
             is_persistent=is_persistent,
             persist_directory=persist_directory,
             allow_reset=True,
-            **additional_settings,
         )
     else:
         settings = Settings(
@@ -82,7 +75,6 @@
             chroma_segment_manager_impl="chromadb.segment.impl.manager.local.LocalSegmentManager",
             is_persistent=False,
             allow_reset=True,
-            **additional_settings,
         )
     server = chromadb.server.fastapi.FastAPI(settings)
     uvicorn.run(server.app(), host="0.0.0.0", port=port, log_level="error")
@@ -101,11 +93,7 @@
             _await_server(api, attempts + 1)
 
 
-def _fastapi_fixture(
-    is_persistent: bool = False,
-    client_headers: Optional[dict[str, str]] = None,
-    additional_args: Optional[Dict[str, Union[bool, List[str], str]]] = None,
-) -> Generator[System, None, None]:
+def _fastapi_fixture(is_persistent: bool = False) -> Generator[System, None, None]:
     """Fixture generator that launches a server in a separate process, and yields a
     fastapi client connect to it"""
 
@@ -114,25 +102,16 @@
     ctx = multiprocessing.get_context("spawn")
     args: Tuple[int, bool, Optional[str]] = (port, False, None)
     persist_directory = None
-    if additional_args is None:
-        additional_args = {}
     if is_persistent:
         persist_directory = tempfile.mkdtemp()
-        args = (
-            port,
-            is_persistent,
-            persist_directory,
-        )
-    proc = ctx.Process(
-        target=_run_server, args=args, kwargs=additional_args, daemon=True
-    )
+        args = (port, is_persistent, persist_directory)
+    proc = ctx.Process(target=_run_server, args=args, daemon=True)
     proc.start()
     settings = Settings(
         chroma_api_impl="chromadb.api.fastapi.FastAPI",
         chroma_server_host="localhost",
         chroma_server_http_port=str(port),
         allow_reset=True,
-        chroma_server_headers=client_headers,
     )
     system = System(settings)
     api = system.instance(API)
@@ -152,19 +131,6 @@
 
 def fastapi_persistent() -> Generator[System, None, None]:
     return _fastapi_fixture(is_persistent=True)
-
-
-def fastapi_persistent_w_middleware() -> Generator[System, None, None]:
-    return _fastapi_fixture(
-        is_persistent=True,
-        additional_args={
-            "chroma_middleware_impl": [
-                "chromadb.server.middlewares.SimpleTokenAuthMiddleware"
-            ],
-            "chroma_server_middleware_token_auth_enabled": True,
-            "chroma_server_middleware_token_auth_token": "test",
-        },
-    )
 
 
 def integration() -> Generator[System, None, None]:
