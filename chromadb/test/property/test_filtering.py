--- conflicted
+++ resolved
@@ -422,7 +422,6 @@
     assert res["ids"] == ["1", "3"]
 
 
-<<<<<<< HEAD
 @settings(
     suppress_health_check=[
         HealthCheck.function_scoped_fixture,
@@ -490,7 +489,7 @@
             )
         )
         assert len(result_ids.intersection(expected_ids)) == len(result_ids)
-=======
+
 def test_get_empty(api: ServerAPI) -> None:
     """Tests that calling get() with empty filters returns nothing"""
 
@@ -516,5 +515,4 @@
     res = coll.get(
         include=["embeddings", "metadatas", "documents"], where={"test": 100}
     )
-    check_empty_res(res)
->>>>>>> 5fc69e71
+    check_empty_res(res)