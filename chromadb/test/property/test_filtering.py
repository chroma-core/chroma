--- conflicted
+++ resolved
@@ -59,8 +59,8 @@
     elif op == "$in":
         return key in metadata and metadata[key] in val  # type: ignore[operator]
     elif op == "$nin":
-<<<<<<< HEAD
-        return key in metadata and metadata_key not in val
+        return key not in metadata or metadata[key] not in val  # type: ignore[operator]
+
     elif op == "$like":
         assert isinstance(val, str)
         if "%" in val or "_" in val:
@@ -75,10 +75,7 @@
             doc = str(metadata_key)
             return re.search(val1, doc) is None
         return val not in str(metadata_key)
-=======
-        return key not in metadata or metadata[key] not in val  # type: ignore[operator]
-
->>>>>>> cc27ef1a
+      
     # The following conditions only make sense for numeric values
     assert (
         key not in metadata
@@ -429,13 +426,8 @@
     assert res["ids"] == ["1", "3"]
 
 
-<<<<<<< HEAD
-
-
-def test_get_empty(api: ServerAPI) -> None:
-=======
 def test_get_empty(client: ClientAPI) -> None:
->>>>>>> cc27ef1a
+
     """Tests that calling get() with empty filters returns nothing"""
 
     reset(client)
