from typing import Any, Dict, List, Optional, cast
from hypothesis import given, settings, HealthCheck
from hypothesis import Verbosity
import pytest
from chromadb.api import ServerAPI
from chromadb.test.property import invariants
from chromadb.api.types import (
    Document,
    Embedding,
    Embeddings,
    GetResult,
    IDs,
    Metadata,
    Metadatas,
    Where,
    WhereDocument,
)
from chromadb.test.conftest import reset, NOT_CLUSTER_ONLY
import chromadb.test.property.strategies as strategies
import hypothesis.strategies as st
import logging
import random
import re
from chromadb.test.utils.wait_for_version_increase import wait_for_version_increase


def _filter_where_clause(clause: Where, metadata: Optional[Metadata]) -> bool:
    """Return true if the where clause is true for the given metadata map"""
    if metadata is None:
        # None metadata does not match any clause
        # Note: This includes cases where filtering for $ne or $nin
        # as we require that the key is present in the metadata
        # i.e for a record set of [{}, {}] and a filter of {"where": {"test": {"$ne": 1}}}
        # the result should be [] as the key "test" is not present in the metadata
        return False

    key, expr = list(clause.items())[0]

    # Handle the shorthand for equal: {key: val} where val is a simple value
    if (
        isinstance(expr, str)
        or isinstance(expr, bool)
        or isinstance(expr, int)
        or isinstance(expr, float)
    ):
        return _filter_where_clause({key: {"$eq": expr}}, metadata)

    # expr is a list of clauses
    if key == "$and":
        assert isinstance(expr, list)
        return all(_filter_where_clause(clause, metadata) for clause in expr)

    if key == "$or":
        assert isinstance(expr, list)
        return any(_filter_where_clause(clause, metadata) for clause in expr)
    if key == "$in":
        assert isinstance(expr, list)
        return metadata[key] in expr if key in metadata else False
    if key == "$nin":
        assert isinstance(expr, list)
        return metadata[key] not in expr

    # expr is an operator expression
    assert isinstance(expr, dict)
    op, val = list(expr.items())[0]
    assert isinstance(metadata, dict)
    if key not in metadata:
        return False
    metadata_key = metadata[key]
    if op == "$eq":
        return key in metadata and metadata_key == val
    elif op == "$ne":
        return key in metadata and metadata_key != val
    elif op == "$in":
        return key in metadata and metadata_key in val
    elif op == "$nin":
        return key in metadata and metadata_key not in val
    elif op == "$like":
        assert isinstance(val, str)
        if "%" in val or "_" in val:
            val1 = val.replace("%", "(.*)").replace("_", ".")
            doc = str(metadata_key)
            return re.search(val1, doc) is not None
        return val in str(metadata_key)
    elif op == "$nlike":
        assert isinstance(val, str)
        if "%" in val or "_" in val:
            val1 = val.replace("%", "(.*)").replace("_", ".")
            doc = str(metadata_key)
            return re.search(val1, doc) is None
        return val not in str(metadata_key)
    # The following conditions only make sense for numeric values
    assert isinstance(metadata_key, int) or isinstance(metadata_key, float)
    assert isinstance(val, int) or isinstance(val, float)
    if op == "$gt":
        return (key in metadata) and (metadata_key > val)
    elif op == "$gte":
        return key in metadata and metadata_key >= val
    elif op == "$lt":
        return key in metadata and metadata_key < val
    elif op == "$lte":
        return key in metadata and metadata_key <= val
    else:
        raise ValueError("Unknown operator: {}".format(key))


def _filter_where_doc_clause(clause: WhereDocument, doc: Document) -> bool:
    key, expr = list(clause.items())[0]

    if key == "$and":
        assert isinstance(expr, list)
        return all(_filter_where_doc_clause(clause, doc) for clause in expr)
    if key == "$or":
        assert isinstance(expr, list)
        return any(_filter_where_doc_clause(clause, doc) for clause in expr)

    # Simple $contains clause
    assert isinstance(expr, str)
    if key == "$contains":
        if not doc:
            return False
        # SQLite FTS handles % and _ as word boundaries that are ignored so we need to
        # treat them as wildcards
        if "%" in expr or "_" in expr:
            expr = expr.replace("%", ".").replace("_", ".")
            return re.search(expr, doc) is not None
        return expr in doc
    elif key == "$not_contains":
        if not doc:
            return False
        # SQLite FTS handles % and _ as word boundaries that are ignored so we need to
        # treat them as wildcards
        if "%" in expr or "_" in expr:
            expr = expr.replace("%", ".").replace("_", ".")
            return re.search(expr, doc) is None
        return expr not in doc
    else:
        raise ValueError("Unknown operator: {}".format(key))


EMPTY_DICT: Dict[Any, Any] = {}
EMPTY_STRING: str = ""


def _filter_embedding_set(
    record_set: strategies.RecordSet, filter: strategies.Filter
) -> IDs:
    """Return IDs from the embedding set that match the given filter object"""

    normalized_record_set = invariants.wrap_all(record_set)
    ids = set(normalized_record_set["ids"])

    filter_ids = filter["ids"]

    if filter_ids is not None:
        filter_ids = invariants.wrap(filter_ids)
        assert filter_ids is not None
        # If the filter ids is an empty list then we treat that as get all
        if len(filter_ids) != 0:
            ids = ids.intersection(filter_ids)

    for i in range(len(normalized_record_set["ids"])):
        if filter["where"]:
            metadatas: Metadatas
            if isinstance(normalized_record_set["metadatas"], list):
                metadatas = normalized_record_set["metadatas"]
            else:
                metadatas = [EMPTY_DICT] * len(normalized_record_set["ids"])
            filter_where: Where = filter["where"]
            if not _filter_where_clause(filter_where, metadatas[i]):
                ids.discard(normalized_record_set["ids"][i])

        if filter["where_document"]:
            documents = normalized_record_set["documents"] or [EMPTY_STRING] * len(
                normalized_record_set["ids"]
            )
            if not _filter_where_doc_clause(filter["where_document"], documents[i]):
                ids.discard(normalized_record_set["ids"][i])

    return list(ids)


collection_st = st.shared(
    strategies.collections(add_filterable_data=True, with_hnsw_params=True,uses_metadata_like=True),
    key="coll",
)

recordset_st = st.shared(
    strategies.recordsets(collection_st, max_size=1000), key="recordset"
)



@settings(
    deadline=90000,
    suppress_health_check=[
        HealthCheck.function_scoped_fixture,
        HealthCheck.large_base_example,
        HealthCheck.filter_too_much,
    ],
)  # type: ignore
@given(
    collection=collection_st,
    record_set=recordset_st,
    filters=st.lists(strategies.filters(collection_st, recordset_st), min_size=1),
    should_compact=st.booleans(),
)
def test_filterable_metadata_get(
    caplog,
    api: ServerAPI,
    collection: strategies.Collection,
    record_set,
    filters,
    should_compact: bool,
) -> None:
    caplog.set_level(logging.ERROR)

    reset(api)
    coll = api.create_collection(
        name=collection.name,
        metadata=collection.metadata,  # type: ignore
        embedding_function=collection.embedding_function,
    )

<<<<<<< HEAD
    if not invariants.is_metadata_valid(invariants.wrap_all(record_set)):
        with pytest.raises(Exception):
            coll.add(**record_set)
        return
=======
    initial_version = coll.get_model()["version"]

>>>>>>> 9f79843f
    coll.add(**record_set)

    if not NOT_CLUSTER_ONLY:
        # Only wait for compaction if the size of the collection is
        # some minimal size
        if should_compact and len(invariants.wrap(record_set["ids"])) > 10:
            # Wait for the model to be updated
            wait_for_version_increase(api, collection.name, initial_version)

    for filter in filters:
        result_ids = coll.get(**filter)["ids"]
        expected_ids = _filter_embedding_set(record_set, filter)
        assert sorted(result_ids) == sorted(expected_ids)


@settings(
    deadline=90000,
    suppress_health_check=[
        HealthCheck.function_scoped_fixture,
        HealthCheck.large_base_example,
        HealthCheck.filter_too_much,
    ],
)  # type: ignore
@given(
    collection=collection_st,
    record_set=recordset_st,
    filters=st.lists(strategies.filters(collection_st, recordset_st), min_size=1),
    limit=st.integers(min_value=1, max_value=10),
    offset=st.integers(min_value=0, max_value=10),
    should_compact=st.booleans(),
)
def test_filterable_metadata_get_limit_offset(
    caplog,
    api: ServerAPI,
    collection: strategies.Collection,
    record_set,
    filters,
    limit,
    offset,
    should_compact: bool,
) -> None:
    caplog.set_level(logging.ERROR)

    # The distributed system does not support limit/offset yet
    # so we skip this test for now if the system is distributed
    if not NOT_CLUSTER_ONLY:
        pytest.skip("Distributed system does not support limit/offset yet")

    reset(api)
    coll = api.create_collection(
        name=collection.name,
        metadata=collection.metadata,  # type: ignore
        embedding_function=collection.embedding_function,
    )

    initial_version = coll.get_model()["version"]

    coll.add(**record_set)

    if not NOT_CLUSTER_ONLY:
        # Only wait for compaction if the size of the collection is
        # some minimal size
        if should_compact and len(invariants.wrap(record_set["ids"])) > 10:
            # Wait for the model to be updated
            wait_for_version_increase(api, collection.name, initial_version)

    for filter in filters:
        # add limit and offset to filter
        filter["limit"] = limit
        filter["offset"] = offset
        result_ids = coll.get(**filter)["ids"]
        expected_ids = _filter_embedding_set(record_set, filter)
        assert sorted(result_ids) == sorted(expected_ids)[offset : offset + limit]


@settings(
    deadline=90000,
    suppress_health_check=[
        HealthCheck.function_scoped_fixture,
        HealthCheck.large_base_example,
        HealthCheck.filter_too_much,
    ],
)
@given(
    collection=collection_st,
    record_set=recordset_st,
    filters=st.lists(
        strategies.filters(collection_st, recordset_st, include_all_ids=True),
        min_size=1,
    ),
    should_compact=st.booleans(),
)
def test_filterable_metadata_query(
    caplog: pytest.LogCaptureFixture,
    api: ServerAPI,
    collection: strategies.Collection,
    record_set: strategies.RecordSet,
    filters: List[strategies.Filter],
    should_compact: bool,
) -> None:
    caplog.set_level(logging.ERROR)

    reset(api)
    coll = api.create_collection(
        name=collection.name,
        metadata=collection.metadata,  # type: ignore
        embedding_function=collection.embedding_function,
    )
    initial_version = coll.get_model()["version"]
    normalized_record_set = invariants.wrap_all(record_set)

    coll.add(**record_set)

    if not NOT_CLUSTER_ONLY:
        # Only wait for compaction if the size of the collection is
        # some minimal size
        if should_compact and len(invariants.wrap(record_set["ids"])) > 10:
            # Wait for the model to be updated
            wait_for_version_increase(api, collection.name, initial_version)

    total_count = len(normalized_record_set["ids"])
    # Pick a random vector
    random_query: Embedding
    if collection.has_embeddings:
        assert normalized_record_set["embeddings"] is not None
        assert all(isinstance(e, list) for e in normalized_record_set["embeddings"])
        random_query = normalized_record_set["embeddings"][
            random.randint(0, total_count - 1)
        ]
    else:
        assert isinstance(normalized_record_set["documents"], list)
        assert collection.embedding_function is not None
        random_query = collection.embedding_function(
            [normalized_record_set["documents"][random.randint(0, total_count - 1)]]
        )[0]
    for filter in filters:
        result_ids = set(
            coll.query(
                query_embeddings=random_query,
                n_results=total_count,
                where=filter["where"],
                where_document=filter["where_document"],
            )["ids"][0]
        )
        expected_ids = set(
            _filter_embedding_set(
                cast(strategies.RecordSet, normalized_record_set), filter
            )
        )
        assert len(result_ids.intersection(expected_ids)) == len(result_ids)


def test_empty_filter(api: ServerAPI) -> None:
    """Test that a filter where no document matches returns an empty result"""
    reset(api)
    coll = api.create_collection(name="test")

    test_ids: IDs = ["1", "2", "3"]
    test_embeddings: Embeddings = [[1, 1], [2, 2], [3, 3]]
    test_query_embedding: Embedding = [1, 2]
    test_query_embeddings: Embeddings = [test_query_embedding, test_query_embedding]

    coll.add(ids=test_ids, embeddings=test_embeddings)

    res = coll.query(
        query_embeddings=test_query_embedding,
        where={"q": {"$eq": 4}},
        n_results=3,
        include=["embeddings", "distances", "metadatas"],
    )
    assert res["ids"] == [[]]
    assert res["embeddings"] == [[]]
    assert res["distances"] == [[]]
    assert res["metadatas"] == [[]]
    assert set(res["included"]) == set(["embeddings", "distances", "metadatas"])

    res = coll.query(
        query_embeddings=test_query_embeddings,
        where={"test": "yes"},
        n_results=3,
    )
    assert res["ids"] == [[], []]
    assert res["embeddings"] is None
    assert res["distances"] == [[], []]
    assert res["metadatas"] == [[], []]
    assert set(res["included"]) == set(["metadatas", "documents", "distances"])


def test_boolean_metadata(api: ServerAPI) -> None:
    """Test that metadata with boolean values is correctly filtered"""
    reset(api)
    coll = api.create_collection(name="test")

    test_ids: IDs = ["1", "2", "3"]
    test_embeddings: Embeddings = [[1, 1], [2, 2], [3, 3]]
    test_metadatas: Metadatas = [{"test": True}, {"test": False}, {"test": True}]

    coll.add(ids=test_ids, embeddings=test_embeddings, metadatas=test_metadatas)

    res = coll.get(where={"test": True})

    assert res["ids"] == ["1", "3"]




def test_get_empty(api: ServerAPI) -> None:
    """Tests that calling get() with empty filters returns nothing"""

    reset(api)
    coll = api.create_collection(name="test")

    test_ids: IDs = ["1", "2", "3"]
    test_embeddings: Embeddings = [[1, 1], [2, 2], [3, 3]]
    test_metadatas: Metadatas = [{"test": 10}, {"test": 20}, {"test": 30}]

    def check_empty_res(res: GetResult) -> None:
        assert len(res["ids"]) == 0
        assert res["embeddings"] is not None
        assert len(res["embeddings"]) == 0
        assert res["documents"] is not None
        assert len(res["documents"]) == 0
        assert res["metadatas"] is not None

    coll.add(ids=test_ids, embeddings=test_embeddings, metadatas=test_metadatas)

    res = coll.get(ids=["nope"], include=["embeddings", "metadatas", "documents"])
    check_empty_res(res)
    res = coll.get(
        include=["embeddings", "metadatas", "documents"], where={"test": 100}
    )
    check_empty_res(res)<|MERGE_RESOLUTION|>--- conflicted
+++ resolved
@@ -222,15 +222,9 @@
         embedding_function=collection.embedding_function,
     )
 
-<<<<<<< HEAD
-    if not invariants.is_metadata_valid(invariants.wrap_all(record_set)):
-        with pytest.raises(Exception):
-            coll.add(**record_set)
-        return
-=======
+
     initial_version = coll.get_model()["version"]
 
->>>>>>> 9f79843f
     coll.add(**record_set)
 
     if not NOT_CLUSTER_ONLY:
