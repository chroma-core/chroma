import pytest
import logging
import hypothesis.strategies as st
<<<<<<< HEAD
import chromadb
from chromadb.test.configurations import configurations
=======
>>>>>>> 816a3add
import chromadb.test.property.strategies as strategies
from hypothesis.stateful import (
    Bundle,
    RuleBasedStateMachine,
    rule,
    initialize,
    multiple,
    consumes,
    run_state_machine_as_test,
)


class CollectionStateMachine(RuleBasedStateMachine):
    def __init__(self, api):
        super().__init__()
        self.existing = set()
        self.model = {}
        self.api = api

    collections = Bundle("collections")

    @initialize()
    def initialize(self):
        self.api.reset()
        self.existing = set()

    @rule(target=collections, coll=strategies.collections())
    def create_coll(self, coll):
        if coll["name"] in self.existing:
            with pytest.raises(Exception):
                c = self.api.create_collection(**coll)
            return multiple()

        c = self.api.create_collection(**coll)
        self.existing.add(coll["name"])

        assert c.name == coll["name"]
        assert c.metadata == coll["metadata"]
        return coll

    @rule(coll=collections)
    def get_coll(self, coll):
        if coll["name"] in self.existing:
            c = self.api.get_collection(name=coll["name"])
            assert c.name == coll["name"]
            assert c.metadata == coll["metadata"]
        else:
            with pytest.raises(Exception):
                self.api.get_collection(name=coll["name"])

    @rule(coll=consumes(collections))
    def delete_coll(self, coll):
        if coll["name"] in self.existing:
            self.api.delete_collection(name=coll["name"])
            self.existing.remove(coll["name"])
        else:
            with pytest.raises(Exception):
                self.api.delete_collection(name=coll["name"])

        with pytest.raises(Exception):
            self.api.get_collection(name=coll["name"])

    @rule()
    def list_collections(self):
        colls = self.api.list_collections()
        assert len(colls) == len(self.existing)
        for c in colls:
            assert c.name in self.existing

    @rule(
        target=collections,
        coll=st.one_of(consumes(collections), strategies.collections()),
    )
    def get_or_create_coll(self, coll):
        c = self.api.get_or_create_collection(**coll)
        assert c.name == coll["name"]
        if coll["metadata"] is not None:
            assert c.metadata == coll["metadata"]
        self.existing.add(coll["name"])
        return coll

    @rule(
        target=collections,
        coll=consumes(collections),
        new_metadata=strategies.collection_metadata,
        new_name=st.one_of(st.from_regex(strategies._collection_name_re), st.none()),
    )
    def modify_coll(self, coll, new_metadata, new_name):
        c = self.api.get_collection(name=coll["name"])

        if new_metadata is not None:
            coll["metadata"] = new_metadata

        if new_name is not None:
            self.existing.remove(coll["name"])
            self.existing.add(new_name)
            coll["name"] = new_name

        c.modify(metadata=new_metadata, name=new_name)
        c = self.api.get_collection(name=coll["name"])

        assert c.name == coll["name"]
        assert c.metadata == coll["metadata"]
        return coll


def test_collections(caplog, api):
    caplog.set_level(logging.ERROR)
    run_state_machine_as_test(lambda: CollectionStateMachine(api))


def test_upsert_metadata_example(api):
    state = CollectionStateMachine(api)
    state.initialize()
    state.create_coll(coll={"name": "E40", "metadata": None})
    state.get_or_create_coll(coll={"name": "E40", "metadata": {"foo": "bar"}})
    state.teardown()


def test_create_coll_with_none_metadata(api):
    coll = {"name": "foo", "metadata": None}
    api.reset()
    c = api.get_or_create_collection(**coll)
    assert c.name == coll["name"]
    assert c.metadata == coll["metadata"]<|MERGE_RESOLUTION|>--- conflicted
+++ resolved
@@ -1,11 +1,8 @@
 import pytest
 import logging
 import hypothesis.strategies as st
-<<<<<<< HEAD
 import chromadb
 from chromadb.test.configurations import configurations
-=======
->>>>>>> 816a3add
 import chromadb.test.property.strategies as strategies
 from hypothesis.stateful import (
     Bundle,
