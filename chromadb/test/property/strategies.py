import hypothesis
import hypothesis.strategies as st
from typing import Optional, TypedDict, Callable, List, Dict, Union, cast, TypeVar
import hypothesis.extra.numpy as npst
import numpy as np
import chromadb.api.types as types
import re
from hypothesis.strategies._internal.strategies import SearchStrategy
from hypothesis.strategies._internal.featureflags import FeatureStrategy
from hypothesis.errors import InvalidArgument, InvalidDefinition

from dataclasses import dataclass

# Set the random seed for reproducibility
np.random.seed(0)  # unnecessary, hypothesis does this for us

# See Hypothesis documentation for creating strategies at
# https://hypothesis.readthedocs.io/en/latest/data.html

# NOTE: Because these strategies are used in state machines, we need to
# work around an issue with state machines, in which strategies that frequently
# are marked as invalid (i.e. through the use of `assume` or `.filter`) can cause the
# state machine tests to fail with an hypothesis.errors.Unsatisfiable.

# Ultimately this is because the entire state machine is run as a single Hypothesis
# example, which ends up drawing from the same strategies an enormous number of times.
# Whenever a strategy marks itself as invalid, Hypothesis tries to start the entire
# state machine run over. See https://github.com/HypothesisWorks/hypothesis/issues/3618

# Because strategy generation is all interrelated, seemingly small changes (especially
# ones called early in a test) can have an outside effect. Generating lists with
# unique=True, or dictionaries with a min size seems especially bad.

# Please make changes to these strategies incrementally, testing to make sure they don't
# start generating unsatisfiable examples.

test_hnsw_config = {
    "hnsw:construction_ef": 128,
    "hnsw:search_ef": 128,
    "hnsw:M": 128,
}


class RecordSet(TypedDict):
    """
    A generated set of embeddings, ids, metadatas, and documents that
    represent what a user would pass to the API.
    """

    ids: types.IDs
    embeddings: Optional[Union[types.Embeddings, types.Embedding]]
    metadatas: Optional[Union[List[types.Metadata], types.Metadata]]
    documents: Optional[Union[List[types.Document], types.Document]]


# TODO: support arbitrary text everywhere so we don't SQL-inject ourselves.
# TODO: support empty strings everywhere
sql_alphabet = "abcdefghijklmnopqrstuvwxyzABCDEFGHIJKLMNOPQRSTUVWXYZ0123456789-_"
safe_text = st.text(alphabet=sql_alphabet, min_size=1)

# Workaround for FastAPI json encoding peculiarities
# https://github.com/tiangolo/fastapi/blob/8ac8d70d52bb0dd9eb55ba4e22d3e383943da05c/fastapi/encoders.py#L104
safe_text = safe_text.filter(lambda s: not s.startswith("_sa"))

safe_integers = st.integers(
    min_value=-(2**31), max_value=2**31 - 1
)  # TODO: handle longs
safe_floats = st.floats(
    allow_infinity=False, allow_nan=False, allow_subnormal=False
)  # TODO: handle infinity and NAN

safe_values = [safe_text, safe_integers, safe_floats]


def one_or_both(strategy_a, strategy_b):
    return st.one_of(
        st.tuples(strategy_a, strategy_b),
        st.tuples(strategy_a, st.none()),
        st.tuples(st.none(), strategy_b),
    )


# Temporarily generate only these to avoid SQL formatting issues.
legal_id_characters = (
    "abcdefghijklmnopqrstuvwxyzABCDEFGHIJKLMNOPQRSTUVWXYZ0123456789-_./+"
)

float_types = [np.float16, np.float32, np.float64]
int_types = [np.int16, np.int32, np.int64]  # TODO: handle int types


@st.composite
def collection_name(draw) -> str:
    _collection_name_re = re.compile(r"^[a-zA-Z][a-zA-Z0-9-]{1,60}[a-zA-Z0-9]$")
    _ipv4_address_re = re.compile(r"^([0-9]{1,3}\.){3}[0-9]{1,3}$")
    _two_periods_re = re.compile(r"\.\.")

    name = draw(st.from_regex(_collection_name_re))
    hypothesis.assume(not _ipv4_address_re.match(name))
    hypothesis.assume(not _two_periods_re.search(name))

    return name


collection_metadata = st.one_of(
    st.none(), st.dictionaries(safe_text, st.one_of(*safe_values))
)


# TODO: Use a hypothesis strategy while maintaining embedding uniqueness
#       Or handle duplicate embeddings within a known epsilon
def create_embeddings(dim: int, count: int, dtype: np.dtype) -> types.Embeddings:
    return (
        np.random.uniform(
            low=-1.0,
            high=1.0,
            size=(count, dim),
        )
        .astype(dtype)
        .tolist()
    )


@dataclass
class Collection:
    name: str
    metadata: Optional[types.Metadata]
    dimension: int
    dtype: np.dtype
    known_metadata_keys: Dict[str, st.SearchStrategy]
    known_document_keywords: List[str]
    has_documents: bool = False
    embedding_function: Optional[Callable[[str], types.Embedding]] = lambda x: []


@st.composite
def collections(draw, add_filterable_data=False, with_hnsw_params=False):
    """Strategy to generate a Collection object. If add_filterable_data is True, then known_metadata_keys and known_document_keywords will be populated with consistent data."""

    name = draw(collection_name())
    metadata = draw(collection_metadata)
    dimension = draw(st.integers(min_value=2, max_value=2048))
    dtype = draw(st.sampled_from(float_types))

    if with_hnsw_params:
        if metadata is None:
            metadata = {}
        metadata.update(test_hnsw_config)

    known_metadata_keys = {}
    if add_filterable_data:
        while len(known_metadata_keys) < 5:
            key = draw(safe_text)
            known_metadata_keys[key] = draw(st.sampled_from(safe_values))

    has_documents = draw(st.booleans())
    if has_documents and add_filterable_data:
        known_document_keywords = draw(st.lists(safe_text, min_size=5, max_size=5))
    else:
        known_document_keywords = []

    return Collection(
        name=name,
        metadata=metadata,
        dimension=dimension,
        dtype=dtype,
        known_metadata_keys=known_metadata_keys,
        has_documents=has_documents,
        known_document_keywords=known_document_keywords,
    )


@st.composite
def metadata(draw, collection: Collection):
    """Strategy for generating metadata that could be a part of the given collection"""
    # First draw a random dictionary.
    md = draw(st.dictionaries(safe_text, st.one_of(*safe_values)))
    # Then, remove keys that overlap with the known keys for the coll
    # to avoid type errors when comparing.
    if collection.known_metadata_keys:
        for key in collection.known_metadata_keys.keys():
            if key in md:
                del md[key]
        # Finally, add in some of the known keys for the collection
        md.update(
            draw(st.fixed_dictionaries({}, optional=collection.known_metadata_keys))
        )
    return md


@st.composite
def document(draw, collection: Collection):
    """Strategy for generating documents that could be a part of the given collection"""

    if collection.known_document_keywords:
        known_words_st = st.sampled_from(collection.known_document_keywords)
    else:
        known_words_st = st.text(min_size=1)

    random_words_st = st.text(min_size=1)
    words = draw(st.lists(st.one_of(known_words_st, random_words_st)))
    return " ".join(words)


@st.composite
def record(draw, collection: Collection, id_strategy=safe_text):
    md = draw(metadata(collection))

    embeddings = create_embeddings(collection.dimension, 1, collection.dtype)

    if collection.has_documents:
        doc = draw(document(collection))
    else:
        doc = None

    return {
        "id": draw(id_strategy),
        "embedding": embeddings[0],
        "metadata": md,
        "document": doc,
    }


@st.composite
def recordsets(
    draw,
    collection_strategy=collections(),
    id_strategy=safe_text,
    min_size=1,
    max_size=50,
) -> RecordSet:
    collection = draw(collection_strategy)

    records = draw(
        st.lists(record(collection, id_strategy), min_size=min_size, max_size=max_size)
    )

    records = {r["id"]: r for r in records}.values()  # Remove duplicates

    ids = [r["id"] for r in records]
    embeddings = [r["embedding"] for r in records]
    metadatas = [r["metadata"] for r in records]
    documents = [r["document"] for r in records] if collection.has_documents else None

    # in the case where we have a single record, sometimes exercise
    # the code that handles individual values rather than lists
    if len(records) == 1:
        if draw(st.booleans()):
            ids = ids[0]
        if draw(st.booleans()):
            embeddings = embeddings[0]
        if draw(st.booleans()):
            metadatas = metadatas[0]

    return {
<<<<<<< HEAD
        "ids": ids,
        "embeddings": embeddings,
        "metadatas": metadatas,
        "documents": documents
=======
        "ids": [r["id"] for r in records],
        "embeddings": [r["embedding"] for r in records],
        "metadatas": [r["metadata"] for r in records],
        "documents": [r["document"] for r in records]
        if collection.has_documents
        else None,
>>>>>>> f732ede7
    }


# This class is mostly cloned from from hypothesis.stateful.RuleStrategy,
# but always runs all the rules, instead of using a FeatureStrategy to
# enable/disable rules. Disabled rules cause the entire test to be marked invalida and,
# combined with the complexity of our other strategies, leads to an
# unacceptably increased incidence of hypothesis.errors.Unsatisfiable.
class DeterministicRuleStrategy(SearchStrategy):
    def __init__(self, machine):
        super().__init__()
        self.machine = machine
        self.rules = list(machine.rules())

        # The order is a bit arbitrary. Primarily we're trying to group rules
        # that write to the same location together, and to put rules with no
        # target first as they have less effect on the structure. We order from
        # fewer to more arguments on grounds that it will plausibly need less
        # data. This probably won't work especially well and we could be
        # smarter about it, but it's better than just doing it in definition
        # order.
        self.rules.sort(
            key=lambda rule: (
                sorted(rule.targets),
                len(rule.arguments),
                rule.function.__name__,
            )
        )

    def __repr__(self):
        return "{}(machine={}({{...}}))".format(
            self.__class__.__name__,
            self.machine.__class__.__name__,
        )

    def do_draw(self, data):
        if not any(self.is_valid(rule) for rule in self.rules):
            msg = f"No progress can be made from state {self.machine!r}"
            raise InvalidDefinition(msg) from None

        rule = data.draw(st.sampled_from([r for r in self.rules if self.is_valid(r)]))
        argdata = data.draw(rule.arguments_strategy)
        return (rule, argdata)

    def is_valid(self, rule):
        if not all(precond(self.machine) for precond in rule.preconditions):
            return False

        for b in rule.bundles:
            bundle = self.machine.bundle(b.name)
            if not bundle:
                return False
        return True


@st.composite
def where_clause(draw, collection):
    """Generate a filter that could be used in a query against the given collection"""

    known_keys = sorted(collection.known_metadata_keys.keys())

    key = draw(st.sampled_from(known_keys))
    value = draw(collection.known_metadata_keys[key])

    legal_ops = [None, "$eq", "$ne"]
    if not isinstance(value, str):
        legal_ops = ["$gt", "$lt", "$lte", "$gte"] + legal_ops

    op = draw(st.sampled_from(legal_ops))

    if op is None:
        return {key: value}
    else:
        return {key: {op: value}}


@st.composite
def where_doc_clause(draw, collection):
    """Generate a where_document filter that could be used against the given collection"""
    if collection.known_document_keywords:
        word = draw(st.sampled_from(collection.known_document_keywords))
    else:
        word = draw(safe_text)
    return {"$contains": word}


@st.composite
def binary_operator_clause(draw, base_st):
    op = draw(st.sampled_from(["$and", "$or"]))
    return {op: [draw(base_st), draw(base_st)]}


@st.composite
def recursive_where_clause(draw, collection):
    base_st = where_clause(collection)
    return draw(st.recursive(base_st, binary_operator_clause))


@st.composite
def recursive_where_doc_clause(draw, collection):
    base_st = where_doc_clause(collection)
    return draw(st.recursive(base_st, binary_operator_clause))


class Filter(TypedDict):
    where: Optional[Dict[str, Union[str, int, float]]]
    ids: Optional[List[str]]
    where_document: Optional[types.WhereDocument]


@st.composite
def filters(
    draw,
    collection_st: st.SearchStrategy[Collection],
    recordset_st: st.SearchStrategy[RecordSet],
) -> Filter:
    collection = draw(collection_st)
    recordset = draw(recordset_st)

    where_clause = draw(st.one_of(st.none(), recursive_where_clause(collection)))
    where_document_clause = draw(
        st.one_of(st.none(), recursive_where_doc_clause(collection))
    )
    ids = draw(st.one_of(st.none(), st.lists(st.sampled_from(recordset["ids"]))))

    if ids:
        ids = list(set(ids))

    return {"where": where_clause, "where_document": where_document_clause, "ids": ids}<|MERGE_RESOLUTION|>--- conflicted
+++ resolved
@@ -253,19 +253,10 @@
             metadatas = metadatas[0]
 
     return {
-<<<<<<< HEAD
         "ids": ids,
         "embeddings": embeddings,
         "metadatas": metadatas,
         "documents": documents
-=======
-        "ids": [r["id"] for r in records],
-        "embeddings": [r["embedding"] for r in records],
-        "metadatas": [r["metadata"] for r in records],
-        "documents": [r["document"] for r in records]
-        if collection.has_documents
-        else None,
->>>>>>> f732ede7
     }
 
 
