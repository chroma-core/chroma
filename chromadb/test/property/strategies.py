import hashlib
import hypothesis
import hypothesis.strategies as st
from typing import Any, Optional, List, Dict, Union, cast
from typing_extensions import TypedDict
import uuid
import numpy as np
import numpy.typing as npt
import chromadb.api.types as types
import re
from hypothesis.strategies._internal.strategies import SearchStrategy
from chromadb.test.conftest import NOT_CLUSTER_ONLY
from dataclasses import dataclass
from chromadb.api.types import (
    Documents,
    Embeddable,
    EmbeddingFunction,
    Embeddings,
    Metadata,
)
from chromadb.types import LiteralValue, WhereOperator, LogicalOperator

# Set the random seed for reproducibility
np.random.seed(0)  # unnecessary, hypothesis does this for us

# See Hypothesis documentation for creating strategies at
# https://hypothesis.readthedocs.io/en/latest/data.html

# NOTE: Because these strategies are used in state machines, we need to
# work around an issue with state machines, in which strategies that frequently
# are marked as invalid (i.e. through the use of `assume` or `.filter`) can cause the
# state machine tests to fail with an hypothesis.errors.Unsatisfiable.

# Ultimately this is because the entire state machine is run as a single Hypothesis
# example, which ends up drawing from the same strategies an enormous number of times.
# Whenever a strategy marks itself as invalid, Hypothesis tries to start the entire
# state machine run over. See https://github.com/HypothesisWorks/hypothesis/issues/3618

# Because strategy generation is all interrelated, seemingly small changes (especially
# ones called early in a test) can have an outside effect. Generating lists with
# unique=True, or dictionaries with a min size seems especially bad.

# Please make changes to these strategies incrementally, testing to make sure they don't
# start generating unsatisfiable examples.

test_hnsw_config = {
    "hnsw:construction_ef": 128,
    "hnsw:search_ef": 128,
    "hnsw:M": 128,
}


class RecordSet(TypedDict):
    """
    A generated set of embeddings, ids, metadatas, and documents that
    represent what a user would pass to the API.
    """

    ids: Union[types.ID, List[types.ID]]
    embeddings: Optional[Union[types.Embeddings, types.Embedding]]
    metadatas: Optional[Union[List[Optional[types.Metadata]], types.Metadata]]
    documents: Optional[Union[List[types.Document], types.Document]]


class NormalizedRecordSet(TypedDict):
    """
    A RecordSet, with all fields normalized to lists.
    """

    ids: List[types.ID]
    embeddings: Optional[types.Embeddings]
    metadatas: Optional[List[Optional[types.Metadata]]]
    documents: Optional[List[types.Document]]


class StateMachineRecordSet(TypedDict):
    """
    Represents the internal state of a state machine in hypothesis tests.
    """

    ids: List[types.ID]
    embeddings: types.Embeddings
    metadatas: List[Optional[types.Metadata]]
    documents: List[Optional[types.Document]]


class Record(TypedDict):
    """
    A single generated record.
    """

    id: types.ID
    embedding: Optional[types.Embedding]
    metadata: Optional[types.Metadata]
    document: Optional[types.Document]


# TODO: support arbitrary text everywhere so we don't SQL-inject ourselves.
# TODO: support empty strings everywhere
sql_alphabet = "abcdefghijklmnopqrstuvwxyzABCDEFGHIJKLMNOPQRSTUVWXYZ0123456789-_"
safe_text = st.text(alphabet=sql_alphabet, min_size=1)
sql_alphabet_minus_underscore = (
    "abcdefghijklmnopqrstuvwxyzABCDEFGHIJKLMNOPQRSTUVWXYZ0123456789-"
)
safe_text_min_size_3 = st.text(alphabet=sql_alphabet_minus_underscore, min_size=3)
tenant_database_name = st.text(alphabet=sql_alphabet, min_size=3)

# Workaround for FastAPI json encoding peculiarities
# https://github.com/tiangolo/fastapi/blob/8ac8d70d52bb0dd9eb55ba4e22d3e383943da05c/fastapi/encoders.py#L104
safe_text = safe_text.filter(lambda s: not s.startswith("_sa"))
safe_text_min_size_3 = safe_text_min_size_3.filter(lambda s: not s.startswith("_sa"))
tenant_database_name = tenant_database_name.filter(lambda s: not s.startswith("_sa"))

safe_integers = st.integers(
    min_value=-(2**31), max_value=2**31 - 1
)  # TODO: handle longs
# In distributed chroma, floats are 32 bit hence we need to
# restrict the generation to generate only 32 bit floats.
safe_floats = st.floats(
    allow_infinity=False,
    allow_nan=False,
    allow_subnormal=False,
    width=32,
    min_value=-1e6,
    max_value=1e6,
)  # TODO: handle infinity and NAN

safe_values: List[SearchStrategy[Union[int, float, str, bool]]] = [
    safe_text,
    safe_integers,
    safe_floats,
    st.booleans(),
]


def one_or_both(
    strategy_a: st.SearchStrategy[Any], strategy_b: st.SearchStrategy[Any]
) -> st.SearchStrategy[Any]:
    return st.one_of(
        st.tuples(strategy_a, strategy_b),
        st.tuples(strategy_a, st.none()),
        st.tuples(st.none(), strategy_b),
    )


# Temporarily generate only these to avoid SQL formatting issues.
legal_id_characters = (
    "abcdefghijklmnopqrstuvwxyzABCDEFGHIJKLMNOPQRSTUVWXYZ0123456789-_./+"
)

float_types = [np.float16, np.float32, np.float64]
int_types = [np.int16, np.int32, np.int64]  # TODO: handle int types


@st.composite
def collection_name(draw: st.DrawFn) -> str:
    _collection_name_re = re.compile(r"^[a-zA-Z][a-zA-Z0-9-]{1,60}[a-zA-Z0-9]$")
    _ipv4_address_re = re.compile(r"^([0-9]{1,3}\.){3}[0-9]{1,3}$")
    _two_periods_re = re.compile(r"\.\.")

    name: str = draw(st.from_regex(_collection_name_re))
    hypothesis.assume(not _ipv4_address_re.match(name))
    hypothesis.assume(not _two_periods_re.search(name))

    return name


collection_metadata = st.one_of(
    st.none(), st.dictionaries(safe_text, st.one_of(*safe_values))
)


# TODO: Use a hypothesis strategy while maintaining embedding uniqueness
#       Or handle duplicate embeddings within a known epsilon
def create_embeddings(
    dim: int,
    count: int,
    dtype: npt.DTypeLike,
) -> types.Embeddings:
    embeddings: types.Embeddings = (
        np.random.uniform(
            low=-1.0,
            high=1.0,
            size=(count, dim),
        )
        .astype(dtype)
        .tolist()
    )

    return embeddings


def create_embeddings_ndarray(
    dim: int,
    count: int,
    dtype: npt.DTypeLike,
) -> np.typing.NDArray[Any]:
    return np.random.uniform(
        low=-1.0,
        high=1.0,
        size=(count, dim),
    ).astype(dtype)


class hashing_embedding_function(types.EmbeddingFunction[Documents]):
    def __init__(self, dim: int, dtype: npt.DTypeLike) -> None:
        self.dim = dim
        self.dtype = dtype

    def __call__(self, input: types.Documents) -> types.Embeddings:
        # Hash the texts and convert to hex strings
        hashed_texts = [
            list(hashlib.sha256(text.encode("utf-8")).hexdigest()) for text in input
        ]
        # Pad with repetition, or truncate the hex strings to the desired dimension
        padded_texts = [
            text * (self.dim // len(text)) + text[: self.dim % len(text)]
            for text in hashed_texts
        ]

        # Convert the hex strings to dtype
        embeddings: types.Embeddings = [
            np.array([int(char, 16) / 15.0 for char in text], dtype=self.dtype)
            for text in padded_texts
        ]

        return embeddings

    def __repr__(self) -> str:
        return f"hashing_embedding_function(dim={self.dim}, dtype={self.dtype})"


class not_implemented_embedding_function(types.EmbeddingFunction[Documents]):
    def __call__(self, input: Documents) -> Embeddings:
        assert False, "This embedding function is not implemented"


def embedding_function_strategy(
    dim: int, dtype: npt.DTypeLike
) -> st.SearchStrategy[types.EmbeddingFunction[Embeddable]]:
    return st.just(
        cast(EmbeddingFunction[Embeddable], hashing_embedding_function(dim, dtype))
    )


@dataclass
class ExternalCollection:
    """
    An external view of a collection.

    This strategy only contains information about a collection that a client of Chroma
    sees -- that is, it contains none of Chroma's internal bookkeeping. It should
    be used to test the API and client code.
    """

    name: str
    metadata: Optional[types.Metadata]
    embedding_function: Optional[types.EmbeddingFunction[Embeddable]]


@dataclass
class Collection(ExternalCollection):
    """
    An internal view of a collection.

    This strategy contains all the information Chroma uses internally to manage a
    collection. It is a superset of ExternalCollection and should be used to test
    internal Chroma logic.
    """

    id: uuid.UUID
    dimension: int
    dtype: npt.DTypeLike
    known_metadata_keys: types.Metadata
    known_document_keywords: List[str]
    known_metadata_strkeys: List[str]  # types.Metadata
    has_documents: bool = False
    has_embeddings: bool = False
    has_like_metadata: bool = False


@st.composite
def collections(
    draw: st.DrawFn,
    add_filterable_data: bool = False,
    with_hnsw_params: bool = False,
    has_embeddings: Optional[bool] = None,
    has_documents: Optional[bool] = None,
<<<<<<< HEAD
    uses_metadata_like: Optional[bool] = False,
    with_persistent_hnsw_params: bool = False,
=======
    with_persistent_hnsw_params: st.SearchStrategy[bool] = st.just(False),
    max_hnsw_batch_size: int = 2000,
    max_hnsw_sync_threshold: int = 2000,
>>>>>>> cc27ef1a
) -> Collection:
    """Strategy to generate a Collection object.
    If add_filterable_data is True, then known_metadata_keys and known_document_keywords will be populated with consistent data.
    uses_metadata_like will require the generation of an additional metadata string key to be used to test the $like/$nlike operators.
    """

    assert not ((has_embeddings is False) and (has_documents is False))

    name = draw(collection_name())
    metadata = draw(collection_metadata)
    like_fields_size = 3
    dimension = draw(st.integers(min_value=2, max_value=2048))
    dtype = draw(st.sampled_from(float_types))

    use_persistent_hnsw_params = draw(with_persistent_hnsw_params)

    if use_persistent_hnsw_params and not with_hnsw_params:
        raise ValueError(
            "with_persistent_hnsw_params requires with_hnsw_params to be true"
        )

    if with_hnsw_params:
        if metadata is None:
            metadata = {}
        metadata.update(test_hnsw_config)
        if use_persistent_hnsw_params:
            metadata["hnsw:sync_threshold"] = draw(
                st.integers(min_value=3, max_value=max_hnsw_sync_threshold)
            )
            metadata["hnsw:batch_size"] = draw(
                st.integers(
                    min_value=3,
                    max_value=min(
                        [metadata["hnsw:sync_threshold"], max_hnsw_batch_size]
                    ),
                )
            )
        # Sometimes, select a space at random
        if draw(st.booleans()):
            # TODO: pull the distance functions from a source of truth that lives not
            # in tests once https://github.com/chroma-core/issues/issues/61 lands
            metadata["hnsw:space"] = draw(st.sampled_from(["cosine", "l2", "ip"]))

    known_metadata_keys: Dict[str, Union[int, str, float]] = {}
    known_metadata_strkeys: List[str] = []

    if add_filterable_data:
        while len(known_metadata_keys) < 5:
            key = draw(safe_text)
            known_metadata_keys[key] = draw(st.one_of(*safe_values))
    if has_documents is None:
        has_documents = draw(st.booleans())
    if uses_metadata_like is None:
        uses_metadata_like = draw(st.booleans())
    assert has_documents is not None
    assert uses_metadata_like is not None

    # For cluster tests, we want to avoid generating documents and where_document
    # clauses of length < 3. We also don't want them to contain certan special
    # characters like _ and % that implicitly involve searching for a regex in sqlite.
    if not NOT_CLUSTER_ONLY:
        if has_documents and add_filterable_data:
            known_document_keywords = draw(
                st.lists(safe_text_min_size_3, min_size=5, max_size=5)
            )
        else:
            known_document_keywords = []

    else:
        if has_documents and add_filterable_data:
            known_document_keywords = draw(st.lists(safe_text, min_size=5, max_size=5))
        else:
            known_document_keywords = []

    if uses_metadata_like and add_filterable_data:
        known_str_list = draw(
            st.lists(safe_text, min_size=like_fields_size, max_size=like_fields_size)
        )
        for i in range(0, like_fields_size):
            key = draw(safe_text)
            while key in known_metadata_keys or key in known_metadata_strkeys:
                key = draw(safe_text)
            known_metadata_strkeys.append(key)
            # Add a default value
            known_metadata_keys[key] = known_str_list[i]

    else:
        known_metadata_strkeys = []

    if not has_documents:
        has_embeddings = True
    else:
        if has_embeddings is None:
            has_embeddings = draw(st.booleans())
    assert has_embeddings is not None

    embedding_function = draw(embedding_function_strategy(dimension, dtype))

    return Collection(
        id=uuid.uuid4(),
        name=name,
        metadata=metadata,
        dimension=dimension,
        dtype=dtype,
        known_metadata_keys=known_metadata_keys,
        has_documents=has_documents,
        known_document_keywords=known_document_keywords,
        known_metadata_strkeys=known_metadata_strkeys,
        has_like_metadata=uses_metadata_like,
        has_embeddings=has_embeddings,
        embedding_function=embedding_function,
    )


@st.composite
def metadata(
    draw: st.DrawFn,
    collection: Collection,
    min_size: int = 0,
    max_size: Optional[int] = None,
) -> Optional[types.Metadata]:
    """Strategy for generating metadata that could be a part of the given collection"""
    # First draw a random dictionary.
    metadata: types.Metadata = draw(
        st.dictionaries(
            safe_text, st.one_of(*safe_values), min_size=min_size, max_size=max_size
        )
    )
    # Then, remove keys that overlap with the known keys for the coll
    # to avoid type errors when comparing.
    if collection.known_metadata_keys:
        for key in collection.known_metadata_keys.keys():
            if key in metadata:
                del metadata[key]  # type: ignore
        # Finally, add in some of the known keys for the collection
        sampling_dict: Dict[str, st.SearchStrategy[Union[str, int, float]]] = {
            k: st.just(v) for k, v in collection.known_metadata_keys.items()
        }

        metadata.update(draw(st.fixed_dictionaries({}, optional=sampling_dict)))  # type: ignore

        blacklist_categories = ("Cc", "Cs")
        for k in collection.known_metadata_strkeys:
            if collection.known_document_keywords:
                known_words_st = st.sampled_from(collection.known_document_keywords)
                random_words_st = st.text(
                    min_size=1,
                    alphabet=st.characters(blacklist_categories=blacklist_categories),
                )
                words = draw(
                    st.lists(st.one_of(known_words_st, random_words_st), min_size=1)
                )
                mywords = " ".join(words)
                metadata.update({k: mywords})

    # We don't allow submitting empty metadata
    if metadata == {}:
        return None
    return metadata


@st.composite
def document(draw: st.DrawFn, collection: Collection) -> types.Document:
    """Strategy for generating documents that could be a part of the given collection"""
    # For cluster tests, we want to avoid generating documents of length < 3.
    # We also don't want them to contain certan special
    # characters like _ and % that implicitly involve searching for a regex in sqlite.
    if not NOT_CLUSTER_ONLY:
        # Blacklist certain unicode characters that affect sqlite processing.
        # For example, the null (/x00) character makes sqlite stop processing a string.
        # Also, blacklist _ and % for cluster tests.
        blacklist_categories = ("Cc", "Cs", "Pc", "Po")
        if collection.known_document_keywords:
            known_words_st = st.sampled_from(collection.known_document_keywords)
        else:
            known_words_st = st.text(
                min_size=3,
                alphabet=st.characters(blacklist_categories=blacklist_categories),  # type: ignore
            )

        random_words_st = st.text(
            min_size=3, alphabet=st.characters(blacklist_categories=blacklist_categories)  # type: ignore
        )
        words = draw(st.lists(st.one_of(known_words_st, random_words_st), min_size=1))
        return " ".join(words)

    # Blacklist certain unicode characters that affect sqlite processing.
    # For example, the null (/x00) character makes sqlite stop processing a string.
    blacklist_categories = ("Cc", "Cs")  # type: ignore
    if collection.known_document_keywords:
        known_words_st = st.sampled_from(collection.known_document_keywords)
    else:
        known_words_st = st.text(
            min_size=1,
            alphabet=st.characters(blacklist_categories=blacklist_categories),  # type: ignore
        )

    random_words_st = st.text(
        min_size=1, alphabet=st.characters(blacklist_categories=blacklist_categories)  # type: ignore
    )
    words = draw(st.lists(st.one_of(known_words_st, random_words_st), min_size=1))
    return " ".join(words)


@st.composite
def recordsets(
    draw: st.DrawFn,
    collection_strategy: SearchStrategy[Collection] = collections(),
    id_strategy: SearchStrategy[str] = safe_text,
    min_size: int = 1,
    max_size: int = 50,
    # If num_unique_metadata is not None, then the number of metadata generations
    # will be the size of the record set. If set, the number of metadata
    # generations will be the value of num_unique_metadata.
    num_unique_metadata: Optional[int] = None,
    min_metadata_size: int = 0,
    max_metadata_size: Optional[int] = None,
) -> RecordSet:
    collection = draw(collection_strategy)

    ids = list(
        draw(st.lists(id_strategy, min_size=min_size, max_size=max_size, unique=True))
    )

    embeddings: Optional[Embeddings] = None
    if collection.has_embeddings:
        embeddings = create_embeddings(collection.dimension, len(ids), collection.dtype)
    num_metadata = num_unique_metadata if num_unique_metadata is not None else len(ids)
    generated_metadatas = draw(
        st.lists(
            metadata(
                collection, min_size=min_metadata_size, max_size=max_metadata_size
            ),
            min_size=num_metadata,
            max_size=num_metadata,
        )
    )
    metadatas = []
    for i in range(len(ids)):
        metadatas.append(generated_metadatas[i % len(generated_metadatas)])

    documents: Optional[Documents] = None
    if collection.has_documents:
        documents = draw(
            st.lists(document(collection), min_size=len(ids), max_size=len(ids))
        )

    # in the case where we have a single record, sometimes exercise
    # the code that handles individual values rather than lists.
    # In this case, any field may be a list or a single value.
    if len(ids) == 1:
        single_id: Union[str, List[str]] = ids[0] if draw(st.booleans()) else ids
        single_embedding = (
            embeddings[0]
            if embeddings is not None and draw(st.booleans())
            else embeddings
        )
        single_metadata: Union[Optional[Metadata], List[Optional[Metadata]]] = (
            metadatas[0] if draw(st.booleans()) else metadatas
        )
        single_document = (
            documents[0] if documents is not None and draw(st.booleans()) else documents
        )
        return {
            "ids": single_id,
            "embeddings": single_embedding,
            "metadatas": single_metadata,
            "documents": single_document,
        }
    return {
        "ids": ids,
        "embeddings": embeddings,
        "metadatas": metadatas,
        "documents": documents,
    }


def opposite_value(value: LiteralValue) -> SearchStrategy[Any]:
    """
    Returns a strategy that will generate all valid values except the input value - testing of $nin
    """
    if isinstance(value, float):
        return st.floats(allow_nan=False, allow_infinity=False).filter(
            lambda x: x != value
        )
    elif isinstance(value, str):
        return safe_text.filter(lambda x: x != value)
    elif isinstance(value, bool):
        return st.booleans().filter(lambda x: x != value)
    elif isinstance(value, int):
        return st.integers(min_value=-(2**31), max_value=2**31 - 1).filter(
            lambda x: x != value
        )
    else:
        return st.from_type(type(value)).filter(lambda x: x != value)



@st.composite
def where_clause(draw: st.DrawFn, collection: Collection) -> types.Where:
    """Generate a filter that could be used in a query against the given collection"""

    known_keys = sorted(collection.known_metadata_keys.keys())

    key = draw(st.sampled_from(known_keys))
    value = collection.known_metadata_keys[key]


    # This is hacky, but the distributed system does not support $in or $in so we
    # need to avoid generating these operators for now in that case.
    # TODO: Remove this once the distributed system supports $in and $nin
<<<<<<< HEAD
    if not NOT_CLUSTER_ONLY:
        legal_ops: List[Optional[str]] = [None, "$eq"]
    else:
        legal_ops: List[Optional[str]] = [None, "$eq", "$ne", "$in", "$nin"]
        # For $like/nlike operands only
        # working under the assumption that like/nlike isn't supported
        # by the distributed system.
        if collection.has_like_metadata:
            if key in collection.known_metadata_strkeys and isinstance(value, str):
                legal_ops: List[Optional[str]] =[None, "$eq", "$ne", "$like", "$nlike"]
=======
    legal_ops: List[Optional[str]]
    legal_ops = [None, "$eq", "$ne", "$in", "$nin"]
>>>>>>> cc27ef1a

    if not isinstance(value, str) and not isinstance(value, bool):
        legal_ops.extend(["$gt", "$lt", "$lte", "$gte"])
    if isinstance(value, float):
        # Add or subtract a small number to avoid floating point rounding errors
        value = value + draw(st.sampled_from([1e-6, -1e-6]))
        # Truncate to 32 bit
        value = float(np.float32(value))

    op: WhereOperator = draw(st.sampled_from(legal_ops))

    if op is None:
        return {key: value}
    elif op == "$in":  # type: ignore
        if isinstance(value, str) and not value:
            return {}
        return {key: {op: [value, *[draw(opposite_value(value)) for _ in range(3)]]}}
    elif op == "$nin":  # type: ignore
        if isinstance(value, str) and not value:
            return {}
        return {key: {op: [draw(opposite_value(value)) for _ in range(3)]}}
    elif op == "$like":
        if isinstance(value, str) and not value:
            return {}
        if collection.known_document_keywords:
            word = draw(st.sampled_from(collection.known_document_keywords))
        else:
            word = draw(safe_text)
        return {key: {op: f"%{word}%"}}
    elif op == "$nlike":
        if isinstance(value, str) and not value:
            return {}
        if collection.known_document_keywords:
            word = draw(st.sampled_from(collection.known_document_keywords))
        else:
            word = draw(safe_text)
        return {key: {op: f"%{word}%"}}
    else:
        return {key: {op: value}}  # type: ignore


@st.composite
def where_doc_clause(draw: st.DrawFn, collection: Collection) -> types.WhereDocument:
    """Generate a where_document filter that could be used against the given collection"""
    # For cluster tests, we want to avoid generating where_document
    # clauses of length < 3. We also don't want them to contain certan special
    # characters like _ and % that implicitly involve searching for a regex in sqlite.
    if not NOT_CLUSTER_ONLY:
        if collection.known_document_keywords:
            word = draw(st.sampled_from(collection.known_document_keywords))
        else:
            word = draw(safe_text_min_size_3)
    else:
        if collection.known_document_keywords:
            word = draw(st.sampled_from(collection.known_document_keywords))
        else:
            word = draw(safe_text)

    # This is hacky, but the distributed system does not support $not_contains
    # so we need to avoid generating these operators for now in that case.
    # TODO: Remove this once the distributed system supports $not_contains
    op = draw(st.sampled_from(["$contains", "$not_contains"]))

    if op == "$contains":
        return {"$contains": word}
    else:
        assert op == "$not_contains"
        return {"$not_contains": word}


def binary_operator_clause(
    base_st: SearchStrategy[types.Where],
) -> SearchStrategy[types.Where]:
    op: SearchStrategy[LogicalOperator] = st.sampled_from(["$and", "$or"])
    return st.dictionaries(
        keys=op,
        values=st.lists(base_st, max_size=2, min_size=2),
        min_size=1,
        max_size=1,
    )


def binary_document_operator_clause(
    base_st: SearchStrategy[types.WhereDocument],
) -> SearchStrategy[types.WhereDocument]:
    op: SearchStrategy[LogicalOperator] = st.sampled_from(["$and", "$or"])
    return st.dictionaries(
        keys=op,
        values=st.lists(base_st, max_size=2, min_size=2),
        min_size=1,
        max_size=1,
    )


@st.composite
def recursive_where_clause(draw: st.DrawFn, collection: Collection) -> types.Where:
    base_st = where_clause(collection)
    where: types.Where = draw(st.recursive(base_st, binary_operator_clause))
    return where


@st.composite
def recursive_where_doc_clause(
    draw: st.DrawFn, collection: Collection
) -> types.WhereDocument:
    base_st = where_doc_clause(collection)
    where: types.WhereDocument = draw(
        st.recursive(base_st, binary_document_operator_clause)
    )
    return where


class Filter(TypedDict):
    where: Optional[types.Where]
    ids: Optional[Union[str, List[str]]]
    where_document: Optional[types.WhereDocument]


@st.composite
def filters(
    draw: st.DrawFn,
    collection_st: st.SearchStrategy[Collection],
    recordset_st: st.SearchStrategy[RecordSet],
    include_all_ids: bool = False,
) -> Filter:
    collection = draw(collection_st)
    recordset = draw(recordset_st)
    where_clause = draw(st.one_of(st.none(), recursive_where_clause(collection)))
    where_document_clause = draw(
        st.one_of(st.none(), recursive_where_doc_clause(collection))
    )

    ids: Optional[Union[List[types.ID], types.ID]]
    # Record sets can be a value instead of a list of values if there is only one record
    if isinstance(recordset["ids"], str):
        ids = [recordset["ids"]]
    else:
        ids = recordset["ids"]

    if not include_all_ids:
        ids = draw(st.one_of(st.none(), st.lists(st.sampled_from(ids), min_size=1)))
        if ids is not None:
            # Remove duplicates since hypothesis samples with replacement
            ids = list(set(ids))

    # Test both the single value list and the unwrapped single value case
    if ids is not None and len(ids) == 1 and draw(st.booleans()):
        ids = ids[0]

    return {"where": where_clause, "where_document": where_document_clause, "ids": ids}<|MERGE_RESOLUTION|>--- conflicted
+++ resolved
@@ -286,14 +286,10 @@
     with_hnsw_params: bool = False,
     has_embeddings: Optional[bool] = None,
     has_documents: Optional[bool] = None,
-<<<<<<< HEAD
     uses_metadata_like: Optional[bool] = False,
-    with_persistent_hnsw_params: bool = False,
-=======
     with_persistent_hnsw_params: st.SearchStrategy[bool] = st.just(False),
     max_hnsw_batch_size: int = 2000,
     max_hnsw_sync_threshold: int = 2000,
->>>>>>> cc27ef1a
 ) -> Collection:
     """Strategy to generate a Collection object.
     If add_filterable_data is True, then known_metadata_keys and known_document_keywords will be populated with consistent data.
@@ -605,21 +601,15 @@
     # This is hacky, but the distributed system does not support $in or $in so we
     # need to avoid generating these operators for now in that case.
     # TODO: Remove this once the distributed system supports $in and $nin
-<<<<<<< HEAD
-    if not NOT_CLUSTER_ONLY:
-        legal_ops: List[Optional[str]] = [None, "$eq"]
-    else:
-        legal_ops: List[Optional[str]] = [None, "$eq", "$ne", "$in", "$nin"]
+    legal_ops: List[Optional[str]]
+    legal_ops = [None, "$eq", "$ne", "$in", "$nin"]
+    if collection.has_like_metadata:
+      if key in collection.known_metadata_strkeys and isinstance(value, str):
         # For $like/nlike operands only
         # working under the assumption that like/nlike isn't supported
         # by the distributed system.
-        if collection.has_like_metadata:
-            if key in collection.known_metadata_strkeys and isinstance(value, str):
-                legal_ops: List[Optional[str]] =[None, "$eq", "$ne", "$like", "$nlike"]
-=======
-    legal_ops: List[Optional[str]]
-    legal_ops = [None, "$eq", "$ne", "$in", "$nin"]
->>>>>>> cc27ef1a
+        legal_ops: List[Optional[str]] =[None, "$eq", "$ne", "$like", "$nlike"]
+
 
     if not isinstance(value, str) and not isinstance(value, bool):
         legal_ops.extend(["$gt", "$lt", "$lte", "$gte"])
