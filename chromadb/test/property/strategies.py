import hashlib
import hypothesis
import hypothesis.strategies as st
from typing import Any, Optional, List, Dict, Union, cast
from typing_extensions import TypedDict
import uuid
import numpy as np
import numpy.typing as npt
import chromadb.api.types as types
import re
from hypothesis.strategies._internal.strategies import SearchStrategy
from chromadb.test.conftest import NOT_CLUSTER_ONLY
from dataclasses import dataclass
from chromadb.api.types import (
    Documents,
    Embeddable,
    EmbeddingFunction,
    Embeddings,
    Metadata,
)
from chromadb.types import LiteralValue, WhereOperator, LogicalOperator

# Set the random seed for reproducibility
np.random.seed(0)  # unnecessary, hypothesis does this for us

# See Hypothesis documentation for creating strategies at
# https://hypothesis.readthedocs.io/en/latest/data.html

# NOTE: Because these strategies are used in state machines, we need to
# work around an issue with state machines, in which strategies that frequently
# are marked as invalid (i.e. through the use of `assume` or `.filter`) can cause the
# state machine tests to fail with an hypothesis.errors.Unsatisfiable.

# Ultimately this is because the entire state machine is run as a single Hypothesis
# example, which ends up drawing from the same strategies an enormous number of times.
# Whenever a strategy marks itself as invalid, Hypothesis tries to start the entire
# state machine run over. See https://github.com/HypothesisWorks/hypothesis/issues/3618

# Because strategy generation is all interrelated, seemingly small changes (especially
# ones called early in a test) can have an outside effect. Generating lists with
# unique=True, or dictionaries with a min size seems especially bad.

# Please make changes to these strategies incrementally, testing to make sure they don't
# start generating unsatisfiable examples.

test_hnsw_config = {
    "hnsw:construction_ef": 128,
    "hnsw:search_ef": 128,
    "hnsw:M": 128,
}


class RecordSet(TypedDict):
    """
    A generated set of embeddings, ids, metadatas, and documents that
    represent what a user would pass to the API.
    """

    ids: Union[types.ID, List[types.ID]]
    embeddings: Optional[Union[types.Embeddings, types.Embedding]]
    metadatas: Optional[Union[List[Optional[types.Metadata]], types.Metadata]]
    documents: Optional[Union[List[types.Document], types.Document]]


class NormalizedRecordSet(TypedDict):
    """
    A RecordSet, with all fields normalized to lists.
    """

    ids: List[types.ID]
    embeddings: Optional[types.Embeddings]
    metadatas: Optional[List[Optional[types.Metadata]]]
    documents: Optional[List[types.Document]]


class StateMachineRecordSet(TypedDict):
    """
    Represents the internal state of a state machine in hypothesis tests.
    """

    ids: List[types.ID]
    embeddings: types.Embeddings
    metadatas: List[Optional[types.Metadata]]
    documents: List[Optional[types.Document]]


class Record(TypedDict):
    """
    A single generated record.
    """

    id: types.ID
    embedding: Optional[types.Embedding]
    metadata: Optional[types.Metadata]
    document: Optional[types.Document]


# TODO: support arbitrary text everywhere so we don't SQL-inject ourselves.
# TODO: support empty strings everywhere
sql_alphabet = "abcdefghijklmnopqrstuvwxyzABCDEFGHIJKLMNOPQRSTUVWXYZ0123456789-_"
safe_text = st.text(alphabet=sql_alphabet, min_size=1)
sql_alphabet_minus_underscore = (
    "abcdefghijklmnopqrstuvwxyzABCDEFGHIJKLMNOPQRSTUVWXYZ0123456789-"
)
safe_text_min_size_3 = st.text(alphabet=sql_alphabet_minus_underscore, min_size=3)
tenant_database_name = st.text(alphabet=sql_alphabet, min_size=3)

# Workaround for FastAPI json encoding peculiarities
# https://github.com/tiangolo/fastapi/blob/8ac8d70d52bb0dd9eb55ba4e22d3e383943da05c/fastapi/encoders.py#L104
safe_text = safe_text.filter(lambda s: not s.startswith("_sa"))
safe_text_min_size_3 = safe_text_min_size_3.filter(lambda s: not s.startswith("_sa"))
tenant_database_name = tenant_database_name.filter(lambda s: not s.startswith("_sa"))

safe_integers = st.integers(
    min_value=-(2**31), max_value=2**31 - 1
)  # TODO: handle longs
# In distributed chroma, floats are 32 bit hence we need to
# restrict the generation to generate only 32 bit floats.
safe_floats = st.floats(
    allow_infinity=False,
    allow_nan=False,
    allow_subnormal=False,
    width=32,
    min_value=-1e6,
    max_value=1e6,
)  # TODO: handle infinity and NAN

safe_values: List[SearchStrategy[Union[int, float, str, bool]]] = [
    safe_text,
    safe_integers,
    safe_floats,
    st.booleans(),
]


def one_or_both(
    strategy_a: st.SearchStrategy[Any], strategy_b: st.SearchStrategy[Any]
) -> st.SearchStrategy[Any]:
    return st.one_of(
        st.tuples(strategy_a, strategy_b),
        st.tuples(strategy_a, st.none()),
        st.tuples(st.none(), strategy_b),
    )


# Temporarily generate only these to avoid SQL formatting issues.
legal_id_characters = (
    "abcdefghijklmnopqrstuvwxyzABCDEFGHIJKLMNOPQRSTUVWXYZ0123456789-_./+"
)

float_types = [np.float16, np.float32, np.float64]
int_types = [np.int16, np.int32, np.int64]  # TODO: handle int types


@st.composite
def collection_name(draw: st.DrawFn) -> str:
    _collection_name_re = re.compile(r"^[a-zA-Z][a-zA-Z0-9-]{1,60}[a-zA-Z0-9]$")
    _ipv4_address_re = re.compile(r"^([0-9]{1,3}\.){3}[0-9]{1,3}$")
    _two_periods_re = re.compile(r"\.\.")

    name: str = draw(st.from_regex(_collection_name_re))
    hypothesis.assume(not _ipv4_address_re.match(name))
    hypothesis.assume(not _two_periods_re.search(name))

    return name


collection_metadata = st.one_of(
    st.none(), st.dictionaries(safe_text, st.one_of(*safe_values))
)


# TODO: Use a hypothesis strategy while maintaining embedding uniqueness
#       Or handle duplicate embeddings within a known epsilon
def create_embeddings(
    dim: int,
    count: int,
    dtype: npt.DTypeLike,
) -> types.Embeddings:
    embeddings: types.Embeddings = (
        np.random.uniform(
            low=-1.0,
            high=1.0,
            size=(count, dim),
        )
        .astype(dtype)
        .tolist()
    )

    return embeddings


def create_embeddings_ndarray(
    dim: int,
    count: int,
    dtype: npt.DTypeLike,
) -> np.typing.NDArray[Any]:
    return np.random.uniform(
        low=-1.0,
        high=1.0,
        size=(count, dim),
    ).astype(dtype)


class hashing_embedding_function(types.EmbeddingFunction[Documents]):
    def __init__(self, dim: int, dtype: npt.DTypeLike) -> None:
        self.dim = dim
        self.dtype = dtype

    def __call__(self, input: types.Documents) -> types.Embeddings:
        # Hash the texts and convert to hex strings
        hashed_texts = [
            list(hashlib.sha256(text.encode("utf-8")).hexdigest()) for text in input
        ]
        # Pad with repetition, or truncate the hex strings to the desired dimension
        padded_texts = [
            text * (self.dim // len(text)) + text[: self.dim % len(text)]
            for text in hashed_texts
        ]

        # Convert the hex strings to dtype
        embeddings: types.Embeddings = np.array(
            [[int(char, 16) / 15.0 for char in text] for text in padded_texts],
            dtype=self.dtype,
        ).tolist()

        return embeddings


class not_implemented_embedding_function(types.EmbeddingFunction[Documents]):
    def __call__(self, input: Documents) -> Embeddings:
        assert False, "This embedding function is not implemented"


def embedding_function_strategy(
    dim: int, dtype: npt.DTypeLike
) -> st.SearchStrategy[types.EmbeddingFunction[Embeddable]]:
    return st.just(
        cast(EmbeddingFunction[Embeddable], hashing_embedding_function(dim, dtype))
    )


@dataclass
class ExternalCollection:
    """
    An external view of a collection.

    This strategy only contains information about a collection that a client of Chroma
    sees -- that is, it contains none of Chroma's internal bookkeeping. It should
    be used to test the API and client code.
    """

    name: str
    metadata: Optional[types.Metadata]
    embedding_function: Optional[types.EmbeddingFunction[Embeddable]]


@dataclass
class Collection(ExternalCollection):
    """
    An internal view of a collection.

    This strategy contains all the information Chroma uses internally to manage a
    collection. It is a superset of ExternalCollection and should be used to test
    internal Chroma logic.
    """

    id: uuid.UUID
    dimension: int
    dtype: npt.DTypeLike
    known_metadata_keys: types.Metadata
    known_document_keywords: List[str]
    known_metadata_strkeys: List[str]  # types.Metadata
    has_documents: bool = False
    has_embeddings: bool = False
    has_like_metadata: bool = False


@st.composite
def collections(
    draw: st.DrawFn,
    add_filterable_data: bool = False,
    with_hnsw_params: bool = False,
    has_embeddings: Optional[bool] = None,
    has_documents: Optional[bool] = None,
    uses_metadata_like: Optional[bool] = False,
    with_persistent_hnsw_params: bool = False,
) -> Collection:
    """Strategy to generate a Collection object.
    If add_filterable_data is True, then known_metadata_keys and known_document_keywords will be populated with consistent data.
    uses_metadata_like will require the generation of an additional metadata string key to be used to test the $like/$nlike operators.
    """

    assert not ((has_embeddings is False) and (has_documents is False))

    name = draw(collection_name())
    metadata = draw(collection_metadata)
    like_fields_size = 3
    dimension = draw(st.integers(min_value=2, max_value=2048))
    dtype = draw(st.sampled_from(float_types))

    if with_persistent_hnsw_params and not with_hnsw_params:
        raise ValueError(
            "with_hnsw_params requires with_persistent_hnsw_params to be true"
        )

    if with_hnsw_params:
        if metadata is None:
            metadata = {}
        metadata.update(test_hnsw_config)
        if with_persistent_hnsw_params:
            metadata["hnsw:batch_size"] = draw(st.integers(min_value=3, max_value=2000))
            metadata["hnsw:sync_threshold"] = draw(
                st.integers(min_value=3, max_value=2000)
            )
        # Sometimes, select a space at random
        if draw(st.booleans()):
            # TODO: pull the distance functions from a source of truth that lives not
            # in tests once https://github.com/chroma-core/issues/issues/61 lands
            metadata["hnsw:space"] = draw(st.sampled_from(["cosine", "l2", "ip"]))

    known_metadata_keys: Dict[str, Union[int, str, float]] = {}
    known_metadata_strkeys: List[str] = []

    if add_filterable_data:
        while len(known_metadata_keys) < 5:
            key = draw(safe_text)
            known_metadata_keys[key] = draw(st.one_of(*safe_values))
    if has_documents is None:
        has_documents = draw(st.booleans())
    if uses_metadata_like is None:
        uses_metadata_like = draw(st.booleans())
    assert has_documents is not None
<<<<<<< HEAD
    assert uses_metadata_like is not None
    if has_documents and add_filterable_data:
        known_document_keywords = draw(st.lists(safe_text, min_size=5, max_size=5))
=======
    # For cluster tests, we want to avoid generating documents and where_document
    # clauses of length < 3. We also don't want them to contain certan special
    # characters like _ and % that implicitly involve searching for a regex in sqlite.
    if not NOT_CLUSTER_ONLY:
        if has_documents and add_filterable_data:
            known_document_keywords = draw(
                st.lists(safe_text_min_size_3, min_size=5, max_size=5)
            )
        else:
            known_document_keywords = []
>>>>>>> 9f79843f
    else:
        if has_documents and add_filterable_data:
            known_document_keywords = draw(st.lists(safe_text, min_size=5, max_size=5))
        else:
            known_document_keywords = []

    if uses_metadata_like and add_filterable_data:
        known_str_list = draw(
            st.lists(safe_text, min_size=like_fields_size, max_size=like_fields_size)
        )
        for i in range(0, like_fields_size):
            key = draw(safe_text)
            while key in known_metadata_keys or key in known_metadata_strkeys:
                key = draw(safe_text)
            known_metadata_strkeys.append(key)
            # Add a default value
            known_metadata_keys[key] = known_str_list[i]

    else:
        known_metadata_strkeys = []

    if not has_documents:
        has_embeddings = True
    else:
        if has_embeddings is None:
            has_embeddings = draw(st.booleans())
    assert has_embeddings is not None

    embedding_function = draw(embedding_function_strategy(dimension, dtype))

    return Collection(
        id=uuid.uuid4(),
        name=name,
        metadata=metadata,
        dimension=dimension,
        dtype=dtype,
        known_metadata_keys=known_metadata_keys,
        has_documents=has_documents,
        known_document_keywords=known_document_keywords,
        known_metadata_strkeys=known_metadata_strkeys,
        has_like_metadata=uses_metadata_like,
        has_embeddings=has_embeddings,
        embedding_function=embedding_function,
    )


@st.composite
def metadata(
    draw: st.DrawFn, collection: Collection, min_size=0, max_size=None
) -> Optional[types.Metadata]:
    """Strategy for generating metadata that could be a part of the given collection"""
    # First draw a random dictionary.
    metadata: types.Metadata = draw(
        st.dictionaries(
            safe_text, st.one_of(*safe_values), min_size=min_size, max_size=max_size
        )
    )
    # Then, remove keys that overlap with the known keys for the coll
    # to avoid type errors when comparing.
    if collection.known_metadata_keys:
        for key in collection.known_metadata_keys.keys():
            if key in metadata:
                del metadata[key]  # type: ignore
        # Finally, add in some of the known keys for the collection
        sampling_dict: Dict[str, st.SearchStrategy[Union[str, int, float]]] = {
            k: st.just(v) for k, v in collection.known_metadata_keys.items()
        }

        metadata.update(draw(st.fixed_dictionaries({}, optional=sampling_dict)))  # type: ignore
<<<<<<< HEAD
        blacklist_categories = ("Cc", "Cs")
        for k in collection.known_metadata_strkeys:
            if collection.known_document_keywords:
                known_words_st = st.sampled_from(collection.known_document_keywords)
                random_words_st = st.text(
                    min_size=1,
                    alphabet=st.characters(blacklist_categories=blacklist_categories),
                )
                words = draw(
                    st.lists(st.one_of(known_words_st, random_words_st), min_size=1)
                )
                mywords = " ".join(words)
                metadata.update({k: mywords})
=======
    # We don't allow submitting empty metadata
    if metadata == {}:
        return None
>>>>>>> 9f79843f
    return metadata


@st.composite
def document(draw: st.DrawFn, collection: Collection) -> types.Document:
    """Strategy for generating documents that could be a part of the given collection"""
    # For cluster tests, we want to avoid generating documents of length < 3.
    # We also don't want them to contain certan special
    # characters like _ and % that implicitly involve searching for a regex in sqlite.
    if not NOT_CLUSTER_ONLY:
        # Blacklist certain unicode characters that affect sqlite processing.
        # For example, the null (/x00) character makes sqlite stop processing a string.
        # Also, blacklist _ and % for cluster tests.
        blacklist_categories = ("Cc", "Cs", "Pc", "Po")
        if collection.known_document_keywords:
            known_words_st = st.sampled_from(collection.known_document_keywords)
        else:
            known_words_st = st.text(
                min_size=3,
                alphabet=st.characters(blacklist_categories=blacklist_categories),  # type: ignore
            )

        random_words_st = st.text(
            min_size=3, alphabet=st.characters(blacklist_categories=blacklist_categories)  # type: ignore
        )
        words = draw(st.lists(st.one_of(known_words_st, random_words_st), min_size=1))
        return " ".join(words)

    # Blacklist certain unicode characters that affect sqlite processing.
    # For example, the null (/x00) character makes sqlite stop processing a string.
    blacklist_categories = ("Cc", "Cs")
    if collection.known_document_keywords:
        known_words_st = st.sampled_from(collection.known_document_keywords)
    else:
        known_words_st = st.text(
            min_size=1,
            alphabet=st.characters(blacklist_categories=blacklist_categories),  # type: ignore
        )

    random_words_st = st.text(
        min_size=1, alphabet=st.characters(blacklist_categories=blacklist_categories)  # type: ignore
    )
    words = draw(st.lists(st.one_of(known_words_st, random_words_st), min_size=1))
    return " ".join(words)


@st.composite
def recordsets(
    draw: st.DrawFn,
    collection_strategy: SearchStrategy[Collection] = collections(),
    id_strategy: SearchStrategy[str] = safe_text,
    min_size: int = 1,
    max_size: int = 50,
    # If num_unique_metadata is not None, then the number of metadata generations
    # will be the size of the record set. If set, the number of metadata
    # generations will be the value of num_unique_metadata.
    num_unique_metadata: Optional[int] = None,
    min_metadata_size: int = 0,
    max_metadata_size: Optional[int] = None,
) -> RecordSet:
    collection = draw(collection_strategy)

    ids = list(
        draw(st.lists(id_strategy, min_size=min_size, max_size=max_size, unique=True))
    )

    embeddings: Optional[Embeddings] = None
    if collection.has_embeddings:
        embeddings = create_embeddings(collection.dimension, len(ids), collection.dtype)
    num_metadata = num_unique_metadata if num_unique_metadata is not None else len(ids)
    generated_metadatas = draw(
        st.lists(
            metadata(
                collection, min_size=min_metadata_size, max_size=max_metadata_size
            ),
            min_size=num_metadata,
            max_size=num_metadata,
        )
    )
    metadatas = []
    for i in range(len(ids)):
        metadatas.append(generated_metadatas[i % len(generated_metadatas)])

    documents: Optional[Documents] = None
    if collection.has_documents:
        documents = draw(
            st.lists(document(collection), min_size=len(ids), max_size=len(ids))
        )

    # in the case where we have a single record, sometimes exercise
    # the code that handles individual values rather than lists.
    # In this case, any field may be a list or a single value.
    if len(ids) == 1:
        single_id: Union[str, List[str]] = ids[0] if draw(st.booleans()) else ids
        single_embedding = (
            embeddings[0]
            if embeddings is not None and draw(st.booleans())
            else embeddings
        )
        single_metadata: Union[Optional[Metadata], List[Optional[Metadata]]] = (
            metadatas[0] if draw(st.booleans()) else metadatas
        )
        single_document = (
            documents[0] if documents is not None and draw(st.booleans()) else documents
        )
        return {
            "ids": single_id,
            "embeddings": single_embedding,
            "metadatas": single_metadata,
            "documents": single_document,
        }
    return {
        "ids": ids,
        "embeddings": embeddings,
        "metadatas": metadatas,
        "documents": documents,
    }


def opposite_value(value: LiteralValue) -> SearchStrategy[Any]:
    """
    Returns a strategy that will generate all valid values except the input value - testing of $nin
    """
    if isinstance(value, float):
        return st.floats(allow_nan=False, allow_infinity=False).filter(
            lambda x: x != value
        )
    elif isinstance(value, str):
        return safe_text.filter(lambda x: x != value)
    elif isinstance(value, bool):
        return st.booleans().filter(lambda x: x != value)
    elif isinstance(value, int):
        return st.integers(min_value=-(2**31), max_value=2**31 - 1).filter(
            lambda x: x != value
        )
    else:
        return st.from_type(type(value)).filter(lambda x: x != value)



@st.composite
def where_clause(draw: st.DrawFn, collection: Collection) -> types.Where:
    """Generate a filter that could be used in a query against the given collection"""

    known_keys = sorted(collection.known_metadata_keys.keys())

    key = draw(st.sampled_from(known_keys))
    value = collection.known_metadata_keys[key]


    # This is hacky, but the distributed system does not support $in or $in so we
    # need to avoid generating these operators for now in that case.
    # TODO: Remove this once the distributed system supports $in and $nin
    if not NOT_CLUSTER_ONLY:
        legal_ops: List[Optional[str]] = [None, "$eq"]
    else:
        legal_ops: List[Optional[str]] = [None, "$eq", "$ne", "$in", "$nin"]
        # For $like/nlike operands only
        # working under the assumption that like/nlike isn't supported
        # by the distributed system.
        if collection.has_like_metadata:
            if key in collection.known_metadata_strkeys and isinstance(value, str):
                legal_ops: List[Optional[str]] =[None, "$eq", "$ne", "$like", "$nlike"]

    if not isinstance(value, str) and not isinstance(value, bool):
        legal_ops.extend(["$gt", "$lt", "$lte", "$gte"])
    if isinstance(value, float):
        # Add or subtract a small number to avoid floating point rounding errors
        value = value + draw(st.sampled_from([1e-6, -1e-6]))
        # Truncate to 32 bit
        value = float(np.float32(value))

    op: WhereOperator = draw(st.sampled_from(legal_ops))

    if op is None:
        return {key: value}
    elif op == "$in":  # type: ignore
        if isinstance(value, str) and not value:
            return {}
        return {key: {op: [value, *[draw(opposite_value(value)) for _ in range(3)]]}}
    elif op == "$nin":  # type: ignore
        if isinstance(value, str) and not value:
            return {}
        return {key: {op: [draw(opposite_value(value)) for _ in range(3)]}}
    elif op == "$like":
        if isinstance(value, str) and not value:
            return {}
        if collection.known_document_keywords:
            word = draw(st.sampled_from(collection.known_document_keywords))
        else:
            word = draw(safe_text)
        return {key: {op: f"%{word}%"}}
    elif op == "$nlike":
        if isinstance(value, str) and not value:
            return {}
        if collection.known_document_keywords:
            word = draw(st.sampled_from(collection.known_document_keywords))
        else:
            word = draw(safe_text)
        return {key: {op: f"%{word}%"}}
    else:
        return {key: {op: value}}  # type: ignore


@st.composite
def where_doc_clause(draw: st.DrawFn, collection: Collection) -> types.WhereDocument:
    """Generate a where_document filter that could be used against the given collection"""
    # For cluster tests, we want to avoid generating where_document
    # clauses of length < 3. We also don't want them to contain certan special
    # characters like _ and % that implicitly involve searching for a regex in sqlite.
    if not NOT_CLUSTER_ONLY:
        if collection.known_document_keywords:
            word = draw(st.sampled_from(collection.known_document_keywords))
        else:
            word = draw(safe_text_min_size_3)
    else:
        if collection.known_document_keywords:
            word = draw(st.sampled_from(collection.known_document_keywords))
        else:
            word = draw(safe_text)

    # This is hacky, but the distributed system does not support $not_contains
    # so we need to avoid generating these operators for now in that case.
    # TODO: Remove this once the distributed system supports $not_contains
    op: WhereOperator
    if not NOT_CLUSTER_ONLY:
        op = draw(st.sampled_from(["$contains"]))
    else:
        op = draw(st.sampled_from(["$contains", "$not_contains"]))

    if op == "$contains":
        return {"$contains": word}
    else:
        assert op == "$not_contains"
        return {"$not_contains": word}


def binary_operator_clause(
    base_st: SearchStrategy[types.Where],
) -> SearchStrategy[types.Where]:
    op: SearchStrategy[LogicalOperator] = st.sampled_from(["$and", "$or"])
    return st.dictionaries(
        keys=op,
        values=st.lists(base_st, max_size=2, min_size=2),
        min_size=1,
        max_size=1,
    )


def binary_document_operator_clause(
    base_st: SearchStrategy[types.WhereDocument],
) -> SearchStrategy[types.WhereDocument]:
    op: SearchStrategy[LogicalOperator] = st.sampled_from(["$and", "$or"])
    return st.dictionaries(
        keys=op,
        values=st.lists(base_st, max_size=2, min_size=2),
        min_size=1,
        max_size=1,
    )


@st.composite
def recursive_where_clause(draw: st.DrawFn, collection: Collection) -> types.Where:
    base_st = where_clause(collection)
    where: types.Where = draw(st.recursive(base_st, binary_operator_clause))
    return where


@st.composite
def recursive_where_doc_clause(
    draw: st.DrawFn, collection: Collection
) -> types.WhereDocument:
    base_st = where_doc_clause(collection)
    where: types.WhereDocument = draw(
        st.recursive(base_st, binary_document_operator_clause)
    )
    return where


class Filter(TypedDict):
    where: Optional[types.Where]
    ids: Optional[Union[str, List[str]]]
    where_document: Optional[types.WhereDocument]


@st.composite
def filters(
    draw: st.DrawFn,
    collection_st: st.SearchStrategy[Collection],
    recordset_st: st.SearchStrategy[RecordSet],
    include_all_ids: bool = False,
) -> Filter:
    collection = draw(collection_st)
    recordset = draw(recordset_st)
    where_clause = draw(st.one_of(st.none(), recursive_where_clause(collection)))
    where_document_clause = draw(
        st.one_of(st.none(), recursive_where_doc_clause(collection))
    )

    ids: Optional[Union[List[types.ID], types.ID]]
    # Record sets can be a value instead of a list of values if there is only one record
    if isinstance(recordset["ids"], str):
        ids = [recordset["ids"]]
    else:
        ids = recordset["ids"]

    if not include_all_ids:
        ids = draw(st.one_of(st.none(), st.lists(st.sampled_from(ids))))
        if ids is not None:
            # Remove duplicates since hypothesis samples with replacement
            ids = list(set(ids))

    # Test both the single value list and the unwrapped single value case
    if ids is not None and len(ids) == 1 and draw(st.booleans()):
        ids = ids[0]

    return {"where": where_clause, "where_document": where_document_clause, "ids": ids}<|MERGE_RESOLUTION|>--- conflicted
+++ resolved
@@ -331,11 +331,8 @@
     if uses_metadata_like is None:
         uses_metadata_like = draw(st.booleans())
     assert has_documents is not None
-<<<<<<< HEAD
     assert uses_metadata_like is not None
-    if has_documents and add_filterable_data:
-        known_document_keywords = draw(st.lists(safe_text, min_size=5, max_size=5))
-=======
+
     # For cluster tests, we want to avoid generating documents and where_document
     # clauses of length < 3. We also don't want them to contain certan special
     # characters like _ and % that implicitly involve searching for a regex in sqlite.
@@ -346,7 +343,7 @@
             )
         else:
             known_document_keywords = []
->>>>>>> 9f79843f
+
     else:
         if has_documents and add_filterable_data:
             known_document_keywords = draw(st.lists(safe_text, min_size=5, max_size=5))
@@ -416,7 +413,7 @@
         }
 
         metadata.update(draw(st.fixed_dictionaries({}, optional=sampling_dict)))  # type: ignore
-<<<<<<< HEAD
+
         blacklist_categories = ("Cc", "Cs")
         for k in collection.known_metadata_strkeys:
             if collection.known_document_keywords:
@@ -430,11 +427,10 @@
                 )
                 mywords = " ".join(words)
                 metadata.update({k: mywords})
-=======
+
     # We don't allow submitting empty metadata
     if metadata == {}:
         return None
->>>>>>> 9f79843f
     return metadata
 
 
