import hashlib
import hypothesis
import hypothesis.strategies as st
from typing import Any, Optional, List, Dict, Union, cast
from typing_extensions import TypedDict
import uuid
import numpy as np
import numpy.typing as npt
import chromadb.api.types as types
import re
from hypothesis.strategies._internal.strategies import SearchStrategy
from hypothesis.errors import InvalidDefinition
from hypothesis.stateful import RuleBasedStateMachine

from dataclasses import dataclass

from chromadb.api.types import (
    Documents,
    Embeddable,
    EmbeddingFunction,
    Embeddings,
    Metadata,
)
from chromadb.types import LiteralValue, WhereOperator, LogicalOperator

# Set the random seed for reproducibility
np.random.seed(0)  # unnecessary, hypothesis does this for us

# See Hypothesis documentation for creating strategies at
# https://hypothesis.readthedocs.io/en/latest/data.html

# NOTE: Because these strategies are used in state machines, we need to
# work around an issue with state machines, in which strategies that frequently
# are marked as invalid (i.e. through the use of `assume` or `.filter`) can cause the
# state machine tests to fail with an hypothesis.errors.Unsatisfiable.

# Ultimately this is because the entire state machine is run as a single Hypothesis
# example, which ends up drawing from the same strategies an enormous number of times.
# Whenever a strategy marks itself as invalid, Hypothesis tries to start the entire
# state machine run over. See https://github.com/HypothesisWorks/hypothesis/issues/3618

# Because strategy generation is all interrelated, seemingly small changes (especially
# ones called early in a test) can have an outside effect. Generating lists with
# unique=True, or dictionaries with a min size seems especially bad.

# Please make changes to these strategies incrementally, testing to make sure they don't
# start generating unsatisfiable examples.

test_hnsw_config = {
    "hnsw:construction_ef": 128,
    "hnsw:search_ef": 128,
    "hnsw:M": 128,
}


class RecordSet(TypedDict):
    """
    A generated set of embeddings, ids, metadatas, and documents that
    represent what a user would pass to the API.
    """

    ids: Union[types.ID, List[types.ID]]
    embeddings: Optional[Union[types.Embeddings, types.Embedding]]
    metadatas: Optional[Union[List[types.Metadata], types.Metadata]]
    documents: Optional[Union[List[types.Document], types.Document]]


class NormalizedRecordSet(TypedDict):
    """
    A RecordSet, with all fields normalized to lists.
    """

    ids: List[types.ID]
    embeddings: Optional[types.Embeddings]
    metadatas: Optional[List[types.Metadata]]
    documents: Optional[List[types.Document]]


class StateMachineRecordSet(TypedDict):
    """
    Represents the internal state of a state machine in hypothesis tests.
    """

    ids: List[types.ID]
    embeddings: types.Embeddings
    metadatas: List[Optional[types.Metadata]]
    documents: List[Optional[types.Document]]


class Record(TypedDict):
    """
    A single generated record.
    """

    id: types.ID
    embedding: Optional[types.Embedding]
    metadata: Optional[types.Metadata]
    document: Optional[types.Document]


# TODO: support arbitrary text everywhere so we don't SQL-inject ourselves.
# TODO: support empty strings everywhere
sql_alphabet = "abcdefghijklmnopqrstuvwxyzABCDEFGHIJKLMNOPQRSTUVWXYZ0123456789-_"
safe_text = st.text(alphabet=sql_alphabet, min_size=1)
tenant_database_name = st.text(alphabet=sql_alphabet, min_size=3)

# Workaround for FastAPI json encoding peculiarities
# https://github.com/tiangolo/fastapi/blob/8ac8d70d52bb0dd9eb55ba4e22d3e383943da05c/fastapi/encoders.py#L104
safe_text = safe_text.filter(lambda s: not s.startswith("_sa"))
tenant_database_name = tenant_database_name.filter(lambda s: not s.startswith("_sa"))

safe_integers = st.integers(
    min_value=-(2**31), max_value=2**31 - 1
)  # TODO: handle longs
safe_floats = st.floats(
    allow_infinity=False,
    allow_nan=False,
    allow_subnormal=False,
    min_value=-1e6,
    max_value=1e6,
)  # TODO: handle infinity and NAN

safe_values: List[SearchStrategy[Union[int, float, str, bool]]] = [
    safe_text,
    safe_integers,
    safe_floats,
    st.booleans(),
]


def one_or_both(
    strategy_a: st.SearchStrategy[Any], strategy_b: st.SearchStrategy[Any]
) -> st.SearchStrategy[Any]:
    return st.one_of(
        st.tuples(strategy_a, strategy_b),
        st.tuples(strategy_a, st.none()),
        st.tuples(st.none(), strategy_b),
    )


# Temporarily generate only these to avoid SQL formatting issues.
legal_id_characters = (
    "abcdefghijklmnopqrstuvwxyzABCDEFGHIJKLMNOPQRSTUVWXYZ0123456789-_./+"
)

float_types = [np.float16, np.float32, np.float64]
int_types = [np.int16, np.int32, np.int64]  # TODO: handle int types


@st.composite
def collection_name(draw: st.DrawFn) -> str:
    _collection_name_re = re.compile(r"^[a-zA-Z][a-zA-Z0-9-]{1,60}[a-zA-Z0-9]$")
    _ipv4_address_re = re.compile(r"^([0-9]{1,3}\.){3}[0-9]{1,3}$")
    _two_periods_re = re.compile(r"\.\.")

    name: str = draw(st.from_regex(_collection_name_re))
    hypothesis.assume(not _ipv4_address_re.match(name))
    hypothesis.assume(not _two_periods_re.search(name))

    return name


collection_metadata = st.one_of(
    st.none(), st.dictionaries(safe_text, st.one_of(*safe_values))
)


# TODO: Use a hypothesis strategy while maintaining embedding uniqueness
#       Or handle duplicate embeddings within a known epsilon
def create_embeddings(
    dim: int,
    count: int,
    dtype: npt.DTypeLike,
) -> types.Embeddings:
    embeddings: types.Embeddings = (
        np.random.uniform(
            low=-1.0,
            high=1.0,
            size=(count, dim),
        )
        .astype(dtype)
        .tolist()
    )

    return embeddings


def create_embeddings_ndarray(
    dim: int,
    count: int,
    dtype: npt.DTypeLike,
) -> np.typing.NDArray[Any]:
    return np.random.uniform(
        low=-1.0,
        high=1.0,
        size=(count, dim),
    ).astype(dtype)


class hashing_embedding_function(types.EmbeddingFunction[Documents]):
    def __init__(self, dim: int, dtype: npt.DTypeLike) -> None:
        self.dim = dim
        self.dtype = dtype

    def __call__(self, input: types.Documents) -> types.Embeddings:
        # Hash the texts and convert to hex strings
        hashed_texts = [
            list(hashlib.sha256(text.encode("utf-8")).hexdigest()) for text in input
        ]
        # Pad with repetition, or truncate the hex strings to the desired dimension
        padded_texts = [
            text * (self.dim // len(text)) + text[: self.dim % len(text)]
            for text in hashed_texts
        ]

        # Convert the hex strings to dtype
        embeddings: types.Embeddings = np.array(
            [[int(char, 16) / 15.0 for char in text] for text in padded_texts],
            dtype=self.dtype,
        ).tolist()

        return embeddings


class not_implemented_embedding_function(types.EmbeddingFunction[Documents]):
    def __call__(self, input: Documents) -> Embeddings:
        assert False, "This embedding function is not implemented"


def embedding_function_strategy(
    dim: int, dtype: npt.DTypeLike
) -> st.SearchStrategy[types.EmbeddingFunction[Embeddable]]:
    return st.just(
        cast(EmbeddingFunction[Embeddable], hashing_embedding_function(dim, dtype))
    )


@dataclass
class ExternalCollection:
    """
    An external view of a collection.
    
    This strategy only contains information about a collection that a client of Chroma
    sees -- that is, it contains none of Chroma's internal bookkeeping. It should
    be used to test the API and client code.
    """
    name: str
    metadata: Optional[types.Metadata]
    embedding_function: Optional[types.EmbeddingFunction[Embeddable]]


@dataclass
class Collection(ExternalCollection):
    """
    An internal view of a collection.

    This strategy contains all the information Chroma uses internally to manage a
    collection. It is a superset of ExternalCollection and should be used to test
    internal Chroma logic.
    """
    id: uuid.UUID
    dimension: int
    dtype: npt.DTypeLike
    topic: str
    known_metadata_keys: types.Metadata
    known_document_keywords: List[str]
    known_metadata_strkeys: List[str]  # types.Metadata
    has_documents: bool = False
    has_embeddings: bool = False
<<<<<<< HEAD
    has_like_metadata: bool = False
    embedding_function: Optional[types.EmbeddingFunction[Embeddable]] = None
=======

>>>>>>> e1ad5f94


@st.composite
def collections(
    draw: st.DrawFn,
    add_filterable_data: bool = False,
    with_hnsw_params: bool = False,
    has_embeddings: Optional[bool] = None,
    has_documents: Optional[bool] = None,
    uses_metadata_like: Optional[bool] = False,
    with_persistent_hnsw_params: bool = False,
) -> Collection:
    """Strategy to generate a Collection object.
    If add_filterable_data is True, then known_metadata_keys and known_document_keywords will be populated with consistent data.
    uses_metadata_like will require the generation of an additional metadata string key to be used to test the $like/$nlike operators.
    """

    assert not ((has_embeddings is False) and (has_documents is False))

    name = draw(collection_name())
    metadata = draw(collection_metadata)
    like_fields_size = 3
    dimension = draw(st.integers(min_value=2, max_value=2048))
    dtype = draw(st.sampled_from(float_types))

    if with_persistent_hnsw_params and not with_hnsw_params:
        raise ValueError(
            "with_hnsw_params requires with_persistent_hnsw_params to be true"
        )

    if with_hnsw_params:
        if metadata is None:
            metadata = {}
        metadata.update(test_hnsw_config)
        if with_persistent_hnsw_params:
            metadata["hnsw:batch_size"] = draw(st.integers(min_value=3, max_value=2000))
            metadata["hnsw:sync_threshold"] = draw(
                st.integers(min_value=3, max_value=2000)
            )
        # Sometimes, select a space at random
        if draw(st.booleans()):
            # TODO: pull the distance functions from a source of truth that lives not
            # in tests once https://github.com/chroma-core/issues/issues/61 lands
            metadata["hnsw:space"] = draw(st.sampled_from(["cosine", "l2", "ip"]))

    known_metadata_keys: Dict[str, Union[int, str, float]] = {}
    known_metadata_strkeys: List[str] = []

    if add_filterable_data:
        while len(known_metadata_keys) < 5:
            key = draw(safe_text)
            known_metadata_keys[key] = draw(st.one_of(*safe_values))
    if has_documents is None:
        has_documents = draw(st.booleans())
    if uses_metadata_like is None:
        uses_metadata_like = draw(st.booleans())
    assert has_documents is not None
    assert uses_metadata_like is not None
    if has_documents and add_filterable_data:
        known_document_keywords = draw(st.lists(safe_text, min_size=5, max_size=5))
    else:
        known_document_keywords = []

    if uses_metadata_like and add_filterable_data:
        known_str_list = draw(
            st.lists(safe_text, min_size=like_fields_size, max_size=like_fields_size)
        )
        for i in range(0, like_fields_size):
            key = draw(safe_text)
            while key in known_metadata_keys or key in known_metadata_strkeys:
                key = draw(safe_text)
            known_metadata_strkeys.append(key)
            # Add a default value
            known_metadata_keys[key] = known_str_list[i]

    else:
        known_metadata_strkeys = []

    if not has_documents:
        has_embeddings = True
    else:
        if has_embeddings is None:
            has_embeddings = draw(st.booleans())
    assert has_embeddings is not None

    embedding_function = draw(embedding_function_strategy(dimension, dtype))

    return Collection(
        id=uuid.uuid4(),
        name=name,
        topic="topic",
        metadata=metadata,
        dimension=dimension,
        dtype=dtype,
        known_metadata_keys=known_metadata_keys,
        has_documents=has_documents,
        known_document_keywords=known_document_keywords,
        known_metadata_strkeys=known_metadata_strkeys,
        has_like_metadata=uses_metadata_like,
        has_embeddings=has_embeddings,
        embedding_function=embedding_function,
    )


@st.composite
def metadata(draw: st.DrawFn, collection: Collection) -> types.Metadata:
    """Strategy for generating metadata that could be a part of the given collection"""
    # First draw a random dictionary.
    metadata: types.Metadata = draw(st.dictionaries(safe_text, st.one_of(*safe_values)))
    # Then, remove keys that overlap with the known keys for the coll
    # to avoid type errors when comparing.
    if collection.known_metadata_keys:
        for key in collection.known_metadata_keys.keys():
            if key in metadata:
                del metadata[key]  # type: ignore
        # Finally, add in some of the known keys for the collection
        sampling_dict: Dict[str, st.SearchStrategy[Union[str, int, float]]] = {
            k: st.just(v) for k, v in collection.known_metadata_keys.items()
        }

        metadata.update(draw(st.fixed_dictionaries({}, optional=sampling_dict)))  # type: ignore
        blacklist_categories = ("Cc", "Cs")
        for k in collection.known_metadata_strkeys:
            if collection.known_document_keywords:
                known_words_st = st.sampled_from(collection.known_document_keywords)
                random_words_st = st.text(
                    min_size=1,
                    alphabet=st.characters(blacklist_categories=blacklist_categories),
                )
                words = draw(
                    st.lists(st.one_of(known_words_st, random_words_st), min_size=1)
                )
                mywords = " ".join(words)
                metadata.update({k: mywords})
    return metadata


@st.composite
def document(draw: st.DrawFn, collection: Collection) -> types.Document:
    """Strategy for generating documents that could be a part of the given collection"""

    # Blacklist certain unicode characters that affect sqlite processing.
    # For example, the null (/x00) character makes sqlite stop processing a string.
    blacklist_categories = ("Cc", "Cs")
    if collection.known_document_keywords:
        known_words_st = st.sampled_from(collection.known_document_keywords)
    else:
        known_words_st = st.text(
            min_size=1,
            alphabet=st.characters(blacklist_categories=blacklist_categories),  # type: ignore
        )

    random_words_st = st.text(
        min_size=1, alphabet=st.characters(blacklist_categories=blacklist_categories)  # type: ignore
    )
    words = draw(st.lists(st.one_of(known_words_st, random_words_st), min_size=1))
    return " ".join(words)


@st.composite
def recordsets(
    draw: st.DrawFn,
    collection_strategy: SearchStrategy[Collection] = collections(),
    id_strategy: SearchStrategy[str] = safe_text,
    min_size: int = 1,
    max_size: int = 50,
) -> RecordSet:
    collection = draw(collection_strategy)

    ids = list(
        draw(st.lists(id_strategy, min_size=min_size, max_size=max_size, unique=True))
    )

    embeddings: Optional[Embeddings] = None
    if collection.has_embeddings:
        embeddings = create_embeddings(collection.dimension, len(ids), collection.dtype)
    metadatas = draw(
        st.lists(metadata(collection), min_size=len(ids), max_size=len(ids))
    )
    documents: Optional[Documents] = None
    if collection.has_documents:
        documents = draw(
            st.lists(document(collection), min_size=len(ids), max_size=len(ids))
        )

    # in the case where we have a single record, sometimes exercise
    # the code that handles individual values rather than lists.
    # In this case, any field may be a list or a single value.
    if len(ids) == 1:
        single_id: Union[str, List[str]] = ids[0] if draw(st.booleans()) else ids
        single_embedding = (
            embeddings[0]
            if embeddings is not None and draw(st.booleans())
            else embeddings
        )
        single_metadata: Union[Metadata, List[Metadata]] = (
            metadatas[0] if draw(st.booleans()) else metadatas
        )
        single_document = (
            documents[0] if documents is not None and draw(st.booleans()) else documents
        )
        return {
            "ids": single_id,
            "embeddings": single_embedding,
            "metadatas": single_metadata,
            "documents": single_document,
        }

    return {
        "ids": ids,
        "embeddings": embeddings,
        "metadatas": metadatas,
        "documents": documents,
    }


# This class is mostly cloned from from hypothesis.stateful.RuleStrategy,
# but always runs all the rules, instead of using a FeatureStrategy to
# enable/disable rules. Disabled rules cause the entire test to be marked invalida and,
# combined with the complexity of our other strategies, leads to an
# unacceptably increased incidence of hypothesis.errors.Unsatisfiable.
class DeterministicRuleStrategy(SearchStrategy):  # type: ignore
    def __init__(self, machine: RuleBasedStateMachine) -> None:
        super().__init__()  # type: ignore
        self.machine = machine
        self.rules = list(machine.rules())  # type: ignore

        # The order is a bit arbitrary. Primarily we're trying to group rules
        # that write to the same location together, and to put rules with no
        # target first as they have less effect on the structure. We order from
        # fewer to more arguments on grounds that it will plausibly need less
        # data. This probably won't work especially well and we could be
        # smarter about it, but it's better than just doing it in definition
        # order.
        self.rules.sort(
            key=lambda rule: (
                sorted(rule.targets),
                len(rule.arguments),
                rule.function.__name__,
            )
        )

    def __repr__(self) -> str:
        return "{}(machine={}({{...}}))".format(
            self.__class__.__name__,
            self.machine.__class__.__name__,
        )

    def do_draw(self, data):  # type: ignore
        if not any(self.is_valid(rule) for rule in self.rules):
            msg = f"No progress can be made from state {self.machine!r}"
            raise InvalidDefinition(msg) from None

        rule = data.draw(st.sampled_from([r for r in self.rules if self.is_valid(r)]))
        argdata = data.draw(rule.arguments_strategy)
        return (rule, argdata)

    def is_valid(self, rule) -> bool:  # type: ignore
        if not all(precond(self.machine) for precond in rule.preconditions):
            return False

        for b in rule.bundles:
            bundle = self.machine.bundle(b.name)  # type: ignore
            if not bundle:
                return False
        return True


def opposite_value(value: LiteralValue) -> SearchStrategy[Any]:
    """
    Returns a strategy that will generate all valid values except the input value - testing of $nin
    """
    if isinstance(value, float):
        return st.floats(allow_nan=False, allow_infinity=False).filter(
            lambda x: x != value
        )
    elif isinstance(value, str):
        return safe_text.filter(lambda x: x != value)
    elif isinstance(value, bool):
        return st.booleans().filter(lambda x: x != value)
    elif isinstance(value, int):
        return st.integers(min_value=-(2**31), max_value=2**31 - 1).filter(
            lambda x: x != value
        )
    else:
        return st.from_type(type(value)).filter(lambda x: x != value)


def opposite_like_value(value: LiteralValue) -> SearchStrategy[Any]:
    """
    Returns a strategy that will generate all valid values except the input value - testing of $like
    """
    if isinstance(value, float):
        return st.floats(allow_nan=False, allow_infinity=False).filter(
            lambda x: x != value
        )
    elif isinstance(value, str):
        return safe_text.filter(lambda x: x != value)
    elif isinstance(value, bool):
        return st.booleans().filter(lambda x: x != value)
    elif isinstance(value, int):
        return st.integers(min_value=-(2**31), max_value=2**31 - 1).filter(
            lambda x: x != value
        )
    else:
        return st.from_type(type(value)).filter(lambda x: x != value)


@st.composite
def where_clause(draw: st.DrawFn, collection: Collection) -> types.Where:
    """Generate a filter that could be used in a query against the given collection"""

    known_keys = sorted(collection.known_metadata_keys.keys())

    key = draw(st.sampled_from(known_keys))
    value = collection.known_metadata_keys[key]
    legal_ops: List[Optional[str]] = [None, "$eq", "$ne", "$in", "$nin"]
    if collection.has_like_metadata:
        if key in collection.known_metadata_strkeys:
            legal_ops = ["$like", "$nlike"]
    if not isinstance(value, str) and not isinstance(value, bool):
        legal_ops.extend(["$gt", "$lt", "$lte", "$gte"])
    if isinstance(value, float):
        # Add or subtract a small number to avoid floating point rounding errors
        value = value + draw(st.sampled_from([1e-6, -1e-6]))

    op: WhereOperator = draw(st.sampled_from(legal_ops))

    if op is None:
        return {key: value}
    elif op == "$in":  # type: ignore
        if isinstance(value, str) and not value:
            return {}
        return {key: {op: [value, *[draw(opposite_value(value)) for _ in range(3)]]}}
    elif op == "$nin":  # type: ignore
        if isinstance(value, str) and not value:
            return {}
        return {key: {op: [draw(opposite_value(value)) for _ in range(3)]}}
    elif op == "$like":
        if isinstance(value, str) and not value:
            return {}
        if collection.known_document_keywords:
            word = draw(st.sampled_from(collection.known_document_keywords))
        else:
            word = draw(safe_text)
        return {key: {op: f"%{word}%"}}
    elif op == "$nlike":
        if isinstance(value, str) and not value:
            return {}
        if collection.known_document_keywords:
            word = draw(st.sampled_from(collection.known_document_keywords))
        else:
            word = draw(safe_text)
        return {key: {op: f"%{word}%"}}
    else:
        return {key: {op: value}}  # type: ignore


@st.composite
def where_doc_clause(draw: st.DrawFn, collection: Collection) -> types.WhereDocument:
    """Generate a where_document filter that could be used against the given collection"""
    if collection.known_document_keywords:
        word = draw(st.sampled_from(collection.known_document_keywords))
    else:
        word = draw(safe_text)

    op: WhereOperator = draw(st.sampled_from(["$contains", "$not_contains"]))
    if op == "$contains":
        return {"$contains": word}
    else:
        assert op == "$not_contains"
        return {"$not_contains": word}


def binary_operator_clause(
    base_st: SearchStrategy[types.Where],
) -> SearchStrategy[types.Where]:
    op: SearchStrategy[LogicalOperator] = st.sampled_from(["$and", "$or"])
    return st.dictionaries(
        keys=op,
        values=st.lists(base_st, max_size=2, min_size=2),
        min_size=1,
        max_size=1,
    )


def binary_document_operator_clause(
    base_st: SearchStrategy[types.WhereDocument],
) -> SearchStrategy[types.WhereDocument]:
    op: SearchStrategy[LogicalOperator] = st.sampled_from(["$and", "$or"])
    return st.dictionaries(
        keys=op,
        values=st.lists(base_st, max_size=2, min_size=2),
        min_size=1,
        max_size=1,
    )


@st.composite
def recursive_where_clause(draw: st.DrawFn, collection: Collection) -> types.Where:
    base_st = where_clause(collection)
    where: types.Where = draw(st.recursive(base_st, binary_operator_clause))
    return where


@st.composite
def recursive_where_doc_clause(
    draw: st.DrawFn, collection: Collection
) -> types.WhereDocument:
    base_st = where_doc_clause(collection)
    where: types.WhereDocument = draw(
        st.recursive(base_st, binary_document_operator_clause)
    )
    return where


class Filter(TypedDict):
    where: Optional[types.Where]
    ids: Optional[Union[str, List[str]]]
    where_document: Optional[types.WhereDocument]


@st.composite
def filters(
    draw: st.DrawFn,
    collection_st: st.SearchStrategy[Collection],
    recordset_st: st.SearchStrategy[RecordSet],
    include_all_ids: bool = False,
) -> Filter:
    collection = draw(collection_st)
    recordset = draw(recordset_st)
    where_clause = draw(st.one_of(st.none(), recursive_where_clause(collection)))
    where_document_clause = draw(
        st.one_of(st.none(), recursive_where_doc_clause(collection))
    )

    ids: Optional[Union[List[types.ID], types.ID]]
    # Record sets can be a value instead of a list of values if there is only one record
    if isinstance(recordset["ids"], str):
        ids = [recordset["ids"]]
    else:
        ids = recordset["ids"]

    if not include_all_ids:
        ids = draw(st.one_of(st.none(), st.lists(st.sampled_from(ids))))
        if ids is not None:
            # Remove duplicates since hypothesis samples with replacement
            ids = list(set(ids))

    # Test both the single value list and the unwrapped single value case
    if ids is not None and len(ids) == 1 and draw(st.booleans()):
        ids = ids[0]

    return {"where": where_clause, "where_document": where_document_clause, "ids": ids}<|MERGE_RESOLUTION|>--- conflicted
+++ resolved
@@ -267,12 +267,7 @@
     known_metadata_strkeys: List[str]  # types.Metadata
     has_documents: bool = False
     has_embeddings: bool = False
-<<<<<<< HEAD
     has_like_metadata: bool = False
-    embedding_function: Optional[types.EmbeddingFunction[Embeddable]] = None
-=======
-
->>>>>>> e1ad5f94
 
 
 @st.composite
