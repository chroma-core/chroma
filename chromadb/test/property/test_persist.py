import logging
import multiprocessing
from multiprocessing.connection import Connection
import multiprocessing.context
from typing import Generator, Callable
from uuid import UUID
from hypothesis import given
import hypothesis.strategies as st
import pytest
import chromadb
from chromadb.api import ClientAPI, ServerAPI
from chromadb.config import Settings, System
import chromadb.test.property.strategies as strategies
import chromadb.test.property.invariants as invariants
from chromadb.test.property.test_embeddings import (
    EmbeddingStateMachineStates,
    trace,
    EmbeddingStateMachineBase,
)
from hypothesis.stateful import (
    run_state_machine_as_test,
    rule,
    precondition,
    initialize,
)
import os
import shutil
import tempfile
from chromadb.api.client import Client as ClientCreator
from chromadb.utils.embedding_functions import DefaultEmbeddingFunction

CreatePersistAPI = Callable[[], ServerAPI]

configurations = [
    Settings(
        chroma_api_impl="chromadb.api.segment.SegmentAPI",
        chroma_sysdb_impl="chromadb.db.impl.sqlite.SqliteDB",
        chroma_producer_impl="chromadb.db.impl.sqlite.SqliteDB",
        chroma_consumer_impl="chromadb.db.impl.sqlite.SqliteDB",
        chroma_segment_manager_impl="chromadb.segment.impl.manager.local.LocalSegmentManager",
        allow_reset=True,
        is_persistent=True,
        persist_directory=tempfile.mkdtemp(),
    ),
]


@pytest.fixture(scope="module", params=configurations)
def settings(request: pytest.FixtureRequest) -> Generator[Settings, None, None]:
    configuration = request.param
    save_path = configuration.persist_directory
    # Create if it doesn't exist
    if not os.path.exists(save_path):
        os.makedirs(save_path, exist_ok=True)
    yield configuration
    # Remove if it exists
    if os.path.exists(save_path):
        shutil.rmtree(save_path, ignore_errors=True)


collection_st = st.shared(
    strategies.collections(
<<<<<<< HEAD
        with_hnsw_params=True, with_persistent_hnsw_params=st.just(True)
=======
        with_hnsw_params=True,
        with_persistent_hnsw_params=True,
        # Makes it more likely to find persist-related bugs (by default these are set to 2000).
        max_hnsw_batch_size=10,
        max_hnsw_sync_threshold=10,
>>>>>>> 959747a6
    ),
    key="coll",
)


@given(
    collection_strategy=collection_st,
    embeddings_strategy=strategies.recordsets(collection_st),
)
def test_persist(
    settings: Settings,
    collection_strategy: strategies.Collection,
    embeddings_strategy: strategies.RecordSet,
) -> None:
    system_1 = System(settings)
    system_1.start()
    client_1 = ClientCreator.from_system(system_1)

    client_1.reset()
    coll = client_1.create_collection(
        name=collection_strategy.name,
        metadata=collection_strategy.metadata,  # type: ignore[arg-type]
        embedding_function=collection_strategy.embedding_function,
    )

    coll.add(**embeddings_strategy)

    invariants.count(coll, embeddings_strategy)
    invariants.metadatas_match(coll, embeddings_strategy)
    invariants.documents_match(coll, embeddings_strategy)
    invariants.ids_match(coll, embeddings_strategy)
    invariants.ann_accuracy(
        coll,
        embeddings_strategy,
        embedding_function=collection_strategy.embedding_function,
    )

    system_1.stop()
    del client_1
    del system_1

    system_2 = System(settings)
    system_2.start()
    client_2 = ClientCreator.from_system(system_2)

    coll = client_2.get_collection(
        name=collection_strategy.name,
        embedding_function=collection_strategy.embedding_function,
    )
    invariants.count(coll, embeddings_strategy)
    invariants.metadatas_match(coll, embeddings_strategy)
    invariants.documents_match(coll, embeddings_strategy)
    invariants.ids_match(coll, embeddings_strategy)
    invariants.ann_accuracy(
        coll,
        embeddings_strategy,
        embedding_function=collection_strategy.embedding_function,
    )

    system_2.stop()
    del client_2
    del system_2


def load_and_check(
    settings: Settings,
    collection_name: str,
    record_set: strategies.RecordSet,
    conn: Connection,
) -> None:
    try:
        system = System(settings)
        system.start()
        client = ClientCreator.from_system(system)

        coll = client.get_collection(
            name=collection_name,
            embedding_function=strategies.not_implemented_embedding_function(),  # type: ignore[arg-type]
        )
        invariants.count(coll, record_set)
        invariants.metadatas_match(coll, record_set)
        invariants.documents_match(coll, record_set)
        invariants.ids_match(coll, record_set)
        invariants.ann_accuracy(coll, record_set)

        system.stop()
    except Exception as e:
        conn.send(e)
        raise e


def get_multiprocessing_context():  # type: ignore[no-untyped-def]
    try:
        # Run the invariants in a new process to bypass any shared state/caching (which would defeat the purpose of the test)
        # (forkserver is used because it's much faster than spawn—it will spawn a new, minimal singleton process and then fork that singleton)
        ctx = multiprocessing.get_context("forkserver")
        # This is like running `import chromadb` in the single process that is forked rather than importing it in each forked process.
        # Gives a ~3x speedup since importing chromadb is fairly expensive.
        ctx.set_forkserver_preload(["chromadb"])
        return ctx
    except Exception:
        # forkserver/fork is not available on Windows
        return multiprocessing.get_context("spawn")


class PersistEmbeddingsStateMachineStates(EmbeddingStateMachineStates):
    persist = "persist"


MIN_STATE_CHANGES_BEFORE_PERSIST = 5


class PersistEmbeddingsStateMachine(EmbeddingStateMachineBase):
    def __init__(self, client: ClientAPI, settings: Settings):
        self.client = client
        self.settings = settings
        self.min_state_changes_left_before_persisting = MIN_STATE_CHANGES_BEFORE_PERSIST
        self.client.reset()
        super().__init__(self.client)

    @initialize(collection=collection_st)  # type: ignore
    def initialize(self, collection: strategies.Collection):
        self.client.reset()
        self.collection = self.client.create_collection(
            name=collection.name,
            metadata=collection.metadata,  # type: ignore[arg-type]
            embedding_function=collection.embedding_function,
        )
        self.embedding_function = collection.embedding_function
        trace("init")
        self.on_state_change(EmbeddingStateMachineStates.initialize)

        self.record_set_state = strategies.StateMachineRecordSet(
            ids=[], metadatas=[], documents=[], embeddings=[]
        )

    @precondition(
        lambda self: len(self.record_set_state["ids"]) >= 1
        and self.min_state_changes_left_before_persisting <= 0
    )
    @rule()
    def persist(self) -> None:
        self.on_state_change(PersistEmbeddingsStateMachineStates.persist)
        collection_name = self.collection.name
        conn1, conn2 = multiprocessing.Pipe()
        ctx = get_multiprocessing_context()  # type: ignore[no-untyped-call]
        p = ctx.Process(
            target=load_and_check,
            args=(self.settings, collection_name, self.record_set_state, conn2),
        )
        p.start()
        p.join()

        if conn1.poll():
            e = conn1.recv()
            raise e

        p.close()

    def on_state_change(self, new_state: str) -> None:
        if new_state == PersistEmbeddingsStateMachineStates.persist:
            self.min_state_changes_left_before_persisting = (
                MIN_STATE_CHANGES_BEFORE_PERSIST
            )
        else:
            self.min_state_changes_left_before_persisting -= 1

    def teardown(self) -> None:
        self.client.reset()


def test_persist_embeddings_state(
    caplog: pytest.LogCaptureFixture, settings: Settings
) -> None:
    caplog.set_level(logging.ERROR)
    client = chromadb.Client(settings)
    run_state_machine_as_test(
        lambda: PersistEmbeddingsStateMachine(settings=settings, client=client),
    )  # type: ignore


# Ideally this scenario would be exercised by Hypothesis, but most runs don't seem to trigger this particular state.
def test_delete_add_after_persist(settings: Settings) -> None:
    client = chromadb.Client(settings)
    state = PersistEmbeddingsStateMachine(settings=settings, client=client)

    state.initialize(
        collection=strategies.Collection(
            name="A00",
            metadata={
                "hnsw:construction_ef": 128,
                "hnsw:search_ef": 128,
                "hnsw:M": 128,
                # Important: both batch_size and sync_threshold are 3
                "hnsw:batch_size": 3,
                "hnsw:sync_threshold": 3,
            },
            embedding_function=DefaultEmbeddingFunction(),  # type: ignore[arg-type]
            id=UUID("0851f751-2f11-4424-ab23-4ae97074887a"),
            dimension=2,
            dtype=None,
            known_metadata_keys={},
            known_document_keywords=[],
            has_documents=False,
            has_embeddings=True,
        )
    )

    state.add_embeddings(
        record_set={
            # Add 3 records to hit the batch_size and sync_threshold
            "ids": ["0", "1", "2"],
            "embeddings": [[0, 0], [0, 0], [0, 0]],
            "metadatas": [None, None, None],
            "documents": None,
        }
    )

    # Delete and then re-add record
    state.delete_by_ids(ids=["0"])
    state.add_embeddings(
        record_set={
            "ids": ["0"],
            "embeddings": [[1, 1]],
            "metadatas": [None],
            "documents": None,
        }
    )

    # At this point, the changes above are not fully persisted
    state.fields_match()<|MERGE_RESOLUTION|>--- conflicted
+++ resolved
@@ -60,15 +60,11 @@
 
 collection_st = st.shared(
     strategies.collections(
-<<<<<<< HEAD
-        with_hnsw_params=True, with_persistent_hnsw_params=st.just(True)
-=======
         with_hnsw_params=True,
-        with_persistent_hnsw_params=True,
+        with_persistent_hnsw_params=st.just(True),
         # Makes it more likely to find persist-related bugs (by default these are set to 2000).
         max_hnsw_batch_size=10,
         max_hnsw_sync_threshold=10,
->>>>>>> 959747a6
     ),
     key="coll",
 )
