--- conflicted
+++ resolved
@@ -31,7 +31,6 @@
     assert "8001" in result.stdout
 
 
-<<<<<<< HEAD
 def test_system_info() -> None:
     result = runner.invoke(
         app,
@@ -61,8 +60,6 @@
     assert "chroma_version" in result.stdout
     assert "python_version" in result.stdout
     assert "datetime" in result.stdout
-=======
 def test_utils_set_log_file_path() -> None:
     log_config = set_log_file_path("chromadb/log_config.yml", "test.log")
-    assert log_config["handlers"]["file"]["filename"] == "test.log"
->>>>>>> 4ca525e0
+    assert log_config["handlers"]["file"]["filename"] == "test.log"