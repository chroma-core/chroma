from unittest.mock import patch

from typer.testing import CliRunner

from chromadb.cli.cli import app
from chromadb.cli.utils import set_log_file_path

runner = CliRunner()


def test_app() -> None:
    result = runner.invoke(
        app,
        [
            "run",
            "--path",
            "chroma_test_data",
            "--port",
            "8001",
            "--test",
        ],
    )
    assert "chroma_test_data" in result.stdout
    assert "8001" in result.stdout


<<<<<<< HEAD
def test_app_version_upgrade() -> None:
    with patch(
        "chromadb.__version__",
        new="0.0.1",
    ):
        result = runner.invoke(
            app,
            [
                "run",
                "--path",
                "chroma_test_data",
                "--port",
                "8001",
                "--test",
            ],
        )
    assert "A new release of chromadb is available" in result.stdout
    assert "chroma_test_data" in result.stdout
    assert "8001" in result.stdout
=======
def test_utils_set_log_file_path() -> None:
    log_config = set_log_file_path("chromadb/log_config.yml", "test.log")
    assert log_config["handlers"]["file"]["filename"] == "test.log"
>>>>>>> f44d9e82
<|MERGE_RESOLUTION|>--- conflicted
+++ resolved
@@ -24,7 +24,6 @@
     assert "8001" in result.stdout
 
 
-<<<<<<< HEAD
 def test_app_version_upgrade() -> None:
     with patch(
         "chromadb.__version__",
@@ -44,8 +43,8 @@
     assert "A new release of chromadb is available" in result.stdout
     assert "chroma_test_data" in result.stdout
     assert "8001" in result.stdout
-=======
+    
+    
 def test_utils_set_log_file_path() -> None:
     log_config = set_log_file_path("chromadb/log_config.yml", "test.log")
-    assert log_config["handlers"]["file"]["filename"] == "test.log"
->>>>>>> f44d9e82
+    assert log_config["handlers"]["file"]["filename"] == "test.log"