# type: ignore
import requests

import chromadb
from chromadb.api.fastapi import FastAPI
from chromadb.api.types import QueryResult, EmbeddingFunction, Document
from chromadb.config import Settings
import chromadb.server.fastapi
import pytest
import tempfile
import numpy as np
import os
import shutil
from datetime import datetime, timedelta
from chromadb.utils.embedding_functions import (
    DefaultEmbeddingFunction,
)

persist_dir = tempfile.mkdtemp()


@pytest.fixture
def local_persist_api():
    client = chromadb.Client(
        Settings(
            chroma_api_impl="chromadb.api.segment.SegmentAPI",
            chroma_sysdb_impl="chromadb.db.impl.sqlite.SqliteDB",
            chroma_producer_impl="chromadb.db.impl.sqlite.SqliteDB",
            chroma_consumer_impl="chromadb.db.impl.sqlite.SqliteDB",
            chroma_segment_manager_impl="chromadb.segment.impl.manager.local.LocalSegmentManager",
            allow_reset=True,
            is_persistent=True,
            persist_directory=persist_dir,
        ),
    )
    yield client
    client.clear_system_cache()
    if os.path.exists(persist_dir):
        shutil.rmtree(persist_dir, ignore_errors=True)


# https://docs.pytest.org/en/6.2.x/fixture.html#fixtures-can-be-requested-more-than-once-per-test-return-values-are-cached
@pytest.fixture
def local_persist_api_cache_bust():
    client = chromadb.Client(
        Settings(
            chroma_api_impl="chromadb.api.segment.SegmentAPI",
            chroma_sysdb_impl="chromadb.db.impl.sqlite.SqliteDB",
            chroma_producer_impl="chromadb.db.impl.sqlite.SqliteDB",
            chroma_consumer_impl="chromadb.db.impl.sqlite.SqliteDB",
            chroma_segment_manager_impl="chromadb.segment.impl.manager.local.LocalSegmentManager",
            allow_reset=True,
            is_persistent=True,
            persist_directory=persist_dir,
        ),
    )
    yield client
    client.clear_system_cache()
    if os.path.exists(persist_dir):
        shutil.rmtree(persist_dir, ignore_errors=True)


def approx_equal(a, b, tolerance=1e-6) -> bool:
    return abs(a - b) < tolerance


def vector_approx_equal(a, b, tolerance: float = 1e-6) -> bool:
    if len(a) != len(b):
        return False
    return all([approx_equal(a, b, tolerance) for a, b in zip(a, b)])


@pytest.mark.parametrize("api_fixture", [local_persist_api])
def test_persist_index_loading(api_fixture, request):
    api = request.getfixturevalue("local_persist_api")
    api.reset()
    collection = api.create_collection("test")
    collection.add(ids="id1", documents="hello")

    api2 = request.getfixturevalue("local_persist_api_cache_bust")
    collection = api2.get_collection("test")

    includes = ["embeddings", "documents", "metadatas", "distances"]
    nn = collection.query(
        query_texts="hello",
        n_results=1,
        include=["embeddings", "documents", "metadatas", "distances"],
    )
    for key in nn.keys():
        if (key in includes) or (key == "ids"):
            assert len(nn[key]) == 1
        else:
            assert nn[key] is None


@pytest.mark.parametrize("api_fixture", [local_persist_api])
def test_persist_index_loading_embedding_function(api_fixture, request):
    class TestEF(EmbeddingFunction[Document]):
        def __call__(self, input):
            return [[1, 2, 3] for _ in range(len(input))]

    api = request.getfixturevalue("local_persist_api")
    api.reset()
    collection = api.create_collection("test", embedding_function=TestEF())
    collection.add(ids="id1", documents="hello")

    api2 = request.getfixturevalue("local_persist_api_cache_bust")
    collection = api2.get_collection("test", embedding_function=TestEF())

    includes = ["embeddings", "documents", "metadatas", "distances"]
    nn = collection.query(
        query_texts="hello",
        n_results=1,
        include=includes,
    )
    for key in nn.keys():
        if (key in includes) or (key == "ids"):
            assert len(nn[key]) == 1
        else:
            assert nn[key] is None


@pytest.mark.parametrize("api_fixture", [local_persist_api])
def test_persist_index_get_or_create_embedding_function(api_fixture, request):
    class TestEF(EmbeddingFunction[Document]):
        def __call__(self, input):
            return [[1, 2, 3] for _ in range(len(input))]

    api = request.getfixturevalue("local_persist_api")
    api.reset()
    collection = api.get_or_create_collection("test", embedding_function=TestEF())
    collection.add(ids="id1", documents="hello")

    api2 = request.getfixturevalue("local_persist_api_cache_bust")
    collection = api2.get_or_create_collection("test", embedding_function=TestEF())

    includes = ["embeddings", "documents", "metadatas", "distances"]
    nn = collection.query(
        query_texts="hello",
        n_results=1,
        include=includes,
    )

    for key in nn.keys():
        if (key in includes) or (key == "ids"):
            assert len(nn[key]) == 1
        else:
            assert nn[key] is None

    assert nn["ids"] == [["id1"]]
    assert nn["embeddings"] == [[[1, 2, 3]]]
    assert nn["documents"] == [["hello"]]
    assert nn["distances"] == [[0]]


@pytest.mark.parametrize("api_fixture", [local_persist_api])
def test_persist(api_fixture, request):
    api = request.getfixturevalue(api_fixture.__name__)

    api.reset()

    collection = api.create_collection("testspace")

    collection.add(**batch_records)

    assert collection.count() == 2

    api = request.getfixturevalue(api_fixture.__name__)
    collection = api.get_collection("testspace")
    assert collection.count() == 2

    api.delete_collection("testspace")

    api = request.getfixturevalue(api_fixture.__name__)
    assert api.list_collections() == []


def test_heartbeat(api):
    heartbeat_ns = api.heartbeat()
    assert isinstance(heartbeat_ns, int)

    heartbeat_s = heartbeat_ns // 10**9
    heartbeat = datetime.fromtimestamp(heartbeat_s)
    assert heartbeat > datetime.now() - timedelta(seconds=10)


def test_max_batch_size(api):
    print(api)
    batch_size = api.max_batch_size
    assert batch_size > 0


def test_pre_flight_checks(api):
    if not isinstance(api, FastAPI):
        pytest.skip("Not a FastAPI instance")

    resp = requests.get(f"{api._api_url}/pre-flight-checks")
    assert resp.status_code == 200
    assert resp.json() is not None
    assert "max_batch_size" in resp.json().keys()


batch_records = {
    "embeddings": [[1.1, 2.3, 3.2], [1.2, 2.24, 3.2]],
    "ids": ["https://example.com/1", "https://example.com/2"],
}


def test_add(api):
    api.reset()

    collection = api.create_collection("testspace")

    collection.add(**batch_records)

    assert collection.count() == 2


def test_get_or_create(api):
    api.reset()

    collection = api.create_collection("testspace")

    collection.add(**batch_records)

    assert collection.count() == 2

    with pytest.raises(Exception):
        collection = api.create_collection("testspace")

    collection = api.get_or_create_collection("testspace")

    assert collection.count() == 2


minimal_records = {
    "embeddings": [[1.1, 2.3, 3.2], [1.2, 2.24, 3.2]],
    "ids": ["https://example.com/1", "https://example.com/2"],
}


def test_add_minimal(api):
    api.reset()

    collection = api.create_collection("testspace")

    collection.add(**minimal_records)

    assert collection.count() == 2


def test_get_from_db(api):
    api.reset()
    collection = api.create_collection("testspace")
    collection.add(**batch_records)
    includes = ["embeddings", "documents", "metadatas"]
    records = collection.get(include=includes)
    for key in records.keys():
        if (key in includes) or (key == "ids"):
            assert len(records[key]) == 2
        else:
            assert records[key] is None


def test_reset_db(api):
    api.reset()

    collection = api.create_collection("testspace")
    collection.add(**batch_records)
    assert collection.count() == 2

    api.reset()
    assert len(api.list_collections()) == 0


def test_get_nearest_neighbors(api):
    api.reset()
    collection = api.create_collection("testspace")
    collection.add(**batch_records)

    includes = ["embeddings", "documents", "metadatas", "distances"]
    nn = collection.query(
        query_embeddings=[1.1, 2.3, 3.2],
        n_results=1,
        where={},
        include=includes,
    )
    for key in nn.keys():
        if (key in includes) or (key == "ids"):
            assert len(nn[key]) == 1
        else:
            assert nn[key] is None

    nn = collection.query(
        query_embeddings=[[1.1, 2.3, 3.2]],
        n_results=1,
        where={},
        include=includes,
    )
    for key in nn.keys():
        if (key in includes) or (key == "ids"):
            assert len(nn[key]) == 1
        else:
            assert nn[key] is None

    nn = collection.query(
        query_embeddings=[[1.1, 2.3, 3.2], [0.1, 2.3, 4.5]],
        n_results=1,
        where={},
        include=includes,
    )
    for key in nn.keys():
        if (key in includes) or (key == "ids"):
            assert len(nn[key]) == 2
        else:
            assert nn[key] is None


def test_delete(api):
    api.reset()
    collection = api.create_collection("testspace")
    collection.add(**batch_records)
    assert collection.count() == 2

    with pytest.raises(Exception):
        collection.delete()


def test_delete_with_index(api):
    api.reset()
    collection = api.create_collection("testspace")
    collection.add(**batch_records)
    assert collection.count() == 2
    collection.query(query_embeddings=[[1.1, 2.3, 3.2]], n_results=1)


def test_count(api):
    api.reset()
    collection = api.create_collection("testspace")
    assert collection.count() == 0
    collection.add(**batch_records)
    assert collection.count() == 2


def test_modify(api):
    api.reset()
    collection = api.create_collection("testspace")
    collection.modify(name="testspace2")

    # collection name is modify
    assert collection.name == "testspace2"


def test_modify_error_on_existing_name(api):
    api.reset()

    api.create_collection("testspace")
    c2 = api.create_collection("testspace2")

    with pytest.raises(Exception):
        c2.modify(name="testspace")


def test_metadata_cru(api):
    api.reset()
    metadata_a = {"a": 1, "b": 2}
    # Test create metatdata
    collection = api.create_collection("testspace", metadata=metadata_a)
    assert collection.metadata is not None
    assert collection.metadata["a"] == 1
    assert collection.metadata["b"] == 2

    # Test get metatdata
    collection = api.get_collection("testspace")
    assert collection.metadata is not None
    assert collection.metadata["a"] == 1
    assert collection.metadata["b"] == 2

    # Test modify metatdata
    collection.modify(metadata={"a": 2, "c": 3})
    assert collection.metadata["a"] == 2
    assert collection.metadata["c"] == 3
    assert "b" not in collection.metadata

    # Test get after modify metatdata
    collection = api.get_collection("testspace")
    assert collection.metadata is not None
    assert collection.metadata["a"] == 2
    assert collection.metadata["c"] == 3
    assert "b" not in collection.metadata

    # Test name exists get_or_create_metadata
    collection = api.get_or_create_collection("testspace")
    assert collection.metadata is not None
    assert collection.metadata["a"] == 2
    assert collection.metadata["c"] == 3

    # Test name exists create metadata
    collection = api.get_or_create_collection("testspace2")
    assert collection.metadata is None

    # Test list collections
    collections = api.list_collections()
    for collection in collections:
        if collection.name == "testspace":
            assert collection.metadata is not None
            assert collection.metadata["a"] == 2
            assert collection.metadata["c"] == 3
        elif collection.name == "testspace2":
            assert collection.metadata is None


def test_increment_index_on(api):
    api.reset()
    collection = api.create_collection("testspace")
    collection.add(**batch_records)
    assert collection.count() == 2

    includes = ["embeddings", "documents", "metadatas", "distances"]
    # increment index
    nn = collection.query(
        query_embeddings=[[1.1, 2.3, 3.2]],
        n_results=1,
        include=includes,
    )
    for key in nn.keys():
        if (key in includes) or (key == "ids"):
            assert len(nn[key]) == 1
        else:
            assert nn[key] is None


def test_add_a_collection(api):
    api.reset()
    api.create_collection("testspace")

    # get collection does not throw an error
    collection = api.get_collection("testspace")
    assert collection.name == "testspace"

    # get collection should throw an error if collection does not exist
    with pytest.raises(Exception):
        collection = api.get_collection("testspace2")


def test_list_collections(api):
    api.reset()
    api.create_collection("testspace")
    api.create_collection("testspace2")

    # get collection does not throw an error
    collections = api.list_collections()
    assert len(collections) == 2


def test_reset(api):
    api.reset()
    api.create_collection("testspace")
    api.create_collection("testspace2")

    # get collection does not throw an error
    collections = api.list_collections()
    assert len(collections) == 2

    api.reset()
    collections = api.list_collections()
    assert len(collections) == 0


def test_peek(api):
    api.reset()
    collection = api.create_collection("testspace")
    collection.add(**batch_records)
    assert collection.count() == 2

    # peek
    peek = collection.peek()
    for key in peek.keys():
        if key in ["embeddings", "documents", "metadatas"] or key == "ids":
            assert len(peek[key]) == 2
        else:
            assert peek[key] is None


# TEST METADATA AND METADATA FILTERING
# region

metadata_records = {
    "embeddings": [[1.1, 2.3, 3.2], [1.2, 2.24, 3.2]],
    "ids": ["id1", "id2"],
    "metadatas": [
        {"int_value": 1, "string_value": "one", "float_value": 1.001},
        {"int_value": 2},
    ],
}


def test_metadata_add_get_int_float(api):
    api.reset()
    collection = api.create_collection("test_int")
    collection.add(**metadata_records)

    items = collection.get(ids=["id1", "id2"])
    assert items["metadatas"][0]["int_value"] == 1
    assert items["metadatas"][0]["float_value"] == 1.001
    assert items["metadatas"][1]["int_value"] == 2
    assert type(items["metadatas"][0]["int_value"]) == int
    assert type(items["metadatas"][0]["float_value"]) == float


def test_metadata_add_query_int_float(api):
    api.reset()
    collection = api.create_collection("test_int")
    collection.add(**metadata_records)

    items: QueryResult = collection.query(
        query_embeddings=[[1.1, 2.3, 3.2]], n_results=1
    )
    assert items["metadatas"] is not None
    assert items["metadatas"][0][0]["int_value"] == 1
    assert items["metadatas"][0][0]["float_value"] == 1.001
    assert type(items["metadatas"][0][0]["int_value"]) == int
    assert type(items["metadatas"][0][0]["float_value"]) == float


def test_metadata_get_where_string(api):
    api.reset()
    collection = api.create_collection("test_int")
    collection.add(**metadata_records)

    items = collection.get(where={"string_value": "one"})
    assert items["metadatas"][0]["int_value"] == 1
    assert items["metadatas"][0]["string_value"] == "one"


def test_metadata_get_where_int(api):
    api.reset()
    collection = api.create_collection("test_int")
    collection.add(**metadata_records)

    items = collection.get(where={"int_value": 1})
    assert items["metadatas"][0]["int_value"] == 1
    assert items["metadatas"][0]["string_value"] == "one"


def test_metadata_get_where_float(api):
    api.reset()
    collection = api.create_collection("test_int")
    collection.add(**metadata_records)

    items = collection.get(where={"float_value": 1.001})
    assert items["metadatas"][0]["int_value"] == 1
    assert items["metadatas"][0]["string_value"] == "one"
    assert items["metadatas"][0]["float_value"] == 1.001


def test_metadata_update_get_int_float(api):
    api.reset()
    collection = api.create_collection("test_int")
    collection.add(**metadata_records)

    collection.update(
        ids=["id1"],
        metadatas=[{"int_value": 2, "string_value": "two", "float_value": 2.002}],
    )
    items = collection.get(ids=["id1"])
    assert items["metadatas"][0]["int_value"] == 2
    assert items["metadatas"][0]["string_value"] == "two"
    assert items["metadatas"][0]["float_value"] == 2.002


bad_metadata_records = {
    "embeddings": [[1.1, 2.3, 3.2], [1.2, 2.24, 3.2]],
    "ids": ["id1", "id2"],
    "metadatas": [{"value": {"nested": "5"}}, {"value": [1, 2, 3]}],
}


def test_metadata_validation_add(api):
    api.reset()
    collection = api.create_collection("test_metadata_validation")
    with pytest.raises(ValueError, match="metadata"):
        collection.add(**bad_metadata_records)


def test_metadata_validation_update(api):
    api.reset()
    collection = api.create_collection("test_metadata_validation")
    collection.add(**metadata_records)
    with pytest.raises(ValueError, match="metadata"):
        collection.update(ids=["id1"], metadatas={"value": {"nested": "5"}})


def test_where_validation_get(api):
    api.reset()
    collection = api.create_collection("test_where_validation")
    with pytest.raises(ValueError, match="where"):
        collection.get(where={"value": {"nested": "5"}})


def test_where_validation_query(api):
    api.reset()
    collection = api.create_collection("test_where_validation")
    with pytest.raises(ValueError, match="where"):
        collection.query(query_embeddings=[0, 0, 0], where={"value": {"nested": "5"}})


operator_records = {
    "embeddings": [[1.1, 2.3, 3.2], [1.2, 2.24, 3.2]],
    "ids": ["id1", "id2"],
    "metadatas": [
        {"int_value": 1, "string_value": "one", "float_value": 1.001},
        {"int_value": 2, "float_value": 2.002, "string_value": "two"},
    ],
}


def test_where_lt(api):
    api.reset()
    collection = api.create_collection("test_where_lt")
    collection.add(**operator_records)
    items = collection.get(where={"int_value": {"$lt": 2}})
    assert len(items["metadatas"]) == 1


def test_where_lte(api):
    api.reset()
    collection = api.create_collection("test_where_lte")
    collection.add(**operator_records)
    items = collection.get(where={"int_value": {"$lte": 2.0}})
    assert len(items["metadatas"]) == 2


def test_where_gt(api):
    api.reset()
    collection = api.create_collection("test_where_lte")
    collection.add(**operator_records)
    items = collection.get(where={"float_value": {"$gt": -1.4}})
    assert len(items["metadatas"]) == 2


def test_where_gte(api):
    api.reset()
    collection = api.create_collection("test_where_lte")
    collection.add(**operator_records)
    items = collection.get(where={"float_value": {"$gte": 2.002}})
    assert len(items["metadatas"]) == 1


def test_where_ne_string(api):
    api.reset()
    collection = api.create_collection("test_where_lte")
    collection.add(**operator_records)
    items = collection.get(where={"string_value": {"$ne": "two"}})
    assert len(items["metadatas"]) == 1


def test_where_ne_eq_number(api):
    api.reset()
    collection = api.create_collection("test_where_lte")
    collection.add(**operator_records)
    items = collection.get(where={"int_value": {"$ne": 1}})
    assert len(items["metadatas"]) == 1
    items = collection.get(where={"float_value": {"$eq": 2.002}})
    assert len(items["metadatas"]) == 1


def test_where_valid_operators(api):
    api.reset()
    collection = api.create_collection("test_where_valid_operators")
    collection.add(**operator_records)
    with pytest.raises(ValueError):
        collection.get(where={"int_value": {"$invalid": 2}})

    with pytest.raises(ValueError):
        collection.get(where={"int_value": {"$lt": "2"}})

    with pytest.raises(ValueError):
        collection.get(where={"int_value": {"$lt": 2, "$gt": 1}})

    # Test invalid $and, $or
    with pytest.raises(ValueError):
        collection.get(where={"$and": {"int_value": {"$lt": 2}}})

    with pytest.raises(ValueError):
        collection.get(
            where={"int_value": {"$lt": 2}, "$or": {"int_value": {"$gt": 1}}}
        )

    with pytest.raises(ValueError):
        collection.get(
            where={"$gt": [{"int_value": {"$lt": 2}}, {"int_value": {"$gt": 1}}]}
        )

    with pytest.raises(ValueError):
        collection.get(where={"$or": [{"int_value": {"$lt": 2}}]})

    with pytest.raises(ValueError):
        collection.get(where={"$or": []})

    with pytest.raises(ValueError):
        collection.get(where={"a": {"$contains": "test"}})

    with pytest.raises(ValueError):
        collection.get(
            where={
                "$or": [
                    {"a": {"$contains": "first"}},  # invalid
                    {"$contains": "second"},  # valid
                ]
            }
        )


# TODO: Define the dimensionality of these embeddingds in terms of the default record
bad_dimensionality_records = {
    "embeddings": [[1.1, 2.3, 3.2, 4.5], [1.2, 2.24, 3.2, 4.5]],
    "ids": ["id1", "id2"],
}

bad_dimensionality_query = {
    "query_embeddings": [[1.1, 2.3, 3.2, 4.5], [1.2, 2.24, 3.2, 4.5]],
}

bad_number_of_results_query = {
    "query_embeddings": [[1.1, 2.3, 3.2], [1.2, 2.24, 3.2]],
    "n_results": 100,
}


def test_dimensionality_validation_add(api):
    api.reset()
    collection = api.create_collection("test_dimensionality_validation")
    collection.add(**minimal_records)

    with pytest.raises(Exception) as e:
        collection.add(**bad_dimensionality_records)
    assert "dimensionality" in str(e.value)


def test_dimensionality_validation_query(api):
    api.reset()
    collection = api.create_collection("test_dimensionality_validation_query")
    collection.add(**minimal_records)

    with pytest.raises(Exception) as e:
        collection.query(**bad_dimensionality_query)
    assert "dimensionality" in str(e.value)


def test_query_document_valid_operators(api):
    api.reset()
    collection = api.create_collection("test_where_valid_operators")
    collection.add(**operator_records)
    with pytest.raises(ValueError, match="where document"):
        collection.get(where_document={"$lt": {"$nested": 2}})

    with pytest.raises(ValueError, match="where document"):
        collection.query(query_embeddings=[0, 0, 0], where_document={"$contains": 2})

    with pytest.raises(ValueError, match="where document"):
        collection.get(where_document={"$contains": []})

    # Test invalid $and, $or
    with pytest.raises(ValueError):
        collection.get(where_document={"$and": {"$unsupported": "doc"}})

    with pytest.raises(ValueError):
        collection.get(
            where_document={"$or": [{"$unsupported": "doc"}, {"$unsupported": "doc"}]}
        )

    with pytest.raises(ValueError):
        collection.get(where_document={"$or": [{"$contains": "doc"}]})

    with pytest.raises(ValueError):
        collection.get(where_document={"$or": []})

    with pytest.raises(ValueError):
        collection.get(
            where_document={
                "$or": [{"$and": [{"$contains": "doc"}]}, {"$contains": "doc"}]
            }
        )


contains_records = {
    "embeddings": [[1.1, 2.3, 3.2], [1.2, 2.24, 3.2]],
    "documents": ["this is doc1 and it's great!", "doc2 is also great!"],
    "ids": ["id1", "id2"],
    "metadatas": [
        {"int_value": 1, "string_value": "one", "float_value": 1.001},
        {"int_value": 2, "float_value": 2.002, "string_value": "two"},
    ],
}


def test_get_where_document(api):
    api.reset()
    collection = api.create_collection("test_get_where_document")
    collection.add(**contains_records)

    items = collection.get(where_document={"$contains": "doc1"})
    assert len(items["metadatas"]) == 1

    items = collection.get(where_document={"$contains": "great"})
    assert len(items["metadatas"]) == 2

    items = collection.get(where_document={"$contains": "bad"})
    assert len(items["metadatas"]) == 0


def test_query_where_document(api):
    api.reset()
    collection = api.create_collection("test_query_where_document")
    collection.add(**contains_records)

    items = collection.query(
        query_embeddings=[1, 0, 0], where_document={"$contains": "doc1"}, n_results=1
    )
    assert len(items["metadatas"][0]) == 1

    items = collection.query(
        query_embeddings=[0, 0, 0], where_document={"$contains": "great"}, n_results=2
    )
    assert len(items["metadatas"][0]) == 2

    with pytest.raises(Exception) as e:
        items = collection.query(
            query_embeddings=[0, 0, 0], where_document={"$contains": "bad"}, n_results=1
        )
        assert "datapoints" in str(e.value)


def test_delete_where_document(api):
    api.reset()
    collection = api.create_collection("test_delete_where_document")
    collection.add(**contains_records)

    collection.delete(where_document={"$contains": "doc1"})
    assert collection.count() == 1

    collection.delete(where_document={"$contains": "bad"})
    assert collection.count() == 1

    collection.delete(where_document={"$contains": "great"})
    assert collection.count() == 0


logical_operator_records = {
    "embeddings": [
        [1.1, 2.3, 3.2],
        [1.2, 2.24, 3.2],
        [1.3, 2.25, 3.2],
        [1.4, 2.26, 3.2],
    ],
    "ids": ["id1", "id2", "id3", "id4"],
    "metadatas": [
        {"int_value": 1, "string_value": "one", "float_value": 1.001, "is": "doc"},
        {"int_value": 2, "float_value": 2.002, "string_value": "two", "is": "doc"},
        {"int_value": 3, "float_value": 3.003, "string_value": "three", "is": "doc"},
        {"int_value": 4, "float_value": 4.004, "string_value": "four", "is": "doc"},
    ],
    "documents": [
        "this document is first and great",
        "this document is second and great",
        "this document is third and great",
        "this document is fourth and great",
    ],
}


def test_where_logical_operators(api):
    api.reset()
    collection = api.create_collection("test_logical_operators")
    collection.add(**logical_operator_records)

    items = collection.get(
        where={
            "$and": [
                {"$or": [{"int_value": {"$gte": 3}}, {"float_value": {"$lt": 1.9}}]},
                {"is": "doc"},
            ]
        }
    )
    assert len(items["metadatas"]) == 3

    items = collection.get(
        where={
            "$or": [
                {
                    "$and": [
                        {"int_value": {"$eq": 3}},
                        {"string_value": {"$eq": "three"}},
                    ]
                },
                {
                    "$and": [
                        {"int_value": {"$eq": 4}},
                        {"string_value": {"$eq": "four"}},
                    ]
                },
            ]
        }
    )
    assert len(items["metadatas"]) == 2

    items = collection.get(
        where={
            "$and": [
                {
                    "$or": [
                        {"int_value": {"$eq": 1}},
                        {"string_value": {"$eq": "two"}},
                    ]
                },
                {
                    "$or": [
                        {"int_value": {"$eq": 2}},
                        {"string_value": {"$eq": "one"}},
                    ]
                },
            ]
        }
    )
    assert len(items["metadatas"]) == 2


def test_where_document_logical_operators(api):
    api.reset()
    collection = api.create_collection("test_document_logical_operators")
    collection.add(**logical_operator_records)

    items = collection.get(
        where_document={
            "$and": [
                {"$contains": "first"},
                {"$contains": "doc"},
            ]
        }
    )
    assert len(items["metadatas"]) == 1

    items = collection.get(
        where_document={
            "$or": [
                {"$contains": "first"},
                {"$contains": "second"},
            ]
        }
    )
    assert len(items["metadatas"]) == 2

    items = collection.get(
        where_document={
            "$or": [
                {"$contains": "first"},
                {"$contains": "second"},
            ]
        },
        where={
            "int_value": {"$ne": 2},
        },
    )
    assert len(items["metadatas"]) == 1


# endregion

records = {
    "embeddings": [[0, 0, 0], [1.2, 2.24, 3.2]],
    "ids": ["id1", "id2"],
    "metadatas": [
        {"int_value": 1, "string_value": "one", "float_value": 1.001},
        {"int_value": 2},
    ],
    "documents": ["this document is first", "this document is second"],
}


def test_query_include(api):
    api.reset()
    collection = api.create_collection("test_query_include")
    collection.add(**records)

    items = collection.query(
        query_embeddings=[0, 0, 0],
        include=["metadatas", "documents", "distances"],
        n_results=1,
    )
    assert items["embeddings"] is None
    assert items["ids"][0][0] == "id1"
    assert items["metadatas"][0][0]["int_value"] == 1

    items = collection.query(
        query_embeddings=[0, 0, 0],
        include=["embeddings", "documents", "distances"],
        n_results=1,
    )
    assert items["metadatas"] is None
    assert items["ids"][0][0] == "id1"

    items = collection.query(
        query_embeddings=[[0, 0, 0], [1, 2, 1.2]],
        include=[],
        n_results=2,
    )
    assert items["documents"] is None
    assert items["metadatas"] is None
    assert items["embeddings"] is None
    assert items["distances"] is None
    assert items["ids"][0][0] == "id1"
    assert items["ids"][0][1] == "id2"


def test_get_include(api):
    api.reset()
    collection = api.create_collection("test_get_include")
    collection.add(**records)

    items = collection.get(include=["metadatas", "documents"], where={"int_value": 1})
    assert items["embeddings"] is None
    assert items["ids"][0] == "id1"
    assert items["metadatas"][0]["int_value"] == 1
    assert items["documents"][0] == "this document is first"

    items = collection.get(include=["embeddings", "documents"])
    assert items["metadatas"] is None
    assert items["ids"][0] == "id1"
    assert approx_equal(items["embeddings"][1][0], 1.2)

    items = collection.get(include=[])
    assert items["documents"] is None
    assert items["metadatas"] is None
    assert items["embeddings"] is None
    assert items["ids"][0] == "id1"

    with pytest.raises(ValueError, match="include"):
        items = collection.get(include=["metadatas", "undefined"])

    with pytest.raises(ValueError, match="include"):
        items = collection.get(include=None)


# make sure query results are returned in the right order


def test_query_order(api):
    api.reset()
    collection = api.create_collection("test_query_order")
    collection.add(**records)

    items = collection.query(
        query_embeddings=[1.2, 2.24, 3.2],
        include=["metadatas", "documents", "distances"],
        n_results=2,
    )

    assert items["documents"][0][0] == "this document is second"
    assert items["documents"][0][1] == "this document is first"


# test to make sure add, get, delete error on invalid id input


def test_invalid_id(api):
    api.reset()
    collection = api.create_collection("test_invalid_id")
    # Add with non-string id
    with pytest.raises(ValueError) as e:
        collection.add(embeddings=[0, 0, 0], ids=[1], metadatas=[{}])
    assert "ID" in str(e.value)

    # Get with non-list id
    with pytest.raises(ValueError) as e:
        collection.get(ids=1)
    assert "ID" in str(e.value)

    # Delete with malformed ids
    with pytest.raises(ValueError) as e:
        collection.delete(ids=["valid", 0])
    assert "ID" in str(e.value)


def test_index_params(api):
    EPS = 1e-12
    # first standard add
    api.reset()
    collection = api.create_collection(name="test_index_params")
    collection.add(**records)
    items = collection.query(
        query_embeddings=[0.6, 1.12, 1.6],
        n_results=1,
    )
    assert items["distances"][0][0] > 4

    # cosine
    api.reset()
    collection = api.create_collection(
        name="test_index_params",
        metadata={"hnsw:space": "cosine", "hnsw:construction_ef": 20, "hnsw:M": 5},
    )
    collection.add(**records)
    items = collection.query(
        query_embeddings=[0.6, 1.12, 1.6],
        n_results=1,
    )
    assert items["distances"][0][0] > 0 - EPS
    assert items["distances"][0][0] < 1 + EPS

    # ip
    api.reset()
    collection = api.create_collection(
        name="test_index_params", metadata={"hnsw:space": "ip"}
    )
    collection.add(**records)
    items = collection.query(
        query_embeddings=[0.6, 1.12, 1.6],
        n_results=1,
    )
    assert items["distances"][0][0] < -5


def test_invalid_index_params(api):
    api.reset()

    with pytest.raises(Exception):
        collection = api.create_collection(
            name="test_index_params", metadata={"hnsw:foobar": "blarg"}
        )
        collection.add(**records)

    with pytest.raises(Exception):
        collection = api.create_collection(
            name="test_index_params", metadata={"hnsw:space": "foobar"}
        )
        collection.add(**records)


def test_persist_index_loading_params(api, request):
    api = request.getfixturevalue("local_persist_api")
    api.reset()
    collection = api.create_collection(
        "test",
        metadata={"hnsw:space": "ip"},
    )
    collection.add(ids="id1", documents="hello")

    api2 = request.getfixturevalue("local_persist_api_cache_bust")
    collection = api2.get_collection(
        "test",
    )

    assert collection.metadata["hnsw:space"] == "ip"
    includes = ["embeddings", "documents", "metadatas", "distances"]
    nn = collection.query(
        query_texts="hello",
        n_results=1,
        include=includes,
    )
    for key in nn.keys():
        if (key in includes) or (key == "ids"):
            assert len(nn[key]) == 1
        else:
            assert nn[key] is None


def test_add_large(api):
    api.reset()

    collection = api.create_collection("testspace")

    # Test adding a large number of records
    large_records = np.random.rand(2000, 512).astype(np.float32).tolist()

    collection.add(
        embeddings=large_records,
        ids=[f"http://example.com/{i}" for i in range(len(large_records))],
    )

    assert collection.count() == len(large_records)


# test get_version
def test_get_version(api):
    api.reset()
    version = api.get_version()

    # assert version matches the pattern x.y.z
    import re

    assert re.match(r"\d+\.\d+\.\d+", version)


# test delete_collection
def test_delete_collection(api):
    api.reset()
    collection = api.create_collection("test_delete_collection")
    collection.add(**records)

    assert len(api.list_collections()) == 1
    api.delete_collection("test_delete_collection")
    assert len(api.list_collections()) == 0


# test default embedding function
def test_default_embedding():
    embedding_function = DefaultEmbeddingFunction()
    docs = ["this is a test" for _ in range(64)]
    embeddings = embedding_function(docs)
    assert len(embeddings) == 64


def test_multiple_collections(api):
    embeddings1 = np.random.rand(10, 512).astype(np.float32).tolist()
    embeddings2 = np.random.rand(10, 512).astype(np.float32).tolist()
    ids1 = [f"http://example.com/1/{i}" for i in range(len(embeddings1))]
    ids2 = [f"http://example.com/2/{i}" for i in range(len(embeddings2))]

    api.reset()
    coll1 = api.create_collection("coll1")
    coll1.add(embeddings=embeddings1, ids=ids1)

    coll2 = api.create_collection("coll2")
    coll2.add(embeddings=embeddings2, ids=ids2)

    assert len(api.list_collections()) == 2
    assert coll1.count() == len(embeddings1)
    assert coll2.count() == len(embeddings2)

    results1 = coll1.query(query_embeddings=embeddings1[0], n_results=1)
    results2 = coll2.query(query_embeddings=embeddings2[0], n_results=1)

    assert results1["ids"][0][0] == ids1[0]
    assert results2["ids"][0][0] == ids2[0]


def test_update_query(api):
    api.reset()
    collection = api.create_collection("test_update_query")
    collection.add(**records)

    updated_records = {
        "ids": [records["ids"][0]],
        "embeddings": [[0.1, 0.2, 0.3]],
        "documents": ["updated document"],
        "metadatas": [{"foo": "bar"}],
    }

    collection.update(**updated_records)

    # test query
    results = collection.query(
        query_embeddings=updated_records["embeddings"],
        n_results=1,
        include=["embeddings", "documents", "metadatas"],
    )
    assert len(results["ids"][0]) == 1
    assert results["ids"][0][0] == updated_records["ids"][0]
    assert results["documents"][0][0] == updated_records["documents"][0]
    assert results["metadatas"][0][0]["foo"] == "bar"
    assert vector_approx_equal(
        results["embeddings"][0][0], updated_records["embeddings"][0]
    )


def test_get_nearest_neighbors_where_n_results_more_than_element(api):
    api.reset()
    collection = api.create_collection("testspace")
    collection.add(**records)

    includes = ["embeddings", "documents", "metadatas", "distances"]
    results = collection.query(
        query_embeddings=[[1.1, 2.3, 3.2]],
        n_results=5,
        where={},
        include=includes,
    )
    for key in results.keys():
        if key in includes or key == "ids":
            assert len(results[key][0]) == 2
        else:
            assert results[key] is None


def test_invalid_n_results_param(api):
    api.reset()
    collection = api.create_collection("testspace")
    collection.add(**records)
    with pytest.raises(TypeError) as exc:
        collection.query(
            query_embeddings=[[1.1, 2.3, 3.2]],
            n_results=-1,
            where={},
            include=["embeddings", "documents", "metadatas", "distances"],
        )
    assert "Number of requested results -1, cannot be negative, or zero." in str(
        exc.value
    )
    assert exc.type == TypeError

    with pytest.raises(ValueError) as exc:
        collection.query(
            query_embeddings=[[1.1, 2.3, 3.2]],
            n_results="one",
            where={},
            include=["embeddings", "documents", "metadatas", "distances"],
        )
    assert "int" in str(exc.value)
    assert exc.type == ValueError


initial_records = {
    "embeddings": [[0, 0, 0], [1.2, 2.24, 3.2], [2.2, 3.24, 4.2]],
    "ids": ["id1", "id2", "id3"],
    "metadatas": [
        {"int_value": 1, "string_value": "one", "float_value": 1.001},
        {"int_value": 2},
        {"string_value": "three"},
    ],
    "documents": [
        "this document is first",
        "this document is second",
        "this document is third",
    ],
}

new_records = {
    "embeddings": [[3.0, 3.0, 1.1], [3.2, 4.24, 5.2]],
    "ids": ["id1", "id4"],
    "metadatas": [
        {"int_value": 1, "string_value": "one_of_one", "float_value": 1.001},
        {"int_value": 4},
    ],
    "documents": [
        "this document is even more first",
        "this document is new and fourth",
    ],
}


def test_upsert(api):
    api.reset()
    collection = api.create_collection("test")

    collection.add(**initial_records)
    assert collection.count() == 3

    collection.upsert(**new_records)
    assert collection.count() == 4

    get_result = collection.get(
        include=["embeddings", "metadatas", "documents"], ids=new_records["ids"][0]
    )
    assert vector_approx_equal(
        get_result["embeddings"][0], new_records["embeddings"][0]
    )
    assert get_result["metadatas"][0] == new_records["metadatas"][0]
    assert get_result["documents"][0] == new_records["documents"][0]

    query_result = collection.query(
        query_embeddings=get_result["embeddings"],
        n_results=1,
        include=["embeddings", "metadatas", "documents"],
    )
    assert vector_approx_equal(
        query_result["embeddings"][0][0], new_records["embeddings"][0]
    )
    assert query_result["metadatas"][0][0] == new_records["metadatas"][0]
    assert query_result["documents"][0][0] == new_records["documents"][0]

    collection.delete(ids=initial_records["ids"][2])
    collection.upsert(
        ids=initial_records["ids"][2],
        embeddings=[[1.1, 0.99, 2.21]],
        metadatas=[{"string_value": "a new string value"}],
    )
    assert collection.count() == 4

    get_result = collection.get(
        include=["embeddings", "metadatas", "documents"], ids=["id3"]
    )
    assert vector_approx_equal(get_result["embeddings"][0], [1.1, 0.99, 2.21])
    assert get_result["metadatas"][0] == {"string_value": "a new string value"}
    assert get_result["documents"][0] is None


# test to make sure add, query, update, upsert error on invalid embeddings input


def test_invalid_embeddings(api):
    api.reset()
    collection = api.create_collection("test_invalid_embeddings")

    # Add with string embeddings
    invalid_records = {
        "embeddings": [["0", "0", "0"], ["1.2", "2.24", "3.2"]],
        "ids": ["id1", "id2"],
    }
    with pytest.raises(ValueError) as e:
        collection.add(**invalid_records)
    assert "embedding" in str(e.value)

    # Query with invalid embeddings
    with pytest.raises(ValueError) as e:
        collection.query(
            query_embeddings=[["1.1", "2.3", "3.2"]],
            n_results=1,
        )
    assert "embedding" in str(e.value)

    # Update with invalid embeddings
    invalid_records = {
        "embeddings": [[[0], [0], [0]], [[1.2], [2.24], [3.2]]],
        "ids": ["id1", "id2"],
    }
    with pytest.raises(ValueError) as e:
        collection.update(**invalid_records)
    assert "embedding" in str(e.value)

    # Upsert with invalid embeddings
    invalid_records = {
        "embeddings": [[[1.1, 2.3, 3.2]], [[1.2, 2.24, 3.2]]],
        "ids": ["id1", "id2"],
    }
    with pytest.raises(ValueError) as e:
        collection.upsert(**invalid_records)
    assert "embedding" in str(e.value)


<<<<<<< HEAD
def test_system_info(api_obs) -> None:
    if not isinstance(api_obs, chromadb.api.fastapi.FastAPI):
        _env = api_obs.env()
        assert _env is not None
        assert _env["chroma_version"] is not None
    else:
        _env = api_obs.env()
        assert _env["chroma_version"] is not None


def test_system_info_env_endpoint_disabled(
    fastapi_server_env_endpoint_disabled,
) -> None:
    with pytest.raises(Exception) as e:
        fastapi_server_env_endpoint_disabled.env()
    assert "Not Found" in str(e.value)
=======
# test to make sure update shows exception for bad dimensionality

def test_dimensionality_exception_update(api):
    api.reset()
    collection = api.create_collection("test_dimensionality_update_exception")
    collection.add(**minimal_records)

    with pytest.raises(Exception) as e:
        collection.update(**bad_dimensionality_records)
    assert "dimensionality" in str(e.value)

# test to make sure upsert shows exception for bad dimensionality

def test_dimensionality_exception_upsert(api):
    api.reset()
    collection = api.create_collection("test_dimensionality_upsert_exception")
    collection.add(**minimal_records)

    with pytest.raises(Exception) as e:
        collection.upsert(**bad_dimensionality_records)
    assert "dimensionality" in str(e.value)
>>>>>>> 39deac06
<|MERGE_RESOLUTION|>--- conflicted
+++ resolved
@@ -1428,7 +1428,6 @@
     assert "embedding" in str(e.value)
 
 
-<<<<<<< HEAD
 def test_system_info(api_obs) -> None:
     if not isinstance(api_obs, chromadb.api.fastapi.FastAPI):
         _env = api_obs.env()
@@ -1440,12 +1439,12 @@
 
 
 def test_system_info_env_endpoint_disabled(
-    fastapi_server_env_endpoint_disabled,
+        fastapi_server_env_endpoint_disabled,
 ) -> None:
     with pytest.raises(Exception) as e:
         fastapi_server_env_endpoint_disabled.env()
     assert "Not Found" in str(e.value)
-=======
+
 # test to make sure update shows exception for bad dimensionality
 
 def test_dimensionality_exception_update(api):
@@ -1466,5 +1465,4 @@
 
     with pytest.raises(Exception) as e:
         collection.upsert(**bad_dimensionality_records)
-    assert "dimensionality" in str(e.value)
->>>>>>> 39deac06
+    assert "dimensionality" in str(e.value)