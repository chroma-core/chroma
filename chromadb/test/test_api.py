import chromadb
from chromadb.api.types import QueryResult
from chromadb.config import Settings
from chromadb.errors import NoDatapointsException
import chromadb.server.fastapi
import pytest
import time
import tempfile
import copy
import os
from multiprocessing import Process
import uvicorn
from requests.exceptions import ConnectionError
from chromadb.api.models import Collection


@pytest.fixture
def local_api():
    return chromadb.Client(
        Settings(
            chroma_api_impl="local",
            chroma_db_impl="duckdb",
            persist_directory=tempfile.gettempdir(),
        )
    )


@pytest.fixture
def local_persist_api():
    return chromadb.Client(
        Settings(
            chroma_api_impl="local",
            chroma_db_impl="duckdb+parquet",
            persist_directory=tempfile.gettempdir() + "/test_server",
        )
    )


@pytest.fixture
def fastapi_integration_api():
    return chromadb.Client()  # configured by environment variables


def _build_fastapi_api():
    return chromadb.Client(
        Settings(
            chroma_api_impl="rest", chroma_server_host="localhost", chroma_server_http_port="6666"
        )
    )


@pytest.fixture
def fastapi_api():
    return _build_fastapi_api()


def run_server():
    settings = Settings(
        chroma_api_impl="local",
        chroma_db_impl="duckdb",
        persist_directory=tempfile.gettempdir() + "/test_server",
    )
    server = chromadb.server.fastapi.FastAPI(settings)
    uvicorn.run(server.app(), host="0.0.0.0", port=6666, log_level="info")


def await_server(attempts=0):
    api = _build_fastapi_api()

    try:
        api.heartbeat()
    except ConnectionError as e:
        if attempts > 10:
            raise e
        else:
            time.sleep(2)
            await_server(attempts + 1)


@pytest.fixture(scope="module", autouse=True)
def fastapi_server():
    proc = Process(target=run_server, args=(), daemon=True)
    proc.start()
    await_server()
    yield
    proc.kill()


test_apis = [local_api, fastapi_api]

if "CHROMA_INTEGRATION_TEST" in os.environ:
    print("Including integration tests")
    test_apis.append(fastapi_integration_api)


@pytest.mark.parametrize("api_fixture", [local_persist_api])
def test_persist(api_fixture, request):
    api = request.getfixturevalue(api_fixture.__name__)

    api.reset()

    collection = api.create_collection("testspace")

    collection.add(**batch_records)

    assert collection.count() == 2

    api.persist()
    del api

    api = request.getfixturevalue(api_fixture.__name__)
    collection = api.get_collection("testspace")
    assert collection.count() == 2

    api.delete_collection("testspace")
    api.persist()
    del api

    api = request.getfixturevalue(api_fixture.__name__)
    assert api.list_collections() == []


@pytest.mark.parametrize("api_fixture", test_apis)
def test_heartbeat(api_fixture, request):
    api = request.getfixturevalue(api_fixture.__name__)

    assert isinstance(api.heartbeat(), int)


batch_records = {
    "embeddings": [[1.1, 2.3, 3.2], [1.2, 2.24, 3.2]],
    "ids": ["https://example.com", "https://example.com"],
}


@pytest.mark.parametrize("api_fixture", test_apis)
def test_add(api_fixture, request):
    api = request.getfixturevalue(api_fixture.__name__)

    api.reset()

    collection = api.create_collection("testspace")

    collection.add(**batch_records)

    assert collection.count() == 2


minimal_records = {
    "embeddings": [[1.1, 2.3, 3.2], [1.2, 2.24, 3.2]],
    "ids": ["https://example.com", "https://example.com"],
}


@pytest.mark.parametrize("api_fixture", test_apis)
def test_add_minimal(api_fixture, request):
    api = request.getfixturevalue(api_fixture.__name__)

    api.reset()

    collection = api.create_collection("testspace")

    collection.add(**minimal_records)

    assert collection.count() == 2


@pytest.mark.parametrize("api_fixture", test_apis)
def test_get_from_db(api_fixture, request):
    api = request.getfixturevalue(api_fixture.__name__)

    api.reset()
    collection = api.create_collection("testspace")
    collection.add(**batch_records)
    records = collection.get()
    for key in records.keys():
        assert len(records[key]) == 2


@pytest.mark.parametrize("api_fixture", test_apis)
def test_reset_db(api_fixture, request):
    api = request.getfixturevalue(api_fixture.__name__)

    api.reset()

    collection = api.create_collection("testspace")
    collection.add(**batch_records)
    assert collection.count() == 2

    assert api.reset()
    assert len(api.list_collections()) == 0


@pytest.mark.parametrize("api_fixture", test_apis)
def test_get_nearest_neighbors(api_fixture, request):
    api = request.getfixturevalue(api_fixture.__name__)

    api.reset()
    collection = api.create_collection("testspace")
    collection.add(**batch_records)
    # assert api.create_index(collection_name="testspace") # default is auto now

    nn = collection.query(query_embeddings=[[1.1, 2.3, 3.2]], n_results=1, where={})

    for key in nn.keys():
        assert len(nn[key]) == 1


@pytest.mark.parametrize("api_fixture", test_apis)
def test_get_nearest_neighbors_filter(api_fixture, request):
    api = request.getfixturevalue(api_fixture.__name__)

    api.reset()
    collection = api.create_collection("testspace")
    collection.add(**batch_records)

    # assert api.create_index(collection_name="testspace") # default is auto now

    with pytest.raises(Exception) as e:
        nn = collection.query(
            query_embeddings=[[1.1, 2.3, 3.2]], n_results=1, where={"distance": "false"}
        )

    assert str(e.value).__contains__("found")


@pytest.mark.parametrize("api_fixture", test_apis)
def test_delete(api_fixture, request):
    api = request.getfixturevalue(api_fixture.__name__)

    api.reset()
    collection = api.create_collection("testspace")
    collection.add(**batch_records)
    assert collection.count() == 2

    collection.delete()
    assert collection.count() == 0


@pytest.mark.parametrize("api_fixture", test_apis)
def test_delete_with_index(api_fixture, request):
    api = request.getfixturevalue(api_fixture.__name__)

    api.reset()
    collection = api.create_collection("testspace")
    collection.add(**batch_records)
    assert collection.count() == 2
    # api.create_index()
    nn = collection.query(query_embeddings=[[1.1, 2.3, 3.2]], n_results=1)

    # assert nn['embeddings']['inference_class'][0] == 'knife'

    # assert api.delete(where={"inference_class": "knife"})

    # nn2 = api.get_nearest_neighbors(embedding=[1.1, 2.3, 3.2],
    #                                 n_results=1)
    # assert nn2['embeddings']['inference_class'][0] == 'person'


@pytest.mark.parametrize("api_fixture", test_apis)
def test_count(api_fixture, request):
    api = request.getfixturevalue(api_fixture.__name__)

    api.reset()
    collection = api.create_collection("testspace")
    assert collection.count() == 0
    collection.add(**batch_records)
    assert collection.count() == 2


@pytest.mark.parametrize("api_fixture", test_apis)
def test_modify(api_fixture, request):
    api = request.getfixturevalue(api_fixture.__name__)

    api.reset()
    collection = api.create_collection("testspace")
    collection.modify(name="testspace2")

    # collection name is modify
    assert collection.name == "testspace2"


@pytest.mark.parametrize("api_fixture", test_apis)
def test_increment_index_on(api_fixture, request):
    api = request.getfixturevalue(api_fixture.__name__)

    api.reset()
    collection = api.create_collection("testspace")
    collection.add(**batch_records)
    assert collection.count() == 2

    # increment index
    # collection.create_index(index_type="hnsw", index_params={"M": 16, "efConstruction": 200})
    nn = collection.query(query_embeddings=[[1.1, 2.3, 3.2]], n_results=1)
    for key in nn.keys():
        assert len(nn[key]) == 1


@pytest.mark.parametrize("api_fixture", test_apis)
def test_increment_index_off(api_fixture, request):
    api = request.getfixturevalue(api_fixture.__name__)

    api.reset()
    collection = api.create_collection("testspace")
    collection.add(**batch_records, increment_index=False)
    assert collection.count() == 2

    # incremental index
    collection.create_index()
    nn = collection.query(query_embeddings=[[1.1, 2.3, 3.2]], n_results=1)
    for key in nn.keys():
        assert len(nn[key]) == 1


@pytest.mark.parametrize("api_fixture", test_apis)
def skipping_indexing_will_fail(api_fixture, request):
    api = request.getfixturevalue(api_fixture.__name__)

    api.reset()
    collection = api.create_collection("testspace")
    collection.add(**batch_records, increment_index=False)
    assert collection.count() == 2

    # incremental index
    with pytest.raises(Exception) as e:
        nn = collection.query(query_embeddings=[[1.1, 2.3, 3.2]], n_results=1)
    assert str(e.value).__contains__("index not found")


@pytest.mark.parametrize("api_fixture", test_apis)
def test_add_a_collection(api_fixture, request):
    api = request.getfixturevalue(api_fixture.__name__)

    api.reset()
    api.create_collection("testspace")

    # get collection does not throw an error
    collection = api.get_collection("testspace")
    assert collection.name == "testspace"


@pytest.mark.parametrize("api_fixture", test_apis)
def test_list_collections(api_fixture, request):
    api = request.getfixturevalue(api_fixture.__name__)

    api.reset()
    api.create_collection("testspace")
    api.create_collection("testspace2")

    # get collection does not throw an error
    collections = api.list_collections()
    assert len(collections) == 2


@pytest.mark.parametrize("api_fixture", test_apis)
def test_reset(api_fixture, request):
    api = request.getfixturevalue(api_fixture.__name__)

    api.reset()
    api.create_collection("testspace")
    api.create_collection("testspace2")

    # get collection does not throw an error
    collections = api.list_collections()
    assert len(collections) == 2

    api.reset()
    collections = api.list_collections()
    assert len(collections) == 0


@pytest.mark.parametrize("api_fixture", test_apis)
def test_peek(api_fixture, request):
    api = request.getfixturevalue(api_fixture.__name__)

    api.reset()
    collection = api.create_collection("testspace")
    collection.add(**batch_records)
    assert collection.count() == 2

    # peek
    peek = collection.peek()
    for key in peek.keys():
        assert len(peek[key]) == 2


#### TEST METADATA AND METADATA FILTERING ####
# region

metadata_records = {
    "embeddings": [[1.1, 2.3, 3.2], [1.2, 2.24, 3.2]],
    "ids": ["id1", "id2"],
    "metadatas": [{"int_value": 1, "string_value": "one", "float_value": 1.001}, {"int_value": 2}],
}


@pytest.mark.parametrize("api_fixture", test_apis)
def test_metadata_add_get_int_float(api_fixture, request):
    api = request.getfixturevalue(api_fixture.__name__)

    api.reset()
    collection = api.create_collection("test_int")
    collection.add(**metadata_records)

    items = collection.get(ids=["id1", "id2"])
    assert items["metadatas"][0]["int_value"] == 1
    assert items["metadatas"][0]["float_value"] == 1.001
    assert items["metadatas"][1]["int_value"] == 2
    assert type(items["metadatas"][0]["int_value"]) == int
    assert type(items["metadatas"][0]["float_value"]) == float


@pytest.mark.parametrize("api_fixture", test_apis)
def test_metadata_add_query_int_float(api_fixture, request):
    api = request.getfixturevalue(api_fixture.__name__)

    api.reset()
    collection = api.create_collection("test_int")
    collection.add(**metadata_records)

    items: QueryResult = collection.query(query_embeddings=[[1.1, 2.3, 3.2]], n_results=1)
    assert items["metadatas"][0][0]["int_value"] == 1
    assert items["metadatas"][0][0]["float_value"] == 1.001
    assert type(items["metadatas"][0][0]["int_value"]) == int
    assert type(items["metadatas"][0][0]["float_value"]) == float


@pytest.mark.parametrize("api_fixture", test_apis)
def test_metadata_get_where_string(api_fixture, request):
    api = request.getfixturevalue(api_fixture.__name__)

    api.reset()
    collection = api.create_collection("test_int")
    collection.add(**metadata_records)

    items = collection.get(where={"string_value": "one"})
    assert items["metadatas"][0]["int_value"] == 1
    assert items["metadatas"][0]["string_value"] == "one"


@pytest.mark.parametrize("api_fixture", test_apis)
def test_metadata_get_where_int(api_fixture, request):
    api = request.getfixturevalue(api_fixture.__name__)

    api.reset()
    collection = api.create_collection("test_int")
    collection.add(**metadata_records)

    items = collection.get(where={"int_value": 1})
    assert items["metadatas"][0]["int_value"] == 1
    assert items["metadatas"][0]["string_value"] == "one"


@pytest.mark.parametrize("api_fixture", test_apis)
def test_metadata_get_where_float(api_fixture, request):
    api = request.getfixturevalue(api_fixture.__name__)

    api.reset()
    collection = api.create_collection("test_int")
    collection.add(**metadata_records)

    items = collection.get(where={"float_value": 1.001})
    assert items["metadatas"][0]["int_value"] == 1
    assert items["metadatas"][0]["string_value"] == "one"
    assert items["metadatas"][0]["float_value"] == 1.001


@pytest.mark.parametrize("api_fixture", test_apis)
def test_metadata_update_get_int_float(api_fixture, request):
    api = request.getfixturevalue(api_fixture.__name__)

    api.reset()
    collection = api.create_collection("test_int")
    collection.add(**metadata_records)

    collection.update(
        ids=["id1"], metadatas=[{"int_value": 2, "string_value": "two", "float_value": 2.002}]
    )
    items = collection.get(ids=["id1"])
    assert items["metadatas"][0]["int_value"] == 2
    assert items["metadatas"][0]["string_value"] == "two"
    assert items["metadatas"][0]["float_value"] == 2.002


bad_metadata_records = {
    "embeddings": [[1.1, 2.3, 3.2], [1.2, 2.24, 3.2]],
    "ids": ["id1", "id2"],
    "metadatas": [{"value": {"nested": "5"}}, {"value": [1, 2, 3]}],
}


@pytest.mark.parametrize("api_fixture", test_apis)
def test_metadata_validation_add(api_fixture, request):
    api = request.getfixturevalue(api_fixture.__name__)

    api.reset()
    collection = api.create_collection("test_metadata_validation")
    with pytest.raises(ValueError) as e:
        collection.add(**bad_metadata_records)
    assert "Metadata" in str(e.value)


@pytest.mark.parametrize("api_fixture", test_apis)
def test_metadata_validation_update(api_fixture, request):
    api = request.getfixturevalue(api_fixture.__name__)

    api.reset()
    collection = api.create_collection("test_metadata_validation")
    collection.add(**metadata_records)
    with pytest.raises(ValueError) as e:
        collection.update(ids=["id1"], metadatas={"value": {"nested": "5"}})
    assert "Metadata" in str(e.value)


@pytest.mark.parametrize("api_fixture", test_apis)
def test_where_validation_get(api_fixture, request):
    api = request.getfixturevalue(api_fixture.__name__)

    api.reset()
    collection = api.create_collection("test_where_validation")
    with pytest.raises(ValueError) as e:
        collection.get(where={"value": {"nested": "5"}})
    assert "Where" in str(e.value)


@pytest.mark.parametrize("api_fixture", test_apis)
def test_where_validation_query(api_fixture, request):
    api = request.getfixturevalue(api_fixture.__name__)

    api.reset()
    collection = api.create_collection("test_where_validation")
    with pytest.raises(ValueError) as e:
        collection.query(query_embeddings=[0, 0, 0], where={"value": {"nested": "5"}})
    assert "Where" in str(e.value)


operator_records = {
    "embeddings": [[1.1, 2.3, 3.2], [1.2, 2.24, 3.2]],
    "ids": ["id1", "id2"],
    "metadatas": [
        {"int_value": 1, "string_value": "one", "float_value": 1.001},
        {"int_value": 2, "float_value": 2.002, "string_value": "two"},
    ],
}


@pytest.mark.parametrize("api_fixture", test_apis)
def test_where_lt(api_fixture, request):
    api = request.getfixturevalue(api_fixture.__name__)

    api.reset()
    collection = api.create_collection("test_where_lt")
    collection.add(**operator_records)
    items = collection.get(where={"int_value": {"$lt": 2}})
    assert len(items["metadatas"]) == 1


@pytest.mark.parametrize("api_fixture", test_apis)
def test_where_lte(api_fixture, request):
    api = request.getfixturevalue(api_fixture.__name__)

    api.reset()
    collection = api.create_collection("test_where_lte")
    collection.add(**operator_records)
    items = collection.get(where={"int_value": {"$lte": 2.0}})
    assert len(items["metadatas"]) == 2


@pytest.mark.parametrize("api_fixture", test_apis)
def test_where_gt(api_fixture, request):
    api = request.getfixturevalue(api_fixture.__name__)

    api.reset()
    collection = api.create_collection("test_where_lte")
    collection.add(**operator_records)
    items = collection.get(where={"float_value": {"$gt": -1.4}})
    assert len(items["metadatas"]) == 2


@pytest.mark.parametrize("api_fixture", test_apis)
def test_where_gte(api_fixture, request):
    api = request.getfixturevalue(api_fixture.__name__)

    api.reset()
    collection = api.create_collection("test_where_lte")
    collection.add(**operator_records)
    items = collection.get(where={"float_value": {"$gte": 2.002}})
    assert len(items["metadatas"]) == 1


@pytest.mark.parametrize("api_fixture", test_apis)
def test_where_ne_string(api_fixture, request):
    api = request.getfixturevalue(api_fixture.__name__)

    api.reset()
    collection = api.create_collection("test_where_lte")
    collection.add(**operator_records)
    items = collection.get(where={"string_value": {"$ne": "two"}})
    assert len(items["metadatas"]) == 1


@pytest.mark.parametrize("api_fixture", test_apis)
def test_where_ne_eq_number(api_fixture, request):
    api = request.getfixturevalue(api_fixture.__name__)

    api.reset()
    collection = api.create_collection("test_where_lte")
    collection.add(**operator_records)
    items = collection.get(where={"int_value": {"$ne": 1}})
    assert len(items["metadatas"]) == 1
    items = collection.get(where={"float_value": {"$eq": 2.002}})
    assert len(items["metadatas"]) == 1


@pytest.mark.parametrize("api_fixture", test_apis)
def test_where_valid_operators(api_fixture, request):
    api = request.getfixturevalue(api_fixture.__name__)

    api.reset()
    collection = api.create_collection("test_where_valid_operators")
    collection.add(**operator_records)
    with pytest.raises(ValueError) as e:
        collection.get(where={"int_value": {"$invalid": 2}})

    with pytest.raises(ValueError) as e:
        collection.get(where={"int_value": {"$lt": "2"}})

    with pytest.raises(ValueError) as e:
        collection.get(where={"int_value": {"$lt": 2, "$gt": 1}})

    # Test invalid $and, $or
    with pytest.raises(ValueError) as e:
        collection.get(where={"$and": {"int_value": {"$lt": 2}}})

    with pytest.raises(ValueError) as e:
        collection.get(where={"int_value": {"$lt": 2}, "$or": {"int_value": {"$gt": 1}}})

    with pytest.raises(ValueError) as e:
        collection.get(where={"$gt": [{"int_value": {"$lt": 2}}, {"int_value": {"$gt": 1}}]})

    with pytest.raises(ValueError) as e:
        collection.get(where={"$or": [{"int_value": {"$lt": 2}}]})

    with pytest.raises(ValueError) as e:
        collection.get(where={"$or": []})

    with pytest.raises(ValueError) as e:
        collection.get(where={"a": {"$contains": "test"}})

    with pytest.raises(ValueError) as e:
        collection.get(
            where={
                "$or": [
                    {"a": {"$contains": "first"}},  # invalid
                    {"$contains": "second"},  # valid
                ]
            }
        )

<<<<<<< HEAD
# TODO: Define the dimensionality of these embeddingds in terms of the default record        
bad_dimensionality_records = {
    "embeddings": [[1.1, 2.3, 3.2,4.5], [1.2, 2.24, 3.2, 4.5]],
    "ids": ["id1", "id2"],
}

bad_dimensionality_query = {
    "query_embeddings": [[1.1, 2.3, 3.2,4.5], [1.2, 2.24, 3.2, 4.5]],
}

bad_number_of_results_query = {
    "query_embeddings": [[1.1, 2.3, 3.2], [1.2, 2.24, 3.2]],
    "n_results": 100
}

@pytest.mark.parametrize("api_fixture", test_apis)
def test_dimensionality_validation_add(api_fixture, request):
    api = request.getfixturevalue(api_fixture.__name__)

    api.reset()
    collection = api.create_collection("test_dimensionality_validation")
    collection.add(**minimal_records)

    with pytest.raises(Exception) as e:
        collection.add(**bad_dimensionality_records)
    assert "dimensionality" in str(e.value)

@pytest.mark.parametrize("api_fixture", test_apis)
def test_dimensionality_validation_query(api_fixture, request):
    api = request.getfixturevalue(api_fixture.__name__)

    api.reset()
    collection = api.create_collection("test_dimensionality_validation_query")
    collection.add(**minimal_records)

    with pytest.raises(Exception) as e:
        collection.query(**bad_dimensionality_query)
    assert "dimensionality" in str(e.value)

@pytest.mark.parametrize("api_fixture", test_apis)
def test_number_of_elements_validation_query(api_fixture, request):
    api = request.getfixturevalue(api_fixture.__name__)

    api.reset()
    collection = api.create_collection("test_number_of_elements_validation")
    collection.add(**minimal_records)

    with pytest.raises(Exception) as e:
        collection.query(**bad_number_of_results_query)
    assert "number of elements" in str(e.value)
=======

>>>>>>> 9ce61895
@pytest.mark.parametrize("api_fixture", test_apis)
def test_query_document_valid_operators(api_fixture, request):
    api = request.getfixturevalue(api_fixture.__name__)

    api.reset()
    collection = api.create_collection("test_where_valid_operators")
    collection.add(**operator_records)
    with pytest.raises(ValueError) as e:
        collection.get(where_document={"$lt": {"$nested": 2}})
    assert "Where document" in str(e.value)

    with pytest.raises(ValueError) as e:
        collection.query(query_embeddings=[0, 0, 0], where_document={"$contains": 2})
    assert "Where document" in str(e.value)

    with pytest.raises(ValueError) as e:
        collection.get(where_document={"$contains": []})
    assert "Where document" in str(e.value)

    # Test invalid $and, $or
    with pytest.raises(ValueError) as e:
        collection.get(where_document={"$and": {"$unsupported": "doc"}})

    with pytest.raises(ValueError) as e:
        collection.get(where_document={"$or": [{"$unsupported": "doc"}, {"$unsupported": "doc"}]})

    with pytest.raises(ValueError) as e:
        collection.get(where_document={"$or": [{"$contains": "doc"}]})

    with pytest.raises(ValueError) as e:
        collection.get(where_document={"$or": []})

    with pytest.raises(ValueError) as e:
        collection.get(
            where_document={"$or": [{"$and": [{"$contains": "doc"}]}, {"$contains": "doc"}]}
        )


contains_records = {
    "embeddings": [[1.1, 2.3, 3.2], [1.2, 2.24, 3.2]],
    "documents": ["this is doc1 and it's great!", "doc2 is also great!"],
    "ids": ["id1", "id2"],
    "metadatas": [
        {"int_value": 1, "string_value": "one", "float_value": 1.001},
        {"int_value": 2, "float_value": 2.002, "string_value": "two"},
    ],
}


@pytest.mark.parametrize("api_fixture", test_apis)
def test_get_where_document(api_fixture, request):
    api = request.getfixturevalue(api_fixture.__name__)

    api.reset()
    collection = api.create_collection("test_get_where_document")
    collection.add(**contains_records)

    items = collection.get(where_document={"$contains": "doc1"})
    assert len(items["metadatas"]) == 1

    items = collection.get(where_document={"$contains": "great"})
    assert len(items["metadatas"]) == 2

    items = collection.get(where_document={"$contains": "bad"})
    assert len(items["metadatas"]) == 0


@pytest.mark.parametrize("api_fixture", test_apis)
def test_query_where_document(api_fixture, request):
    api = request.getfixturevalue(api_fixture.__name__)

    api.reset()
    collection = api.create_collection("test_query_where_document")
    collection.add(**contains_records)

    items = collection.query(
        query_embeddings=[0, 0, 0], where_document={"$contains": "doc1"}, n_results=1
    )
    assert len(items["metadatas"][0]) == 1

    items = collection.query(
        query_embeddings=[0, 0, 0], where_document={"$contains": "great"}, n_results=2
    )
    assert len(items["metadatas"][0]) == 2

<<<<<<< HEAD
    with pytest.raises(Exception) as e:
        items = collection.query(
            query_embeddings=[0, 0, 0], where_document={"$contains": "bad"}, n_results=1
        )
        assert "datapoints" in str(e.value)
=======
    with pytest.raises(NoDatapointsException) as e:
        items = collection.query(
            query_embeddings=[0, 0, 0], where_document={"$contains": "bad"}, n_results=1
        )
>>>>>>> 9ce61895


@pytest.mark.parametrize("api_fixture", test_apis)
def test_delete_where_document(api_fixture, request):
    api = request.getfixturevalue(api_fixture.__name__)

    api.reset()
    collection = api.create_collection("test_delete_where_document")
    collection.add(**contains_records)

    collection.delete(where_document={"$contains": "doc1"})
    assert collection.count() == 1

    collection.delete(where_document={"$contains": "bad"})
    assert collection.count() == 1

    collection.delete(where_document={"$contains": "great"})
    assert collection.count() == 0


logical_operator_records = {
    "embeddings": [[1.1, 2.3, 3.2], [1.2, 2.24, 3.2], [1.3, 2.25, 3.2], [1.4, 2.26, 3.2]],
    "ids": ["id1", "id2", "id3", "id4"],
    "metadatas": [
        {"int_value": 1, "string_value": "one", "float_value": 1.001, "is": "doc"},
        {"int_value": 2, "float_value": 2.002, "string_value": "two", "is": "doc"},
        {"int_value": 3, "float_value": 3.003, "string_value": "three", "is": "doc"},
        {"int_value": 4, "float_value": 4.004, "string_value": "four", "is": "doc"},
    ],
    "documents": [
        "this document is first and great",
        "this document is second and great",
        "this document is third and great",
        "this document is fourth and great",
    ],
}


@pytest.mark.parametrize("api_fixture", test_apis)
def test_where_logical_operators(api_fixture, request):
    api = request.getfixturevalue(api_fixture.__name__)

    api.reset()
    collection = api.create_collection("test_logical_operators")
    collection.add(**logical_operator_records)

    items = collection.get(
        where={
            "$and": [
                {"$or": [{"int_value": {"$gte": 3}}, {"float_value": {"$lt": 1.9}}]},
                {"is": "doc"},
            ]
        }
    )
    assert len(items["metadatas"]) == 3

    items = collection.get(
        where={
            "$or": [
                {"$and": [{"int_value": {"$eq": 3}}, {"string_value": {"$eq": "three"}}]},
                {"$and": [{"int_value": {"$eq": 4}}, {"string_value": {"$eq": "four"}}]},
            ]
        }
    )
    assert len(items["metadatas"]) == 2

    items = collection.get(
        where={
            "$or": [
                {"$and": [{"int_value": {"$eq": 3}}, {"string_value": {"$eq": "three"}}]},
                {"$and": [{"int_value": {"$eq": 4}}, {"string_value": {"$eq": "four"}}]},
            ],
            "$and": [{"is": "doc"}, {"string_value": "four"}],
        }
    )
    assert len(items["metadatas"]) == 1


@pytest.mark.parametrize("api_fixture", test_apis)
def test_where_document_logical_operators(api_fixture, request):
    api = request.getfixturevalue(api_fixture.__name__)

    api.reset()
    collection = api.create_collection("test_document_logical_operators")
    collection.add(**logical_operator_records)

    items = collection.get(
        where_document={
            "$and": [
                {"$contains": "first"},
                {"$contains": "doc"},
            ]
        }
    )
    assert len(items["metadatas"]) == 1

    items = collection.get(
        where_document={
            "$or": [
                {"$contains": "first"},
                {"$contains": "second"},
            ]
        }
    )
    assert len(items["metadatas"]) == 2

    items = collection.get(
        where_document={
            "$or": [
                {"$contains": "first"},
                {"$contains": "second"},
            ]
        },
        where={
            "int_value": {"$ne": 2},
        },
    )
    assert len(items["metadatas"]) == 1


# endregion<|MERGE_RESOLUTION|>--- conflicted
+++ resolved
@@ -657,7 +657,7 @@
             }
         )
 
-<<<<<<< HEAD
+
 # TODO: Define the dimensionality of these embeddingds in terms of the default record        
 bad_dimensionality_records = {
     "embeddings": [[1.1, 2.3, 3.2,4.5], [1.2, 2.24, 3.2, 4.5]],
@@ -708,9 +708,7 @@
     with pytest.raises(Exception) as e:
         collection.query(**bad_number_of_results_query)
     assert "number of elements" in str(e.value)
-=======
-
->>>>>>> 9ce61895
+
 @pytest.mark.parametrize("api_fixture", test_apis)
 def test_query_document_valid_operators(api_fixture, request):
     api = request.getfixturevalue(api_fixture.__name__)
@@ -759,7 +757,6 @@
     ],
 }
 
-
 @pytest.mark.parametrize("api_fixture", test_apis)
 def test_get_where_document(api_fixture, request):
     api = request.getfixturevalue(api_fixture.__name__)
@@ -796,18 +793,11 @@
     )
     assert len(items["metadatas"][0]) == 2
 
-<<<<<<< HEAD
     with pytest.raises(Exception) as e:
         items = collection.query(
             query_embeddings=[0, 0, 0], where_document={"$contains": "bad"}, n_results=1
         )
         assert "datapoints" in str(e.value)
-=======
-    with pytest.raises(NoDatapointsException) as e:
-        items = collection.query(
-            query_embeddings=[0, 0, 0], where_document={"$contains": "bad"}, n_results=1
-        )
->>>>>>> 9ce61895
 
 
 @pytest.mark.parametrize("api_fixture", test_apis)
