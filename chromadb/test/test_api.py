--- conflicted
+++ resolved
@@ -713,24 +713,7 @@
     assert "dimensionality" in str(e.value)
 
 
-<<<<<<< HEAD
-@pytest.mark.parametrize("api_fixture", test_apis)
-def test_query_document_valid_operators(api_fixture, request):
-    api = request.getfixturevalue(api_fixture.__name__)
-
-=======
-def test_number_of_elements_validation_query(api):
-    api.reset()
-    collection = api.create_collection("test_number_of_elements_validation")
-    collection.add(**minimal_records)
-
-    with pytest.raises(Exception) as e:
-        collection.query(**bad_number_of_results_query)
-    assert "number of elements" in str(e.value)
-
-
 def test_query_document_valid_operators(api):
->>>>>>> 8ca1969f
     api.reset()
     collection = api.create_collection("test_where_valid_operators")
     collection.add(**operator_records)
@@ -1235,11 +1218,7 @@
     assert results["embeddings"][0][0] == updated_records["embeddings"][0]
 
 
-<<<<<<< HEAD
-@pytest.mark.parametrize("api_fixture", test_apis)
-def test_get_nearest_neighbors_where_n_results_more_than_element(api_fixture, request):
-    api = request.getfixturevalue(api_fixture.__name__)
-
+def test_get_nearest_neighbors_where_n_results_more_than_element(api):
     api.reset()
     collection = api.create_collection("testspace")
     collection.add(**records)
@@ -1254,15 +1233,12 @@
         assert len(results1[key][0]) == 2
 
 
-@pytest.mark.parametrize("api_fixture", test_apis)
-def test_invalid_n_results_param(api_fixture, request):
-    api = request.getfixturevalue(api_fixture.__name__)
-
+def test_invalid_n_results_param(api):
     api.reset()
     collection = api.create_collection("testspace")
     collection.add(**records)
     with pytest.raises(TypeError) as exc:
-        results1 = collection.query(
+        collection.query(
             query_embeddings=[[1.1, 2.3, 3.2]],
             n_results=-1,
             where={},
@@ -1272,7 +1248,7 @@
     assert exc.type == TypeError
 
     with pytest.raises(ValueError) as exc:
-        results2 = collection.query(
+        collection.query(
             query_embeddings=[[1.1, 2.3, 3.2]],
             n_results="one",
             where={},
@@ -1280,7 +1256,8 @@
         )
     assert "int" in str(exc.value)
     assert exc.type == ValueError
-=======
+
+
 initial_records = {
     "embeddings": [[0, 0, 0], [1.2, 2.24, 3.2], [2.2, 3.24, 4.2]],
     "ids": ["id1", "id2", "id3"],
@@ -1361,7 +1338,7 @@
 
     # Add with string embeddings
     invalid_records = {
-        "embeddings": [['0', '0', '0'], ['1.2', '2.24', '3.2']],
+        "embeddings": [["0", "0", "0"], ["1.2", "2.24", "3.2"]],
         "ids": ["id1", "id2"],
     }
     with pytest.raises(ValueError) as e:
@@ -1371,7 +1348,7 @@
     # Query with invalid embeddings
     with pytest.raises(ValueError) as e:
         collection.query(
-            query_embeddings=[['1.1', '2.3', '3.2']],
+            query_embeddings=[["1.1", "2.3", "3.2"]],
             n_results=1,
         )
     assert "embeddings" in str(e.value)
@@ -1392,5 +1369,4 @@
     }
     with pytest.raises(ValueError) as e:
         collection.upsert(**invalid_records)
-    assert "embeddings" in str(e.value)
->>>>>>> 8ca1969f
+    assert "embeddings" in str(e.value)