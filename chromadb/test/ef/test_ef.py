from chromadb.utils import embedding_functions
from chromadb.utils.embedding_functions import (
    EmbeddingFunction,
    register_embedding_function,
)
from typing import Dict, Any
import pytest
from chromadb.api.types import (
    Embeddings,
    Space,
    Embeddable,
)
from chromadb.api.models.CollectionCommon import validation_context


def test_get_builtins_holds() -> None:
    """
    Ensure that `get_builtins` is consistent after the ef migration.

    This test is intended to be temporary until the ef migration is complete as
    these expected builtins are likely to grow as long as users add new
    embedding functions.

    REMOVE ME ON THE NEXT EF ADDITION
    """
    expected_builtins = {
        "AmazonBedrockEmbeddingFunction",
        "BasetenEmbeddingFunction",
        "CloudflareWorkersAIEmbeddingFunction",
        "CohereEmbeddingFunction",
        "VoyageAIEmbeddingFunction",
        "GoogleGenerativeAiEmbeddingFunction",
        "GooglePalmEmbeddingFunction",
        "GoogleVertexEmbeddingFunction",
        "HuggingFaceEmbeddingFunction",
        "HuggingFaceEmbeddingServer",
        "InstructorEmbeddingFunction",
        "JinaEmbeddingFunction",
        "MistralEmbeddingFunction",
        "ONNXMiniLM_L6_V2",
        "OllamaEmbeddingFunction",
        "OpenAIEmbeddingFunction",
        "OpenCLIPEmbeddingFunction",
        "RoboflowEmbeddingFunction",
        "SentenceTransformerEmbeddingFunction",
        "Text2VecEmbeddingFunction",
        "ChromaLangchainEmbeddingFunction",
<<<<<<< HEAD
        "WordLlamaEmbeddingFunction",
=======
        "TogetherAIEmbeddingFunction",
        "DefaultEmbeddingFunction",
>>>>>>> b7523291
    }

    assert expected_builtins == embedding_functions.get_builtins()


def test_default_ef_exists() -> None:
    assert hasattr(embedding_functions, "DefaultEmbeddingFunction")
    default_ef = embedding_functions.DefaultEmbeddingFunction()

    assert default_ef is not None
    assert isinstance(default_ef, EmbeddingFunction)


def test_ef_imports() -> None:
    for ef in embedding_functions.get_builtins():
        # Langchain embedding function is a special snowflake
        if ef == "ChromaLangchainEmbeddingFunction":
            continue
        assert hasattr(embedding_functions, ef)
        assert isinstance(getattr(embedding_functions, ef), type)
        assert issubclass(getattr(embedding_functions, ef), EmbeddingFunction)


@register_embedding_function
class CustomEmbeddingFunction(EmbeddingFunction[Embeddable]):
    def __init__(self, dim: int = 3):
        self._dim = dim

    @validation_context("custom_ef_call")
    def __call__(self, input: Embeddable) -> Embeddings:
        raise Exception("This is a test exception")

    @staticmethod
    def name() -> str:
        return "custom_ef"

    def get_config(self) -> Dict[str, Any]:
        return {"dim": self._dim}

    @staticmethod
    def build_from_config(config: Dict[str, Any]) -> "CustomEmbeddingFunction":
        return CustomEmbeddingFunction(dim=config["dim"])

    def default_space(self) -> Space:
        return "cosine"


def test_validation_context_with_custom_ef() -> None:
    custom_ef = CustomEmbeddingFunction()

    with pytest.raises(Exception) as excinfo:
        custom_ef(["test data"])

    original_msg = "This is a test exception"
    expected_msg = f"{original_msg} in custom_ef_call."
    assert str(excinfo.value) == expected_msg
    assert excinfo.value.args == (expected_msg,)<|MERGE_RESOLUTION|>--- conflicted
+++ resolved
@@ -45,12 +45,9 @@
         "SentenceTransformerEmbeddingFunction",
         "Text2VecEmbeddingFunction",
         "ChromaLangchainEmbeddingFunction",
-<<<<<<< HEAD
         "WordLlamaEmbeddingFunction",
-=======
         "TogetherAIEmbeddingFunction",
         "DefaultEmbeddingFunction",
->>>>>>> b7523291
     }
 
     assert expected_builtins == embedding_functions.get_builtins()
