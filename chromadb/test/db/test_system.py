import os
import shutil
import tempfile
import pytest
from typing import Generator, List, Callable, Dict, Union

from chromadb.db.impl.grpc.client import GrpcSysDB
from chromadb.db.impl.grpc.server import GrpcMockSysDB
from chromadb.types import Collection, Segment, SegmentScope
from chromadb.db.impl.sqlite import SqliteDB
from chromadb.config import (
    DEFAULT_DATABASE,
    DEFAULT_TENANT,
    Component,
    System,
    Settings,
)
from chromadb.db.system import SysDB
from chromadb.db.base import NotFoundError, UniqueConstraintError
from pytest import FixtureRequest
import uuid

# These are the sample collections that are used in the tests below. Tests can override
# the fields as needed.
sample_collections = [
    Collection(
        id=uuid.UUID(int=1),
        name="test_collection_1",
        topic="persistent://test-tenant/test-topic/00000000-0000-0000-0000-000000000001",
        metadata={"test_str": "str1", "test_int": 1, "test_float": 1.3},
        dimension=128,
        database=DEFAULT_DATABASE,
        tenant=DEFAULT_TENANT,
    ),
    Collection(
        id=uuid.UUID(int=2),
        name="test_collection_2",
        topic="persistent://test-tenant/test-topic/00000000-0000-0000-0000-000000000002",
        metadata={"test_str": "str2", "test_int": 2, "test_float": 2.3},
        dimension=None,
        database=DEFAULT_DATABASE,
        tenant=DEFAULT_TENANT,
    ),
    Collection(
        id=uuid.UUID(int=3),
        name="test_collection_3",
        topic="persistent://test-tenant/test-topic/00000000-0000-0000-0000-000000000003",
        metadata={"test_str": "str3", "test_int": 3, "test_float": 3.3},
        dimension=None,
        database=DEFAULT_DATABASE,
        tenant=DEFAULT_TENANT,
    ),
]


class MockAssignmentPolicy(Component):
    def assign_collection(self, collection_id: uuid.UUID) -> str:
        for collection in sample_collections:
            if collection["id"] == collection_id:
                return collection["topic"]
        raise ValueError(f"Unknown collection ID: {collection_id}")


def sqlite() -> Generator[SysDB, None, None]:
    """Fixture generator for sqlite DB"""
    db = SqliteDB(
        System(
            Settings(
                allow_reset=True,
                chroma_collection_assignment_policy_impl="chromadb.test.db.test_system.MockAssignmentPolicy",
            )
        )
    )
    db.start()
    yield db
    db.stop()


def sqlite_persistent() -> Generator[SysDB, None, None]:
    """Fixture generator for sqlite DB"""
    save_path = tempfile.mkdtemp()
    db = SqliteDB(
        System(
            Settings(
                allow_reset=True,
                is_persistent=True,
                persist_directory=save_path,
                chroma_collection_assignment_policy_impl="chromadb.test.db.test_system.MockAssignmentPolicy",
            )
        )
    )
    db.start()
    yield db
    db.stop()
    if os.path.exists(save_path):
        shutil.rmtree(save_path)


def grpc_with_mock_server() -> Generator[SysDB, None, None]:
    """Fixture generator for sqlite DB that creates a mock grpc sysdb server
    and a grpc client that connects to it."""
    system = System(
        Settings(
            allow_reset=True,
            chroma_collection_assignment_policy_impl="chromadb.test.db.test_system.MockAssignmentPolicy",
            chroma_server_grpc_port=50051,
        )
    )
    system.instance(GrpcMockSysDB)
    client = system.instance(GrpcSysDB)
    system.start()
    client.reset_and_wait_for_ready()
    yield client


def grpc_with_real_server() -> Generator[SysDB, None, None]:
    system = System(
        Settings(
            allow_reset=True,
            chroma_collection_assignment_policy_impl="chromadb.test.db.test_system.MockAssignmentPolicy",
        )
    )
    client = system.instance(GrpcSysDB)
    system.start()
    client.reset_and_wait_for_ready()
    yield client


def db_fixtures() -> List[Callable[[], Generator[SysDB, None, None]]]:
    if "CHROMA_CLUSTER_TEST_ONLY" in os.environ:
        return [grpc_with_real_server]
    else:
        return [sqlite, sqlite_persistent, grpc_with_mock_server]


@pytest.fixture(scope="module", params=db_fixtures())
def sysdb(request: FixtureRequest) -> Generator[SysDB, None, None]:
    yield next(request.param())


# region Collection tests
def test_create_get_delete_collections(sysdb: SysDB) -> None:
    sysdb.reset_state()

    for collection in sample_collections:
        sysdb.create_collection(
            id=collection["id"],
            name=collection["name"],
            metadata=collection["metadata"],
            dimension=collection["dimension"],
        )
        collection["database"] = DEFAULT_DATABASE
        collection["tenant"] = DEFAULT_TENANT

    results = sysdb.get_collections()
    results = sorted(results, key=lambda c: c["name"])

    assert sorted(results, key=lambda c: c["name"]) == sample_collections

    # Duplicate create fails
    with pytest.raises(UniqueConstraintError):
        sysdb.create_collection(
            name=sample_collections[0]["name"], id=sample_collections[0]["id"]
        )

    # Find by name
    for collection in sample_collections:
        result = sysdb.get_collections(name=collection["name"])
        assert result == [collection]

    # Find by topic
    for collection in sample_collections:
        result = sysdb.get_collections(topic=collection["topic"])
        assert result == [collection]

    # Find by id
    for collection in sample_collections:
        result = sysdb.get_collections(id=collection["id"])
        assert result == [collection]

    # Find by id and topic (positive case)
    for collection in sample_collections:
        result = sysdb.get_collections(id=collection["id"], topic=collection["topic"])
        assert result == [collection]

    # find by id and topic (negative case)
    for collection in sample_collections:
        result = sysdb.get_collections(id=collection["id"], topic="other_topic")
        assert result == []

    # Delete
    c1 = sample_collections[0]
    sysdb.delete_collection(c1["id"])

    results = sysdb.get_collections()
    assert c1 not in results
    assert len(results) == len(sample_collections) - 1
    assert sorted(results, key=lambda c: c["name"]) == sample_collections[1:]

    by_id_result = sysdb.get_collections(id=c1["id"])
    assert by_id_result == []

    # Duplicate delete throws an exception
    with pytest.raises(NotFoundError):
        sysdb.delete_collection(c1["id"])


def test_update_collections(sysdb: SysDB) -> None:
    coll = Collection(
        name=sample_collections[0]["name"],
        id=sample_collections[0]["id"],
        topic=sample_collections[0]["topic"],
        metadata=sample_collections[0]["metadata"],
        dimension=sample_collections[0]["dimension"],
        database=DEFAULT_DATABASE,
        tenant=DEFAULT_TENANT,
    )

    sysdb.reset_state()

    sysdb.create_collection(
        id=coll["id"],
        name=coll["name"],
        metadata=coll["metadata"],
        dimension=coll["dimension"],
    )

    # Update name
    coll["name"] = "new_name"
    sysdb.update_collection(coll["id"], name=coll["name"])
    result = sysdb.get_collections(name=coll["name"])
    assert result == [coll]

    # Update topic
    coll["topic"] = "new_topic"
    sysdb.update_collection(coll["id"], topic=coll["topic"])
    result = sysdb.get_collections(topic=coll["topic"])
    assert result == [coll]

    # Update dimension
    coll["dimension"] = 128
    sysdb.update_collection(coll["id"], dimension=coll["dimension"])
    result = sysdb.get_collections(id=coll["id"])
    assert result == [coll]

    # Reset the metadata
    coll["metadata"] = {"test_str2": "str2"}
    sysdb.update_collection(coll["id"], metadata=coll["metadata"])
    result = sysdb.get_collections(id=coll["id"])
    assert result == [coll]

    # Delete all metadata keys
    coll["metadata"] = None
    sysdb.update_collection(coll["id"], metadata=None)
    result = sysdb.get_collections(id=coll["id"])
    assert result == [coll]


def test_get_or_create_collection(sysdb: SysDB) -> None:
    sysdb.reset_state()

    # get_or_create = True returns existing collection
    collection = sample_collections[0]

    sysdb.create_collection(
        id=collection["id"],
        name=collection["name"],
        metadata=collection["metadata"],
        dimension=collection["dimension"],
    )

    result, created = sysdb.create_collection(
        name=collection["name"],
        id=uuid.uuid4(),
        get_or_create=True,
        metadata=collection["metadata"],
    )
    assert result == collection

    # Only one collection with the same name exists
    get_result = sysdb.get_collections(name=collection["name"])
    assert get_result == [collection]

    # get_or_create = True creates new collection
    result, created = sysdb.create_collection(
        name=sample_collections[1]["name"],
        id=sample_collections[1]["id"],
        get_or_create=True,
        metadata=sample_collections[1]["metadata"],
    )
    assert result == sample_collections[1]

    # get_or_create = False creates new collection
    result, created = sysdb.create_collection(
        name=sample_collections[2]["name"],
        id=sample_collections[2]["id"],
        get_or_create=False,
        metadata=sample_collections[2]["metadata"],
    )
    assert result == sample_collections[2]

    # get_or_create = False fails if collection already exists
    with pytest.raises(UniqueConstraintError):
        sysdb.create_collection(
            name=sample_collections[2]["name"],
            id=sample_collections[2]["id"],
            get_or_create=False,
            metadata=collection["metadata"],
        )

    # get_or_create = True overwrites metadata
    overlayed_metadata: Dict[str, Union[str, int, float]] = {
        "test_new_str": "new_str",
        "test_int": 1,
    }
    result, created = sysdb.create_collection(
        name=sample_collections[2]["name"],
        id=sample_collections[2]["id"],
        get_or_create=True,
        metadata=overlayed_metadata,
    )

    assert result["metadata"] == overlayed_metadata

    # get_or_create = False with None metadata does not overwrite metadata
    result, created = sysdb.create_collection(
        name=sample_collections[2]["name"],
        id=sample_collections[2]["id"],
        get_or_create=True,
        metadata=None,
    )
    assert result["metadata"] == overlayed_metadata


def test_create_get_delete_database_and_collection(sysdb: SysDB) -> None:
    sysdb.reset_state()

    # Create a new database
    sysdb.create_database(id=uuid.uuid4(), name="new_database")

    # Create a new collection in the new database
    sysdb.create_collection(
        id=sample_collections[0]["id"],
        name=sample_collections[0]["name"],
        metadata=sample_collections[0]["metadata"],
        dimension=sample_collections[0]["dimension"],
        database="new_database",
    )

    # Create a new collection with the same id but different name in the new database
    # and expect an error
    with pytest.raises(UniqueConstraintError):
        sysdb.create_collection(
            id=sample_collections[0]["id"],
            name="new_name",
            metadata=sample_collections[0]["metadata"],
            dimension=sample_collections[0]["dimension"],
            database="new_database",
            get_or_create=False,
        )

    # Create a new collection in the default database
    sysdb.create_collection(
        id=sample_collections[1]["id"],
        name=sample_collections[1]["name"],
        metadata=sample_collections[1]["metadata"],
        dimension=sample_collections[1]["dimension"],
    )

    # Check that the new database and collections exist
    result = sysdb.get_collections(
        name=sample_collections[0]["name"], database="new_database"
    )
    assert len(result) == 1
    sample_collections[0]["database"] = "new_database"
    assert result[0] == sample_collections[0]

    # Check that the collection in the default database exists
    result = sysdb.get_collections(name=sample_collections[1]["name"])
    assert len(result) == 1
    assert result[0] == sample_collections[1]

    # Get for a database that doesn't exist with a name that exists in the new database and expect no results
    assert (
        len(
            sysdb.get_collections(
                name=sample_collections[0]["name"], database="fake_db"
            )
        )
        == 0
    )

    # Delete the collection in the new database
    sysdb.delete_collection(id=sample_collections[0]["id"], database="new_database")

    # Check that the collection in the new database was deleted
    result = sysdb.get_collections(database="new_database")
    assert len(result) == 0

    # Check that the collection in the default database still exists
    result = sysdb.get_collections(name=sample_collections[1]["name"])
    assert len(result) == 1
    assert result[0] == sample_collections[1]

    # Delete the deleted collection in the default database and expect an error
    with pytest.raises(NotFoundError):
        sysdb.delete_collection(id=sample_collections[0]["id"])

    # Delete the existing collection in the new database and expect an error
    with pytest.raises(NotFoundError):
        sysdb.delete_collection(id=sample_collections[1]["id"], database="new_database")


def test_create_update_with_database(sysdb: SysDB) -> None:
    sysdb.reset_state()

    # Create a new database
    sysdb.create_database(id=uuid.uuid4(), name="new_database")

    # Create a new collection in the new database
    sysdb.create_collection(
        id=sample_collections[0]["id"],
        name=sample_collections[0]["name"],
        metadata=sample_collections[0]["metadata"],
        dimension=sample_collections[0]["dimension"],
        database="new_database",
    )

    # Create a new collection in the default database
    sysdb.create_collection(
        id=sample_collections[1]["id"],
        name=sample_collections[1]["name"],
        metadata=sample_collections[1]["metadata"],
        dimension=sample_collections[1]["dimension"],
    )

    # Update the collection in the default database
    sysdb.update_collection(
        id=sample_collections[1]["id"],
        name="new_name_1",
    )

    # Check that the collection in the default database was updated
    result = sysdb.get_collections(id=sample_collections[1]["id"])
    assert len(result) == 1
    assert result[0]["name"] == "new_name_1"

    # Update the collection in the new database
    sysdb.update_collection(
        id=sample_collections[0]["id"],
        name="new_name_0",
    )

    # Check that the collection in the new database was updated
    result = sysdb.get_collections(
        id=sample_collections[0]["id"], database="new_database"
    )
    assert len(result) == 1
    assert result[0]["name"] == "new_name_0"

    # Try to create the collection in the default database in the new database and expect an error
    with pytest.raises(UniqueConstraintError):
        sysdb.create_collection(
            id=sample_collections[1]["id"],
            name=sample_collections[1]["name"],
            metadata=sample_collections[1]["metadata"],
            dimension=sample_collections[1]["dimension"],
            database="new_database",
        )


def test_get_multiple_with_database(sysdb: SysDB) -> None:
    sysdb.reset_state()

    # Create a new database
    sysdb.create_database(id=uuid.uuid4(), name="new_database")

    # Create sample collections in the new database
    for collection in sample_collections:
        sysdb.create_collection(
            id=collection["id"],
            name=collection["name"],
            metadata=collection["metadata"],
            dimension=collection["dimension"],
            database="new_database",
        )
        collection["database"] = "new_database"

    # Get all collections in the new database
    result = sysdb.get_collections(database="new_database")
    assert len(result) == len(sample_collections)
    assert sorted(result, key=lambda c: c["name"]) == sample_collections

    # Get all collections in the default database
    result = sysdb.get_collections()
    assert len(result) == 0


def test_create_database_with_tenants(sysdb: SysDB) -> None:
    sysdb.reset_state()

    # Create a new tenant
    sysdb.create_tenant(name="tenant1")

    # Create tenant that already exits and expect an error
    with pytest.raises(UniqueConstraintError):
        sysdb.create_tenant(name="tenant1")

    with pytest.raises(UniqueConstraintError):
        sysdb.create_tenant(name=DEFAULT_TENANT)

    # Create a new database within this tenant and also in the default tenant
    sysdb.create_database(id=uuid.uuid4(), name="new_database", tenant="tenant1")
    sysdb.create_database(id=uuid.uuid4(), name="new_database")

    # Create a new collection in the new tenant
    sysdb.create_collection(
        id=sample_collections[0]["id"],
        name=sample_collections[0]["name"],
        metadata=sample_collections[0]["metadata"],
        dimension=sample_collections[0]["dimension"],
        database="new_database",
        tenant="tenant1",
    )
    sample_collections[0]["tenant"] = "tenant1"
    sample_collections[0]["database"] = "new_database"

    # Create a new collection in the default tenant
    sysdb.create_collection(
        id=sample_collections[1]["id"],
        name=sample_collections[1]["name"],
        metadata=sample_collections[1]["metadata"],
        dimension=sample_collections[1]["dimension"],
        database="new_database",
    )

    sample_collections[1]["database"] = "new_database"

    # Check that both tenants have the correct collections
    result = sysdb.get_collections(database="new_database", tenant="tenant1")
    assert len(result) == 1
    assert result[0] == sample_collections[0]

    result = sysdb.get_collections(database="new_database")
    assert len(result) == 1
    assert result[0] == sample_collections[1]

    # Creating a collection id that already exists in a tenant that does not have it
    # should error
    with pytest.raises(UniqueConstraintError):
        sysdb.create_collection(
            id=sample_collections[0]["id"],
            name=sample_collections[0]["name"],
            metadata=sample_collections[0]["metadata"],
            dimension=sample_collections[0]["dimension"],
            database="new_database",
        )

    with pytest.raises(UniqueConstraintError):
        sysdb.create_collection(
            id=sample_collections[1]["id"],
            name=sample_collections[1]["name"],
            metadata=sample_collections[1]["metadata"],
            dimension=sample_collections[1]["dimension"],
            database="new_database",
            tenant="tenant1",
        )

    # A new tenant DOES NOT have a default database. This does not error, instead 0
    # results are returned
    result = sysdb.get_collections(database=DEFAULT_DATABASE, tenant="tenant1")
    assert len(result) == 0


def test_get_database_with_tenants(sysdb: SysDB) -> None:
    sysdb.reset_state()

    # Create a new tenant
    sysdb.create_tenant(name="tenant1")

    # Get the tenant and check that it exists
    result = sysdb.get_tenant(name="tenant1")
    assert result["name"] == "tenant1"

    # Get a tenant that does not exist and expect an error
    with pytest.raises(NotFoundError):
        sysdb.get_tenant(name="tenant2")

    # Create a new database within this tenant
    sysdb.create_database(id=uuid.uuid4(), name="new_database", tenant="tenant1")

    # Get the database and check that it exists
    result = sysdb.get_database(name="new_database", tenant="tenant1")
    assert result["name"] == "new_database"
    assert result["tenant"] == "tenant1"

    # Get a database that does not exist in a tenant that does exist and expect an error
    with pytest.raises(NotFoundError):
        sysdb.get_database(name="new_database1", tenant="tenant1")

    # Get a database that does not exist in a tenant that does not exist and expect an
    # error
    with pytest.raises(NotFoundError):
        sysdb.get_database(name="new_database1", tenant="tenant2")


# endregion

# region Segment tests
sample_segments = [
    Segment(
        id=uuid.UUID("00000000-d7d7-413b-92e1-731098a6e492"),
        type="test_type_a",
        scope=SegmentScope.VECTOR,
        topic=None,
        collection=sample_collections[0]["id"],
        metadata={"test_str": "str1", "test_int": 1, "test_float": 1.3},
    ),
    Segment(
        id=uuid.UUID("11111111-d7d7-413b-92e1-731098a6e492"),
        type="test_type_b",
        topic="test_topic_2",
        scope=SegmentScope.VECTOR,
        collection=sample_collections[1]["id"],
        metadata={"test_str": "str2", "test_int": 2, "test_float": 2.3},
    ),
    Segment(
        id=uuid.UUID("22222222-d7d7-413b-92e1-731098a6e492"),
        type="test_type_b",
        topic="test_topic_3",
        scope=SegmentScope.METADATA,
        collection=None,
        metadata={"test_str": "str3", "test_int": 3, "test_float": 3.3},
    ),
]


def test_create_get_delete_segments(sysdb: SysDB) -> None:
    sysdb.reset_state()

    for collection in sample_collections:
        sysdb.create_collection(
            id=collection["id"],
            name=collection["name"],
            metadata=collection["metadata"],
            dimension=collection["dimension"],
        )

    for segment in sample_segments:
        sysdb.create_segment(segment)

    results = sysdb.get_segments()
    results = sorted(results, key=lambda c: c["id"])

    assert results == sample_segments

    # Duplicate create fails
    with pytest.raises(UniqueConstraintError):
        sysdb.create_segment(sample_segments[0])

    # Find by id
    for segment in sample_segments:
        result = sysdb.get_segments(id=segment["id"])
        assert result == [segment]

    # Find by type
    result = sysdb.get_segments(type="test_type_a")
    assert result == sample_segments[:1]

    result = sysdb.get_segments(type="test_type_b")
<<<<<<< HEAD
    assert result == sample_segments[1:]
=======
    assert sorted(result, key=lambda c: c["id"]) == sample_segments[1:]
>>>>>>> da116fa9

    # Find by collection ID
    result = sysdb.get_segments(collection=sample_collections[0]["id"])
    assert result == sample_segments[:1]

    # Find by type and collection ID (positive case)
    result = sysdb.get_segments(
        type="test_type_a", collection=sample_collections[0]["id"]
    )
    assert result == sample_segments[:1]

    # Find by type and collection ID (negative case)
    result = sysdb.get_segments(
        type="test_type_b", collection=sample_collections[0]["id"]
    )
    assert result == []

    # Delete
    s1 = sample_segments[0]
    sysdb.delete_segment(s1["id"])

    results = sysdb.get_segments()
    assert s1 not in results
    assert len(results) == len(sample_segments) - 1
    assert sorted(results, key=lambda c: c["id"]) == sample_segments[1:]

    # Duplicate delete throws an exception
    with pytest.raises(NotFoundError):
        sysdb.delete_segment(s1["id"])


def test_update_segment(sysdb: SysDB) -> None:
    metadata: Dict[str, Union[str, int, float]] = {
        "test_str": "str1",
        "test_int": 1,
        "test_float": 1.3,
    }
    segment = Segment(
        id=uuid.uuid4(),
        type="test_type_a",
        scope=SegmentScope.VECTOR,
        topic="test_topic_a",
        collection=sample_collections[0]["id"],
        metadata=metadata,
    )

    sysdb.reset_state()
    for c in sample_collections:
        sysdb.create_collection(
            id=c["id"], name=c["name"], metadata=c["metadata"], dimension=c["dimension"]
        )

    sysdb.create_segment(segment)

    # Update topic to new value
    segment["topic"] = "new_topic"
    sysdb.update_segment(segment["id"], topic=segment["topic"])
    result = sysdb.get_segments(id=segment["id"])
    assert result == [segment]

    # Update topic to None
    segment["topic"] = None
    sysdb.update_segment(segment["id"], topic=segment["topic"])
    result = sysdb.get_segments(id=segment["id"])
    assert result == [segment]

    # Update collection to new value
    segment["collection"] = sample_collections[1]["id"]
    sysdb.update_segment(segment["id"], collection=segment["collection"])
    result = sysdb.get_segments(id=segment["id"])
    assert result == [segment]

    # Update collection to None
    segment["collection"] = None
    sysdb.update_segment(segment["id"], collection=segment["collection"])
    result = sysdb.get_segments(id=segment["id"])
    assert result == [segment]

    # Add a new metadata key
    metadata["test_str2"] = "str2"
    sysdb.update_segment(segment["id"], metadata={"test_str2": "str2"})
    result = sysdb.get_segments(id=segment["id"])
    assert result == [segment]

    # Update a metadata key
    metadata["test_str"] = "str3"
    sysdb.update_segment(segment["id"], metadata={"test_str": "str3"})
    result = sysdb.get_segments(id=segment["id"])
    assert result == [segment]

    # Delete a metadata key
    del metadata["test_str"]
    sysdb.update_segment(segment["id"], metadata={"test_str": None})
    result = sysdb.get_segments(id=segment["id"])
    assert result == [segment]

    # Delete all metadata keys
    segment["metadata"] = None
    sysdb.update_segment(segment["id"], metadata=None)
    result = sysdb.get_segments(id=segment["id"])
    assert result == [segment]


# endregion<|MERGE_RESOLUTION|>--- conflicted
+++ resolved
@@ -668,11 +668,7 @@
     assert result == sample_segments[:1]
 
     result = sysdb.get_segments(type="test_type_b")
-<<<<<<< HEAD
     assert result == sample_segments[1:]
-=======
-    assert sorted(result, key=lambda c: c["id"]) == sample_segments[1:]
->>>>>>> da116fa9
 
     # Find by collection ID
     result = sysdb.get_segments(collection=sample_collections[0]["id"])
