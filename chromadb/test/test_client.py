--- conflicted
+++ resolved
@@ -1,12 +1,8 @@
 from typing import Generator
 from unittest.mock import patch
 import chromadb
-<<<<<<< HEAD
-from chromadb.api import API
 from chromadb.config import Settings
-=======
 from chromadb.api import ClientAPI
->>>>>>> 05527049
 import chromadb.server.fastapi
 import pytest
 import tempfile
