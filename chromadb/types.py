from typing import Optional, Union, Sequence, Dict, Mapping, List
from typing_extensions import Literal, TypedDict, TypeVar
from uuid import UUID
from enum import Enum

<<<<<<< HEAD
Metadata = Mapping[str, Union[str, int, float, List[Union[str, int, float]]]]
UpdateMetadata = Mapping[
    str, Union[int, float, str, List[Union[str, int, float]], None]
]
=======
Metadata = Mapping[str, Union[str, int, float, bool]]
UpdateMetadata = Mapping[str, Union[int, float, str, bool, None]]
>>>>>>> 566bc80f

# Namespaced Names are mechanically just strings, but we use this type to indicate that
# the intent is for the value to be globally unique and semantically meaningful.
NamespacedName = str


class ScalarEncoding(Enum):
    FLOAT32 = "FLOAT32"
    INT32 = "INT32"


class SegmentScope(Enum):
    VECTOR = "VECTOR"
    METADATA = "METADATA"


class Collection(TypedDict):
    id: UUID
    name: str
    topic: str
    metadata: Optional[Metadata]
    dimension: Optional[int]


class Segment(TypedDict):
    id: UUID
    type: NamespacedName
    scope: SegmentScope
    # If a segment has a topic, it implies that this segment is a consumer of the topic
    # and indexes the contents of the topic.
    topic: Optional[str]
    # If a segment has a collection, it implies that this segment implements the full
    # collection and can be used to service queries (for it's given scope.)
    collection: Optional[UUID]
    metadata: Optional[Metadata]


# SeqID can be one of three types of value in our current and future plans:
# 1. A Pulsar MessageID encoded as a 192-bit integer
# 2. A Pulsar MessageIndex (a 64-bit integer)
# 3. A SQL RowID (a 64-bit integer)

# All three of these types can be expressed as a Python int, so that is the type we
# use in the internal Python API. However, care should be taken that the larger 192-bit
# values are stored correctly when persisting to DBs.
SeqId = int


class Operation(Enum):
    ADD = "ADD"
    UPDATE = "UPDATE"
    UPSERT = "UPSERT"
    DELETE = "DELETE"


Vector = Union[Sequence[float], Sequence[int]]


class VectorEmbeddingRecord(TypedDict):
    id: str
    seq_id: SeqId
    embedding: Vector


class MetadataEmbeddingRecord(TypedDict):
    id: str
    seq_id: SeqId
    metadata: Optional[Metadata]


class EmbeddingRecord(TypedDict):
    id: str
    seq_id: SeqId
    embedding: Optional[Vector]
    encoding: Optional[ScalarEncoding]
    metadata: Optional[UpdateMetadata]
    operation: Operation


class SubmitEmbeddingRecord(TypedDict):
    id: str
    embedding: Optional[Vector]
    encoding: Optional[ScalarEncoding]
    metadata: Optional[UpdateMetadata]
    operation: Operation


class VectorQuery(TypedDict):
    """A KNN/ANN query"""

    vectors: Sequence[Vector]
    k: int
    allowed_ids: Optional[Sequence[str]]
    include_embeddings: bool
    options: Optional[Dict[str, Union[str, int, float, bool]]]


class VectorQueryResult(TypedDict):
    """A KNN/ANN query result"""

    id: str
    seq_id: SeqId
    distance: float
    embedding: Optional[Vector]


# Metadata Query Grammar
LiteralValue = Union[str, int, float, bool]
LogicalOperator = Union[Literal["$and"], Literal["$or"]]
WhereOperator = Union[
    Literal["$gt"],
    Literal["$gte"],
    Literal["$lt"],
    Literal["$lte"],
    Literal["$ne"],
    Literal["$eq"],
    Literal["$contains"],
]
OperatorExpression = Dict[Union[WhereOperator, LogicalOperator], LiteralValue]

Where = Dict[
    Union[str, LogicalOperator], Union[LiteralValue, OperatorExpression, List["Where"]]
]

WhereDocumentOperator = Union[Literal["$contains"], LogicalOperator]
WhereDocument = Dict[WhereDocumentOperator, Union[str, List["WhereDocument"]]]


class Unspecified:
    """A sentinel value used to indicate that a value should not be updated"""

    _instance: Optional["Unspecified"] = None

    def __new__(cls) -> "Unspecified":
        if cls._instance is None:
            cls._instance = super(Unspecified, cls).__new__(cls)

        return cls._instance


T = TypeVar("T")
OptionalArgument = Union[T, Unspecified]<|MERGE_RESOLUTION|>--- conflicted
+++ resolved
@@ -3,15 +3,10 @@
 from uuid import UUID
 from enum import Enum
 
-<<<<<<< HEAD
-Metadata = Mapping[str, Union[str, int, float, List[Union[str, int, float]]]]
+Metadata = Mapping[str, Union[str, int, float, bool, List[Union[str, int, float]]]]
 UpdateMetadata = Mapping[
-    str, Union[int, float, str, List[Union[str, int, float]], None]
+    str, Union[int, float, str, bool, List[Union[str, int, float]], None]
 ]
-=======
-Metadata = Mapping[str, Union[str, int, float, bool]]
-UpdateMetadata = Mapping[str, Union[int, float, str, bool, None]]
->>>>>>> 566bc80f
 
 # Namespaced Names are mechanically just strings, but we use this type to indicate that
 # the intent is for the value to be globally unique and semantically meaningful.
