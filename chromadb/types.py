--- conflicted
+++ resolved
@@ -160,27 +160,21 @@
     @override
     def from_json(cls, json_map: Dict[str, Any]) -> Self:
         """Deserializes a Collection object from JSON"""
-<<<<<<< HEAD
-        # Copy the JSON map so we can modify it
-        params_map = json_map.copy()
 
         # Get the CollectionConfiguration from the JSON map, and remove it from the map
         configuration = load_collection_configuration_from_json(
-            params_map.pop("configuration_json", None)
-=======
+            json_map.get("configuration_json", None)
+        )
         return cls(
             id=json_map["id"],
             name=json_map["name"],
-            configuration=CollectionConfigurationInternal.from_json(
-                json_map.get("configuration_json", None)
-            ),
+            configuration=configuration,
             metadata=json_map.get("metadata", None),
             dimension=json_map.get("dimension", None),
             tenant=json_map["tenant"],
             database=json_map["database"],
             version=json_map.get("version", 0),
             log_position=json_map.get("log_position", 0),
->>>>>>> df0d5d54
         )
 
 
