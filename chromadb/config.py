--- conflicted
+++ resolved
@@ -123,16 +123,6 @@
     tenant_id: str = "default"
     topic_namespace: str = "default"
 
-<<<<<<< HEAD
-    is_persistent: bool = False
-    persist_directory: str = "./chroma"
-    background_ingest: bool = False
-
-    chroma_memory_limit_bytes: int = 0
-    chroma_segment_cache_policy: Optional[str] = None
-
-=======
->>>>>>> 729e6578
     chroma_server_host: Optional[str] = None
     chroma_server_headers: Optional[Dict[str, str]] = None
     chroma_server_http_port: Optional[int] = None
