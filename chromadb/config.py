import importlib
import inspect
import logging
from abc import ABC
from enum import Enum
from graphlib import TopologicalSorter
from typing import Optional, List, Any, Dict, Set, Iterable, Union
from typing import Type, TypeVar, cast

from overrides import EnforceOverrides
from overrides import override
from typing_extensions import Literal
import platform

in_pydantic_v2 = False
try:
    from pydantic import BaseSettings
except ImportError:
    in_pydantic_v2 = True
    from pydantic.v1 import BaseSettings
    from pydantic.v1 import validator

if not in_pydantic_v2:
    from pydantic import validator  # type: ignore # noqa

# The thin client will have a flag to control which implementations to use
is_thin_client = False
try:
    from chromadb.is_thin_client import is_thin_client  # type: ignore
except ImportError:
    is_thin_client = False

logger = logging.getLogger(__name__)

LEGACY_ERROR = """\033[91mYou are using a deprecated configuration of Chroma.

\033[94mIf you do not have data you wish to migrate, you only need to change how you construct
your Chroma client. Please see the "New Clients" section of https://docs.trychroma.com/deployment/migration.
________________________________________________________________________________________________

If you do have data you wish to migrate, we have a migration tool you can use in order to
migrate your data to the new Chroma architecture.
Please `pip install chroma-migrate` and run `chroma-migrate` to migrate your data and then
change how you construct your Chroma client.

See https://docs.trychroma.com/deployment/migration for more information or join our discord at https://discord.gg/MMeYNTmh3x for help!\033[0m"""

_legacy_config_keys = {
    "chroma_db_impl",
}

_legacy_config_values = {
    "duckdb",
    "duckdb+parquet",
    "clickhouse",
    "local",
    "rest",
    "chromadb.db.duckdb.DuckDB",
    "chromadb.db.duckdb.PersistentDuckDB",
    "chromadb.db.clickhouse.Clickhouse",
    "chromadb.api.local.LocalAPI",
}


# Map specific abstract types to the setting which specifies which
# concrete implementation to use.
# Please keep these sorted. We're civilized people.
_abstract_type_keys: Dict[str, str] = {
    # TODO: Don't use concrete types here to avoid circular deps. Strings are
    #       fine for right here!
    # NOTE: this is to support legacy api construction. Use ServerAPI instead
    "chromadb.api.API": "chroma_api_impl",
    "chromadb.api.ServerAPI": "chroma_api_impl",
    "chromadb.api.async_api.AsyncServerAPI": "chroma_api_impl",
    "chromadb.auth.ClientAuthProvider": "chroma_client_auth_provider",
    "chromadb.auth.ServerAuthenticationProvider": "chroma_server_authn_provider",
    "chromadb.auth.ServerAuthorizationProvider": "chroma_server_authz_provider",
    "chromadb.db.system.SysDB": "chroma_sysdb_impl",
    "chromadb.execution.executor.abstract.Executor": "chroma_executor_impl",
    "chromadb.ingest.Consumer": "chroma_consumer_impl",
    "chromadb.ingest.Producer": "chroma_producer_impl",
    "chromadb.quota.QuotaEnforcer": "chroma_quota_enforcer_impl",
    "chromadb.rate_limit.RateLimitEnforcer": "chroma_rate_limit_enforcer_impl",
    "chromadb.rate_limit.AsyncRateLimitEnforcer": "chroma_async_rate_limit_enforcer_impl",
    "chromadb.segment.SegmentManager": "chroma_segment_manager_impl",
    "chromadb.segment.distributed.SegmentDirectory": "chroma_segment_directory_impl",
    "chromadb.segment.distributed.MemberlistProvider": "chroma_memberlist_provider_impl",
    "chromadb.telemetry.product.ProductTelemetryClient": "chroma_product_telemetry_impl",
}

DEFAULT_TENANT = "default_tenant"
DEFAULT_DATABASE = "default_database"


class APIVersion(str, Enum):
    V1 = "/api/v1"
    V2 = "/api/v2"


# NOTE(hammadb) 1/13/2024 - This has to be in config.py instead of being localized to the module
# that uses it because of a circular import issue. This is a temporary solution until we can
# refactor the code to remove the circular import.
class RoutingMode(Enum):
    """
    Routing mode for the segment directory

    node - Assign based on the node name, used in production with multi-node settings with the assumption that
    there is one query service pod per node. This is useful for when there is a disk based cache on the
    node that we want to route to.

    id - Assign based on the member id, used in development and testing environments where the node name is not
    guaranteed to be unique. (I.e a local development kubernetes env). Or when there are multiple query service
    pods per node.
    """

    NODE = "node"
    ID = "id"


class Settings(BaseSettings):  # type: ignore
    # ==============
    # Generic config
    # ==============

    environment: str = ""

    # Can be "chromadb.api.segment.SegmentAPI" or "chromadb.api.fastapi.FastAPI" or "chromadb.api.rust.RustBindingsAPI"
    chroma_api_impl: str = "chromadb.api.rust.RustBindingsAPI"

    @validator("chroma_server_nofile", pre=True, always=True, allow_reuse=True)
    def empty_str_to_none(cls, v: str) -> Optional[str]:
        if type(v) is str and v.strip() == "":
            return None
        return v

    chroma_server_nofile: Optional[int] = None
    # the number of maximum threads to handle synchronous tasks in the FastAPI server
    chroma_server_thread_pool_size: int = 40

    # ==================
    # Client-mode config
    # ==================

    tenant_id: str = "default"
    topic_namespace: str = "default"

    chroma_server_host: Optional[str] = None
    chroma_server_headers: Optional[Dict[str, str]] = None
    chroma_server_http_port: Optional[int] = None
    chroma_server_ssl_enabled: Optional[bool] = False

    chroma_server_ssl_verify: Optional[Union[bool, str]] = None
    chroma_server_api_default_path: Optional[APIVersion] = APIVersion.V2
    # eg ["http://localhost:8000"]
    chroma_server_cors_allow_origins: List[str] = []

<<<<<<< HEAD
    # ==================
    # Server config
    # ==================
=======
    @validator(
        "chroma_server_cors_allow_origins", pre=True, always=True, allow_reuse=True
    )
    def validate_safe_cors_origin(cls, v: List[str]) -> List[str]:
        if len(v) > 0 and any([origin == "*" for origin in v]):
            logger.warning("CORS origin '*' is not recommended for production use")
        return v

    @validator("chroma_server_nofile", pre=True, always=True, allow_reuse=True)
    def empty_str_to_none(cls, v: str) -> Optional[str]:
        if type(v) is str and v.strip() == "":
            return None
        return v
>>>>>>> b35a9330

    is_persistent: bool = False
    persist_directory: str = "./chroma"

    chroma_memory_limit_bytes: int = 0
    chroma_segment_cache_policy: Optional[str] = None

    allow_reset: bool = False

    # ===========================
    # {Client, Server} auth{n, z}
    # ===========================

    # The header to use for the token. Defaults to "Authorization".
    chroma_auth_token_transport_header: Optional[str] = None

    # ================
    # Client auth{n,z}
    # ================

    # The provider for client auth. See chromadb/auth/__init__.py
    chroma_client_auth_provider: Optional[str] = None
    # If needed by the provider (e.g. BasicAuthClientProvider),
    # the credentials to use.
    chroma_client_auth_credentials: Optional[str] = None

    # ================
    # Server auth{n,z}
    # ================

    chroma_server_auth_ignore_paths: Dict[str, List[str]] = {
        f"{APIVersion.V2}": ["GET"],
        f"{APIVersion.V2}/heartbeat": ["GET"],
        f"{APIVersion.V2}/version": ["GET"],
        f"{APIVersion.V1}": ["GET"],
        f"{APIVersion.V1}/heartbeat": ["GET"],
        f"{APIVersion.V1}/version": ["GET"],
    }
    # Overwrite singleton tenant and database access from the auth provider
    # if applicable. See chromadb/auth/utils/__init__.py's
    # authenticate_and_authorize_or_raise method.
    chroma_overwrite_singleton_tenant_database_access_from_auth: bool = False

    # ============
    # Server authn
    # ============

    chroma_server_authn_provider: Optional[str] = None
    # Only one of the below may be specified.
    chroma_server_authn_credentials: Optional[str] = None
    chroma_server_authn_credentials_file: Optional[str] = None

    # ============
    # Server authz
    # ============

    chroma_server_authz_provider: Optional[str] = None
    # Only one of the below may be specified.
    chroma_server_authz_config: Optional[str] = None
    chroma_server_authz_config_file: Optional[str] = None

    # =========
    # Telemetry
    # =========

    chroma_product_telemetry_impl: str = "chromadb.telemetry.product.posthog.Posthog"
    # Required for backwards compatibility
    chroma_telemetry_impl: str = chroma_product_telemetry_impl

    anonymized_telemetry: bool = True

    chroma_otel_collection_endpoint: Optional[str] = ""
    chroma_otel_service_name: Optional[str] = "chromadb"
    chroma_otel_collection_headers: Dict[str, str] = {}
    chroma_otel_granularity: Optional[str] = None

    # ==========
    # Migrations
    # ==========

    migrations: Literal["none", "validate", "apply"] = "apply"
    # you cannot change the hash_algorithm after migrations have already
    # been applied once this is intended to be a first-time setup configuration
    migrations_hash_algorithm: Literal["md5", "sha256"] = "md5"

    # ==================
    # Distributed Chroma
    # ==================

    chroma_segment_directory_impl: str = "chromadb.segment.impl.distributed.segment_directory.RendezvousHashSegmentDirectory"
    chroma_segment_directory_routing_mode: RoutingMode = RoutingMode.ID

    chroma_memberlist_provider_impl: str = "chromadb.segment.impl.distributed.segment_directory.CustomResourceMemberlistProvider"
    worker_memberlist_name: str = "query-service-memberlist"

    chroma_coordinator_host = "localhost"
    # TODO this is the sysdb port. Should probably rename it.
    chroma_server_grpc_port: Optional[int] = None
    chroma_sysdb_impl: str = "chromadb.db.impl.sqlite.SqliteDB"

    chroma_producer_impl: str = "chromadb.db.impl.sqlite.SqliteDB"
    chroma_consumer_impl: str = "chromadb.db.impl.sqlite.SqliteDB"

    chroma_segment_manager_impl: str = (
        "chromadb.segment.impl.manager.local.LocalSegmentManager"
    )
    chroma_executor_impl: str = "chromadb.execution.executor.local.LocalExecutor"
    chroma_query_replication_factor: int = 2

    chroma_logservice_host = "localhost"
    chroma_logservice_port = 50052

    chroma_quota_provider_impl: Optional[str] = None
    chroma_rate_limiting_provider_impl: Optional[str] = None

    chroma_quota_enforcer_impl: str = (
        "chromadb.quota.simple_quota_enforcer.SimpleQuotaEnforcer"
    )

    chroma_rate_limit_enforcer_impl: str = (
        "chromadb.rate_limit.simple_rate_limit.SimpleRateLimitEnforcer"
    )

    chroma_async_rate_limit_enforcer_impl: str = (
        "chromadb.rate_limit.simple_rate_limit.SimpleAsyncRateLimitEnforcer"
    )

    # ==========
    # gRPC service config
    # ==========
    chroma_logservice_request_timeout_seconds: int = 3
    chroma_sysdb_request_timeout_seconds: int = 3
    chroma_query_request_timeout_seconds: int = 60

    # ======
    # Legacy
    # ======

    chroma_db_impl: Optional[str] = None
    chroma_collection_assignment_policy_impl: str = (
        "chromadb.ingest.impl.simple_policy.SimpleAssignmentPolicy"
    )

    # =======
    # Methods
    # =======

    def require(self, key: str) -> Any:
        """Return the value of a required config key, or raise an exception if it is not
        set"""
        val = self[key]
        if val is None:
            raise ValueError(f"Missing required config value '{key}'")
        return val

    def __getitem__(self, key: str) -> Any:
        val = getattr(self, key)
        # Error on legacy config values
        if isinstance(val, str) and val in _legacy_config_values:
            raise ValueError(LEGACY_ERROR)
        return val

    class Config:
        env_file = ".env"
        env_file_encoding = "utf-8"


T = TypeVar("T", bound="Component")


class Component(ABC, EnforceOverrides):
    _dependencies: Set["Component"]
    _system: "System"
    _running: bool

    def __init__(self, system: "System"):
        self._dependencies = set()
        self._system = system
        self._running = False

    def require(self, type: Type[T]) -> T:
        """Get a Component instance of the given type, and register as a dependency of
        that instance."""
        inst = self._system.instance(type)
        self._dependencies.add(inst)
        return inst

    def dependencies(self) -> Set["Component"]:
        """Return the full set of components this component depends on."""
        return self._dependencies

    def stop(self) -> None:
        """Idempotently stop this component's execution and free all associated
        resources."""
        logger.debug(f"Stopping component {self.__class__.__name__}")
        self._running = False

    def start(self) -> None:
        """Idempotently start this component's execution"""
        logger.debug(f"Starting component {self.__class__.__name__}")
        self._running = True

    def reset_state(self) -> None:
        """Reset this component's state to its initial blank state. Only intended to be
        called from tests."""
        logger.debug(f"Resetting component {self.__class__.__name__}")


class System(Component):
    settings: Settings
    _instances: Dict[Type[Component], Component]

    def __init__(self, settings: Settings):
        if is_thin_client:
            # The thin client is a system with only the API component
            if settings["chroma_api_impl"] not in [
                "chromadb.api.fastapi.FastAPI",
                "chromadb.api.async_fastapi.AsyncFastAPI",
            ]:
                raise RuntimeError(
                    "Chroma is running in http-only client mode, and can only be run with 'chromadb.api.fastapi.FastAPI' or 'chromadb.api.async_fastapi.AsyncFastAPI' as the chroma_api_impl. \
            see https://docs.trychroma.com/guides#using-the-python-http-only-client for more information."
                )
        # Validate settings don't contain any legacy config values
        for key in _legacy_config_keys:
            if settings[key] is not None:
                raise ValueError(LEGACY_ERROR)

        if (
            settings["chroma_segment_cache_policy"] is not None
            and settings["chroma_segment_cache_policy"] != "LRU"
        ):
            logger.error(
                "Failed to set chroma_segment_cache_policy: Only LRU is available."
            )
            if settings["chroma_memory_limit_bytes"] == 0:
                logger.error(
                    "Failed to set chroma_segment_cache_policy: chroma_memory_limit_bytes is require."
                )

        # Apply the nofile limit if set
        if settings["chroma_server_nofile"] is not None:
            if platform.system() != "Windows":
                import resource

                curr_soft, curr_hard = resource.getrlimit(resource.RLIMIT_NOFILE)
                desired_soft = settings["chroma_server_nofile"]
                # Validate
                if desired_soft > curr_hard:
                    logging.warning(
                        f"chroma_server_nofile cannot be set to a value greater than the current hard limit of {curr_hard}. Keeping soft limit at {curr_soft}"
                    )
                # Apply
                elif desired_soft > curr_soft:
                    try:
                        resource.setrlimit(
                            resource.RLIMIT_NOFILE, (desired_soft, curr_hard)
                        )
                        logger.info(f"Set chroma_server_nofile to {desired_soft}")
                    except Exception as e:
                        logger.error(
                            f"Failed to set chroma_server_nofile to {desired_soft}: {e} nofile soft limit will remain at {curr_soft}"
                        )
                # Don't apply if reducing the limit
                elif desired_soft < curr_soft:
                    logger.warning(
                        f"chroma_server_nofile is set to {desired_soft}, but this is less than current soft limit of {curr_soft}. chroma_server_nofile will not be set."
                    )
            else:
                logger.warning(
                    "chroma_server_nofile is not supported on Windows. chroma_server_nofile will not be set."
                )

        self.settings = settings
        self._instances = {}
        super().__init__(self)

    def instance(self, type: Type[T]) -> T:
        """Return an instance of the component type specified. If the system is running,
        the component will be started as well."""

        if inspect.isabstract(type):
            type_fqn = get_fqn(type)
            if type_fqn not in _abstract_type_keys:
                raise ValueError(f"Cannot instantiate abstract type: {type}")
            key = _abstract_type_keys[type_fqn]
            fqn = self.settings.require(key)
            type = get_class(fqn, type)

        if type not in self._instances:
            impl = type(self)
            self._instances[type] = impl
            if self._running:
                impl.start()

        inst = self._instances[type]
        return cast(T, inst)

    def components(self) -> Iterable[Component]:
        """Return the full set of all components and their dependencies in dependency
        order."""
        sorter: TopologicalSorter[Component] = TopologicalSorter()
        for component in self._instances.values():
            sorter.add(component, *component.dependencies())

        return sorter.static_order()

    @override
    def start(self) -> None:
        super().start()
        for component in self.components():
            component.start()

    @override
    def stop(self) -> None:
        super().stop()
        for component in reversed(list(self.components())):
            component.stop()

    @override
    def reset_state(self) -> None:
        """Reset the state of this system and all constituents in reverse dependency order"""
        if not self.settings.allow_reset:
            raise ValueError(
                "Resetting is not allowed by this configuration (to enable it, set `allow_reset` to `True` in your Settings() or include `ALLOW_RESET=TRUE` in your environment variables)"
            )
        for component in reversed(list(self.components())):
            component.reset_state()


C = TypeVar("C")


def get_class(fqn: str, type: Type[C]) -> Type[C]:
    """Given a fully qualifed class name, import the module and return the class"""
    module_name, class_name = fqn.rsplit(".", 1)
    module = importlib.import_module(module_name)
    cls = getattr(module, class_name)
    return cast(Type[C], cls)


def get_fqn(cls: Type[object]) -> str:
    """Given a class, return its fully qualified name"""
    return f"{cls.__module__}.{cls.__name__}"<|MERGE_RESOLUTION|>--- conflicted
+++ resolved
@@ -127,38 +127,6 @@
     # Can be "chromadb.api.segment.SegmentAPI" or "chromadb.api.fastapi.FastAPI" or "chromadb.api.rust.RustBindingsAPI"
     chroma_api_impl: str = "chromadb.api.rust.RustBindingsAPI"
 
-    @validator("chroma_server_nofile", pre=True, always=True, allow_reuse=True)
-    def empty_str_to_none(cls, v: str) -> Optional[str]:
-        if type(v) is str and v.strip() == "":
-            return None
-        return v
-
-    chroma_server_nofile: Optional[int] = None
-    # the number of maximum threads to handle synchronous tasks in the FastAPI server
-    chroma_server_thread_pool_size: int = 40
-
-    # ==================
-    # Client-mode config
-    # ==================
-
-    tenant_id: str = "default"
-    topic_namespace: str = "default"
-
-    chroma_server_host: Optional[str] = None
-    chroma_server_headers: Optional[Dict[str, str]] = None
-    chroma_server_http_port: Optional[int] = None
-    chroma_server_ssl_enabled: Optional[bool] = False
-
-    chroma_server_ssl_verify: Optional[Union[bool, str]] = None
-    chroma_server_api_default_path: Optional[APIVersion] = APIVersion.V2
-    # eg ["http://localhost:8000"]
-    chroma_server_cors_allow_origins: List[str] = []
-
-<<<<<<< HEAD
-    # ==================
-    # Server config
-    # ==================
-=======
     @validator(
         "chroma_server_cors_allow_origins", pre=True, always=True, allow_reuse=True
     )
@@ -172,7 +140,31 @@
         if type(v) is str and v.strip() == "":
             return None
         return v
->>>>>>> b35a9330
+
+    chroma_server_nofile: Optional[int] = None
+    # the number of maximum threads to handle synchronous tasks in the FastAPI server
+    chroma_server_thread_pool_size: int = 40
+
+    # ==================
+    # Client-mode config
+    # ==================
+
+    tenant_id: str = "default"
+    topic_namespace: str = "default"
+
+    chroma_server_host: Optional[str] = None
+    chroma_server_headers: Optional[Dict[str, str]] = None
+    chroma_server_http_port: Optional[int] = None
+    chroma_server_ssl_enabled: Optional[bool] = False
+
+    chroma_server_ssl_verify: Optional[Union[bool, str]] = None
+    chroma_server_api_default_path: Optional[APIVersion] = APIVersion.V2
+    # eg ["http://localhost:8000"]
+    chroma_server_cors_allow_origins: List[str] = []
+
+    # ==================
+    # Server config
+    # ==================
 
     is_persistent: bool = False
     persist_directory: str = "./chroma"
