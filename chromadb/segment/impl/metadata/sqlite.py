--- conflicted
+++ resolved
@@ -684,80 +684,6 @@
     metadata_t: Table,
     embeddings_t: Table,
 ) -> Criterion:
-<<<<<<< HEAD
-    """Return a criterion to compare a value with the appropriate columns given its type
-    and the operation type."""
-    if isinstance(value, str):
-        cols = [table.string_value]
-    # isinstance(True, int) evaluates to True, so we need to check for bools separately
-    elif isinstance(value, bool) and op in ("$eq", "$ne"):
-        cols = [table.bool_value]
-    elif isinstance(value, int) and op in ("$eq", "$ne"):
-        cols = [table.int_value]
-    elif isinstance(value, float) and op in ("$eq", "$ne"):
-        cols = [table.float_value]
-    elif isinstance(value, list) and op in ("$in", "$nin"):
-        _v = value
-        if len(_v) == 0:
-            raise ValueError(f"Empty list for {op} operator")
-        if isinstance(value[0], str):
-            col_exprs = [
-                table.string_value.isin(ParameterValue(_v))
-                if op == "$in"
-                else table.string_value.notin(ParameterValue(_v))
-            ]
-        elif isinstance(value[0], bool):
-            col_exprs = [
-                table.bool_value.isin(ParameterValue(_v))
-                if op == "$in"
-                else table.bool_value.notin(ParameterValue(_v))
-            ]
-        elif isinstance(value[0], int):
-            col_exprs = [
-                table.int_value.isin(ParameterValue(_v))
-                if op == "$in"
-                else table.int_value.notin(ParameterValue(_v))
-            ]
-        elif isinstance(value[0], float):
-            col_exprs = [
-                table.float_value.isin(ParameterValue(_v))
-                if op == "$in"
-                else table.float_value.notin(ParameterValue(_v))
-            ]
-    elif isinstance(value, list) and op in ("$in", "$nin"):
-        col_exprs = [
-            table.int_value.isin(ParameterValue(value))
-            if op == "$in"
-            else table.int_value.notin(ParameterValue(value)),
-            table.float_value.isin(ParameterValue(value))
-            if op == "$in"
-            else table.float_value.notin(ParameterValue(value)),
-        ]
-
-    else:
-        cols = [table.int_value, table.float_value]
-
-    if op == "$eq":
-        col_exprs = [col == ParameterValue(value) for col in cols]
-    elif op == "$ne":
-        col_exprs = [col != ParameterValue(value) for col in cols]
-    elif op == "$gt":
-        col_exprs = [col > ParameterValue(value) for col in cols]
-    elif op == "$gte":
-        col_exprs = [col >= ParameterValue(value) for col in cols]
-    elif op == "$lt":
-        col_exprs = [col < ParameterValue(value) for col in cols]
-    elif op == "$lte":
-        col_exprs = [col <= ParameterValue(value) for col in cols]
-    elif op == "$like":
-        search_term = f"{cast(str, value)}"
-        col_exprs = [col.like(ParameterValue(search_term)) for col in cols]
-    elif op == "$nlike":
-        search_term = f"{cast(str, value)}"
-        col_exprs = [col.not_like(ParameterValue(search_term)) for col in cols]
-    if op == "$ne":
-        return reduce(lambda x, y: x & y, col_exprs)
-=======
     """Creates the filter for a single operator"""
 
     def is_numeric(obj: object) -> bool:
@@ -789,11 +715,16 @@
             col = metadata_t.string_value
         if op in ("$eq", "$ne"):
             expr = col == p_val
+        elif op == "$like":
+            search_term = f"{cast(str, value)}"
+            col_exprs = [col.like(ParameterValue(search_term)) for col in cols]
+        elif op == "$nlike":
+            search_term = f"{cast(str, value)}"
+            col_exprs = [col.not_like(ParameterValue(search_term)) for col in cols]
         else:
             expr = col.isin(p_val)
 
     if op in ("$ne", "$nin"):
         return embeddings_t.id.notin(sub_q.where(expr))
->>>>>>> cc27ef1a
     else:
         return embeddings_t.id.isin(sub_q.where(expr))