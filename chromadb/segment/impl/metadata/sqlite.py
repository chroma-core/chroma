from typing import Optional, Sequence, Any, Tuple, cast, Generator, Union, Dict, List

from chromadb.segment import MetadataReader
from chromadb.ingest import Consumer
from chromadb.config import System
from chromadb.types import Segment
from chromadb.db.impl.sqlite import SqliteDB
from overrides import override
from chromadb.db.base import (
    Cursor,
    ParameterValue,
    get_sql,
)
from chromadb.types import (
    Where,
    WhereDocument,
    MetadataEmbeddingRecord,
    EmbeddingRecord,
    SeqId,
    Operation,
    UpdateMetadata,
    LiteralValue,
    WhereOperator,
)
from uuid import UUID
from pypika import Table, Tables
from pypika.queries import QueryBuilder
import pypika.functions as fn
from pypika.terms import Criterion
from itertools import islice, groupby
from functools import reduce
import sqlite3

import logging

logger = logging.getLogger(__name__)


class SqliteMetadataSegment(MetadataReader):
    _consumer: Consumer
    _db: SqliteDB
    _id: UUID
    _topic: Optional[str]
    _subscription: Optional[UUID]

    def __init__(self, system: System, segment: Segment):
        self._db = system.instance(SqliteDB)
        self._consumer = system.instance(Consumer)
        self._id = segment["id"]
        self._topic = segment["topic"]

    @override
    def start(self) -> None:
        if self._topic:
            seq_id = self.max_seqid()
            self._subscription = self._consumer.subscribe(
                self._topic, self._write_metadata, start=seq_id
            )

    @override
    def stop(self) -> None:
        if self._subscription:
            self._consumer.unsubscribe(self._subscription)

    @override
    def max_seqid(self) -> SeqId:
        t = Table("max_seq_id")
        q = (
            self._db.querybuilder()
            .from_(t)
            .select(t.seq_id)
            .where(t.segment_id == ParameterValue(self._db.uuid_to_db(self._id)))
        )
        sql, params = get_sql(q)
        with self._db.tx() as cur:
            result = cur.execute(sql, params).fetchone()

            if result is None:
                return self._consumer.min_seqid()
            else:
                return _decode_seq_id(result[0])

    @override
    def count(self) -> int:
        embeddings_t = Table("embeddings")
        q = (
            self._db.querybuilder()
            .from_(embeddings_t)
            .where(
                embeddings_t.segment_id == ParameterValue(self._db.uuid_to_db(self._id))
            )
            .select(fn.Count(embeddings_t.id))
        )
        sql, params = get_sql(q)
        with self._db.tx() as cur:
            result = cur.execute(sql, params).fetchone()[0]
            return cast(int, result)

    @override
    def get_metadata(
        self,
        where: Optional[Where] = None,
        where_document: Optional[WhereDocument] = None,
        ids: Optional[Sequence[str]] = None,
        limit: Optional[int] = None,
        offset: Optional[int] = None,
    ) -> Sequence[MetadataEmbeddingRecord]:
        """Query for embedding metadata."""

<<<<<<< HEAD
        embeddings_t, metadata_t, fulltext_t, metadata_list_t = Tables(
            "embeddings",
            "embedding_metadata",
            "embedding_fulltext",
            "embedding_metadata_lists",
=======
        embeddings_t, metadata_t, fulltext_t = Tables(
            "embeddings", "embedding_metadata", "embedding_fulltext_search"
>>>>>>> 4116cad8
        )

        q = (
            (
                self._db.querybuilder()
                .from_(embeddings_t)
                .left_join(metadata_t)
                .on(embeddings_t.id == metadata_t.id)
                .left_outer_join(metadata_list_t)
                .on(
                    (metadata_t.key == metadata_list_t.key)
                    & (embeddings_t.id == metadata_list_t.id)
                )
            )
            .select(
                embeddings_t.id,
                embeddings_t.embedding_id,
                embeddings_t.seq_id,
                metadata_t.key,
                metadata_t.string_value,
                metadata_t.int_value,
                metadata_t.float_value,
                metadata_t.bool_value,
                metadata_list_t.list_index,
                metadata_list_t.string_value,
                metadata_list_t.int_value,
                metadata_list_t.float_value,
                metadata_list_t.bool_value,
            )
            .where(
                embeddings_t.segment_id == ParameterValue(self._db.uuid_to_db(self._id))
            )
            .orderby(embeddings_t.id)
        )

        if where:
            q = q.where(
                self._where_map_criterion(
                    q, where, embeddings_t, metadata_t, metadata_list_t
                )
            )

        if where_document:
            q = q.where(
                self._where_doc_criterion(q, where_document, embeddings_t, fulltext_t)
            )

        if ids:
            q = q.where(embeddings_t.embedding_id.isin(ParameterValue(ids)))

        limit = limit or 2**63 - 1
        offset = offset or 0

        with self._db.tx() as cur:
            return list(islice(self._records(cur, q), offset, offset + limit))

    def _records(
        self, cur: Cursor, q: QueryBuilder
    ) -> Generator[MetadataEmbeddingRecord, None, None]:
        """Given a cursor and a QueryBuilder, yield a generator of records. Assumes
        cursor returns rows in ID order."""

        sql, params = get_sql(q)
        cur.execute(sql, params)

        cur_iterator = iter(cur.fetchone, None)
        group_iterator = groupby(cur_iterator, lambda r: int(r[0]))

        for _, group in group_iterator:
            yield self._record(list(group))

    def _record(self, rows: Sequence[Tuple[Any, ...]]) -> MetadataEmbeddingRecord:
        """Given a list of DB rows with the same ID, construct a
        MetadataEmbeddingRecord"""
        _, embedding_id, seq_id = rows[0][:3]
        metadata = {}
        for row in rows:
            (
                key,
                string_value,
                int_value,
                float_value,
                bool_value,
                list_index,
                int_elem,
                str_elem,
                float_elem,
                bool_elem,
            ) = row[3:]
            if string_value is not None:
                metadata[key] = string_value
            elif int_value is not None:
                metadata[key] = int_value
            elif float_value is not None:
                metadata[key] = float_value
            elif bool_value is not None:
                if bool_value == 1:
                    metadata[key] = True
                else:
                    metadata[key] = False
            elif int_elem is not None:
                int_list = metadata.get(key, [])
                int_list.insert(list_index, int_elem)
                metadata[key] = int_list
            elif str_elem is not None:
                str_list = metadata.get(key, [])
                str_list.insert(list_index, str_elem)
                metadata[key] = str_list
            elif float_elem is not None:
                float_list = metadata.get(key, [])
                float_list.insert(list_index, float_elem)
                metadata[key] = float_list
            elif bool_elem is not None:
                bool_list = metadata.get(key, [])
                if bool_elem == 1:
                    bool_list.insert(list_index, True)
                else:
                    bool_list.insert(list_index, False)
                metadata[key] = bool_list
            elif key is not None:
                # if there is no value, and a non chroma-specific key is defined
                # assume an empty list
                if not key.startswith("chroma:"):
                    metadata[key] = []

        return MetadataEmbeddingRecord(
            id=embedding_id,
            seq_id=_decode_seq_id(seq_id),
            metadata=metadata or None,
        )

    def _insert_record(
        self, cur: Cursor, record: EmbeddingRecord, upsert: bool
    ) -> None:
        """Add or update a single EmbeddingRecord into the DB"""

        t = Table("embeddings")
        q = (
            self._db.querybuilder()
            .into(t)
            .columns(t.segment_id, t.embedding_id, t.seq_id)
            .where(t.segment_id == ParameterValue(self._db.uuid_to_db(self._id)))
            .where(t.embedding_id == ParameterValue(record["id"]))
        ).insert(
            ParameterValue(self._db.uuid_to_db(self._id)),
            ParameterValue(record["id"]),
            ParameterValue(_encode_seq_id(record["seq_id"])),
        )
        sql, params = get_sql(q)
        sql = sql + "RETURNING id"
        try:
            id = cur.execute(sql, params).fetchone()[0]
        except sqlite3.IntegrityError:
            # Can't use INSERT OR REPLACE here because it changes the primary key.
            if upsert:
                return self._update_record(cur, record)
            else:
                logger.warning(f"Insert of existing embedding ID: {record['id']}")
                # We are trying to add for a record that already exists. Fail the call.
                # We don't throw an exception since this is in principal an async path
                return

        if record["metadata"]:
            self._update_metadata(cur, id, record["metadata"])

    def _update_metadata(self, cur: Cursor, id: int, metadata: UpdateMetadata) -> None:
        """Update the metadata for a single EmbeddingRecord"""
        t = Table("embedding_metadata")
        to_delete = [k for k, v in metadata.items() if v is None]
        if to_delete:
            q = (
                self._db.querybuilder()
                .from_(t)
                .where(t.id == ParameterValue(id))
                .where(t.key.isin(ParameterValue(to_delete)))
                .delete()
            )
            sql, params = get_sql(q)
            cur.execute(sql, params)

<<<<<<< HEAD
        lists_to_update = [k for k, v in metadata.items() if isinstance(v, list)]
        if lists_to_update or to_delete:
            t = Table("embedding_metadata_lists")
            q = (
                self._db.querybuilder()
                .from_(t)
                .where(t.id == ParameterValue(id))
                .where(t.key.isin(ParameterValue([*lists_to_update, *to_delete])))
                .delete()
            )
            sql, params = get_sql(q)
            cur.execute(sql, params)

        if "chroma:document" in metadata:
            t = Table("embedding_fulltext")
            q = (
                self._db.querybuilder()
                .from_(t)
                .where(t.id == ParameterValue(id))
                .where(Field(t.get_table_name()) == ParameterValue(id))
                .delete()
            )
            sql, params = get_sql(q)
            cur.execute(sql, params)

=======
>>>>>>> 4116cad8
        self._insert_metadata(cur, id, metadata)

    def _insert_metadata(self, cur: Cursor, id: int, metadata: UpdateMetadata) -> None:
        """Insert or update each metadata row for a single embedding record"""
        (
            t,
            list_t,
        ) = Tables(
            "embedding_metadata",
            "embedding_metadata_lists",
        )
        q = (
            self._db.querybuilder()
            .into(t)
            .columns(
                t.id, t.key, t.string_value, t.int_value, t.float_value, t.bool_value
            )
        )
        q_list = (
            self._db.querybuilder()
            .into(list_t)
            .columns(
                list_t.id,
                list_t.key,
                list_t.list_index,
                list_t.string_value,
                list_t.int_value,
                list_t.float_value,
                list_t.bool_value,
            )
        )

        for key, value in metadata.items():
            if isinstance(value, list):
                q = _insert_metadata_row(q, id, key, None)
                for index, val in enumerate(value):
                    q_list = _insert_metadata_list_row(q_list, id, key, index, val)

            else:
                q = _insert_metadata_row(q, id, key, value)

        sql, params = get_sql(q)
        sql = sql.replace("INSERT", "INSERT OR REPLACE")
        if sql:
            cur.execute(sql, params)

        list_sql, params = get_sql(q_list)
        list_sql = list_sql.replace("INSERT", "INSERT OR REPLACE")
        if list_sql:
            cur.execute(list_sql, params)

        if "chroma:document" in metadata:
            t = Table("embedding_fulltext_search")

            def insert_into_fulltext_search() -> None:
                q = (
                    self._db.querybuilder()
                    .into(t)
                    .columns(t.rowid, t.string_value)
                    .insert(
                        ParameterValue(id),
                        ParameterValue(metadata["chroma:document"]),
                    )
                )
                sql, params = get_sql(q)
                cur.execute(sql, params)

            try:
                insert_into_fulltext_search()
            except sqlite3.IntegrityError:
                q = (
                    self._db.querybuilder()
                    .from_(t)
                    .where(t.rowid == ParameterValue(id))
                    .delete()
                )
                sql, params = get_sql(q)
                cur.execute(sql, params)
                insert_into_fulltext_search()

    def _delete_record(self, cur: Cursor, record: EmbeddingRecord) -> None:
        """Delete a single EmbeddingRecord from the DB"""
        t = Table("embeddings")
        q = (
            self._db.querybuilder()
            .from_(t)
            .where(t.segment_id == ParameterValue(self._db.uuid_to_db(self._id)))
            .where(t.embedding_id == ParameterValue(record["id"]))
            .delete()
        )
        sql, params = get_sql(q)
        sql = sql + " RETURNING id"
        result = cur.execute(sql, params).fetchone()
        if result is None:
            logger.warning(f"Delete of nonexisting embedding ID: {record['id']}")
        else:
            id = result[0]

            # Manually delete metadata; cannot use cascade because
            # that triggers on replace
            metadata_t, metadata_lists_t = Tables(
                "embedding_metadata", "embedding_metadata_lists"
            )
            q = (
                self._db.querybuilder()
                .from_(metadata_t)
                .where(metadata_t.id == ParameterValue(id))
                .delete()
            )
            sql, params = get_sql(q)
            cur.execute(sql, params)

            q = (
                self._db.querybuilder()
                .from_(metadata_lists_t)
                .where(metadata_lists_t.id == ParameterValue(id))
                .delete()
            )
            sql, params = get_sql(q)
            cur.execute(sql, params)

    def _update_record(self, cur: Cursor, record: EmbeddingRecord) -> None:
        """Update a single EmbeddingRecord in the DB"""
        t = Table("embeddings")
        q = (
            self._db.querybuilder()
            .update(t)
            .set(t.seq_id, ParameterValue(_encode_seq_id(record["seq_id"])))
            .where(t.segment_id == ParameterValue(self._db.uuid_to_db(self._id)))
            .where(t.embedding_id == ParameterValue(record["id"]))
        )
        sql, params = get_sql(q)
        sql = sql + " RETURNING id"
        result = cur.execute(sql, params).fetchone()
        if result is None:
            logger.warning(f"Update of nonexisting embedding ID: {record['id']}")
        else:
            id = result[0]
            if record["metadata"]:
                self._update_metadata(cur, id, record["metadata"])

    def _write_metadata(self, records: Sequence[EmbeddingRecord]) -> None:
        """Write embedding metadata to the database. Care should be taken to ensure
        records are append-only (that is, that seq-ids should increase monotonically)"""
        with self._db.tx() as cur:
            for record in records:
                q = (
                    self._db.querybuilder()
                    .into(Table("max_seq_id"))
                    .columns("segment_id", "seq_id")
                    .insert(
                        ParameterValue(self._db.uuid_to_db(self._id)),
                        ParameterValue(_encode_seq_id(record["seq_id"])),
                    )
                )
                sql, params = get_sql(q)
                sql = sql.replace("INSERT", "INSERT OR REPLACE")
                cur.execute(sql, params)

                if record["operation"] == Operation.ADD:
                    self._insert_record(cur, record, False)
                elif record["operation"] == Operation.UPSERT:
                    self._insert_record(cur, record, True)
                elif record["operation"] == Operation.DELETE:
                    self._delete_record(cur, record)
                elif record["operation"] == Operation.UPDATE:
                    self._update_record(cur, record)

    def _where_map_criterion(
        self,
        q: QueryBuilder,
        where: Where,
        embeddings_t: Table,
        metadata_t: Table,
        list_t: Table,
    ) -> Criterion:
        clause: List[Criterion] = []

        for k, v in where.items():
            if k == "$and":
                criteria = [
                    self._where_map_criterion(q, w, embeddings_t, metadata_t, list_t)
                    for w in cast(Sequence[Where], v)
                ]
                clause.append(reduce(lambda x, y: x & y, criteria))
            elif k == "$or":
                criteria = [
                    self._where_map_criterion(q, w, embeddings_t, metadata_t, list_t)
                    for w in cast(Sequence[Where], v)
                ]
                clause.append(reduce(lambda x, y: x | y, criteria))
            else:
                expr = cast(Union[LiteralValue, Dict[WhereOperator, LiteralValue]], v)
                if isinstance(expr, dict) and "$contains" in expr:
                    sq = (
                        self._db.querybuilder()
                        .from_(list_t)
                        .select(list_t.id)
                        .where(list_t.key == ParameterValue(k))
                        .where(_where_clause(expr, list_t))
                    )
                else:
                    sq = (
                        self._db.querybuilder()
                        .from_(metadata_t)
                        .select(metadata_t.id)
                        .where(metadata_t.key == ParameterValue(k))
                        .where(_where_clause(expr, metadata_t))
                    )
                clause.append(embeddings_t.id.isin(sq))
        return reduce(lambda x, y: x & y, clause)

    def _where_doc_criterion(
        self,
        q: QueryBuilder,
        where: WhereDocument,
        embeddings_t: Table,
        fulltext_t: Table,
    ) -> Criterion:
        for k, v in where.items():
            if k == "$and":
                criteria = [
                    self._where_doc_criterion(q, w, embeddings_t, fulltext_t)
                    for w in cast(Sequence[WhereDocument], v)
                ]
                return reduce(lambda x, y: x & y, criteria)
            elif k == "$or":
                criteria = [
                    self._where_doc_criterion(q, w, embeddings_t, fulltext_t)
                    for w in cast(Sequence[WhereDocument], v)
                ]
                return reduce(lambda x, y: x | y, criteria)
            elif k == "$contains":
                v = cast(str, v)
                search_term = f"%{v}%"

                sq = (
                    self._db.querybuilder()
                    .from_(fulltext_t)
                    .select(fulltext_t.rowid)
                    .where(fulltext_t.string_value.like(ParameterValue(search_term)))
                )
                return embeddings_t.id.isin(sq)
            else:
                raise ValueError(f"Unknown where_doc operator {k}")
        raise ValueError("Empty where_doc")


def _encode_seq_id(seq_id: SeqId) -> bytes:
    """Encode a SeqID into a byte array"""
    if seq_id.bit_length() < 64:
        return int.to_bytes(seq_id, 8, "big")
    elif seq_id.bit_length() < 192:
        return int.to_bytes(seq_id, 24, "big")
    else:
        raise ValueError(f"Unsupported SeqID: {seq_id}")


def _decode_seq_id(seq_id_bytes: bytes) -> SeqId:
    """Decode a byte array into a SeqID"""
    if len(seq_id_bytes) == 8:
        return int.from_bytes(seq_id_bytes, "big")
    elif len(seq_id_bytes) == 24:
        return int.from_bytes(seq_id_bytes, "big")
    else:
        raise ValueError(f"Unknown SeqID type with length {len(seq_id_bytes)}")


def _where_clause(
    expr: Union[LiteralValue, Dict[WhereOperator, LiteralValue]],
    table: Table,
) -> Criterion:
    """Given a field name, an expression, and a table, construct a Pypika Criterion"""

    # Literal value case
    if isinstance(expr, (str, int, float, bool)):
        return _where_clause({"$eq": expr}, table)

    # Operator dict case
    operator, value = next(iter(expr.items()))
    return _value_criterion(value, operator, table)


def _value_criterion(value: LiteralValue, op: WhereOperator, table: Table) -> Criterion:
    """Return a criterion to compare a value with the appropriate columns given its type
    and the operation type."""
    if isinstance(value, str):
        cols = [table.string_value]
    # isinstance(True, int) evaluates to True, so we need to check for bools separately
    elif isinstance(value, bool) and op in ("$eq", "$ne", "$contains"):
        cols = [table.bool_value]
    elif isinstance(value, int) and op in ("$eq", "$ne", "$contains"):
        cols = [table.int_value]
    elif isinstance(value, float) and op in ("$eq", "$ne", "$contains"):
        cols = [table.float_value]
    else:
        cols = [table.int_value, table.float_value]

    if op == "$eq" or op == "$contains":
        col_exprs = [col == ParameterValue(value) for col in cols]
    elif op == "$ne":
        col_exprs = [col != ParameterValue(value) for col in cols]
    elif op == "$gt":
        col_exprs = [col > ParameterValue(value) for col in cols]
    elif op == "$gte":
        col_exprs = [col >= ParameterValue(value) for col in cols]
    elif op == "$lt":
        col_exprs = [col < ParameterValue(value) for col in cols]
    elif op == "$lte":
        col_exprs = [col <= ParameterValue(value) for col in cols]

    if op == "$ne":
        return reduce(lambda x, y: x & y, col_exprs)
    else:
        return reduce(lambda x, y: x | y, col_exprs)


def _insert_metadata_row(
    q: QueryBuilder, id: int, key: str, value: Optional[Union[str, int, float, bool]]
) -> QueryBuilder:
    """Add an insert operation for a metadata row to a query builder."""
    if value is None:
        q = q.insert(
            ParameterValue(id),
            ParameterValue(key),
            None,
            None,
            None,
            None,
        )
    elif isinstance(value, str):
        q = q.insert(
            ParameterValue(id),
            ParameterValue(key),
            ParameterValue(value),
            None,
            None,
            None,
        )
    # isinstance(True, int) evaluates to True, so we need to check for bools separately
    elif isinstance(value, bool):
        q = q.insert(
            ParameterValue(id),
            ParameterValue(key),
            None,
            None,
            None,
            ParameterValue(value),
        )
    elif isinstance(value, int):
        q = q.insert(
            ParameterValue(id),
            ParameterValue(key),
            None,
            ParameterValue(value),
            None,
            None,
        )
    elif isinstance(value, float):
        q = q.insert(
            ParameterValue(id),
            ParameterValue(key),
            None,
            None,
            ParameterValue(value),
            None,
        )

    return q


def _insert_metadata_list_row(
    q: QueryBuilder,
    id: int,
    key: str,
    list_index: int,
    value: Union[str, int, float, bool],
) -> QueryBuilder:
    """Add an insert operation for a metadata list row to a query builder."""
    if isinstance(value, str):
        q = q.insert(
            ParameterValue(id),
            ParameterValue(key),
            ParameterValue(list_index),
            ParameterValue(value),
            None,
            None,
            None,
        )
    # isinstance(True, int) evaluates to True, so we need to check for bools separately
    elif isinstance(value, bool):
        q = q.insert(
            ParameterValue(id),
            ParameterValue(key),
            ParameterValue(list_index),
            None,
            None,
            None,
            ParameterValue(value),
        )
    elif isinstance(value, int):
        q = q.insert(
            ParameterValue(id),
            ParameterValue(key),
            ParameterValue(list_index),
            None,
            ParameterValue(value),
            None,
            None,
        )
    elif isinstance(value, float):
        q = q.insert(
            ParameterValue(id),
            ParameterValue(key),
            ParameterValue(list_index),
            None,
            None,
            ParameterValue(value),
            None,
        )

    return q<|MERGE_RESOLUTION|>--- conflicted
+++ resolved
@@ -107,16 +107,11 @@
     ) -> Sequence[MetadataEmbeddingRecord]:
         """Query for embedding metadata."""
 
-<<<<<<< HEAD
         embeddings_t, metadata_t, fulltext_t, metadata_list_t = Tables(
             "embeddings",
             "embedding_metadata",
-            "embedding_fulltext",
+            "embedding_fulltext_search",
             "embedding_metadata_lists",
-=======
-        embeddings_t, metadata_t, fulltext_t = Tables(
-            "embeddings", "embedding_metadata", "embedding_fulltext_search"
->>>>>>> 4116cad8
         )
 
         q = (
@@ -297,7 +292,6 @@
             sql, params = get_sql(q)
             cur.execute(sql, params)
 
-<<<<<<< HEAD
         lists_to_update = [k for k, v in metadata.items() if isinstance(v, list)]
         if lists_to_update or to_delete:
             t = Table("embedding_metadata_lists")
@@ -311,20 +305,6 @@
             sql, params = get_sql(q)
             cur.execute(sql, params)
 
-        if "chroma:document" in metadata:
-            t = Table("embedding_fulltext")
-            q = (
-                self._db.querybuilder()
-                .from_(t)
-                .where(t.id == ParameterValue(id))
-                .where(Field(t.get_table_name()) == ParameterValue(id))
-                .delete()
-            )
-            sql, params = get_sql(q)
-            cur.execute(sql, params)
-
-=======
->>>>>>> 4116cad8
         self._insert_metadata(cur, id, metadata)
 
     def _insert_metadata(self, cur: Cursor, id: int, metadata: UpdateMetadata) -> None:
