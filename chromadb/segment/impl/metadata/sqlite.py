from typing import Optional, Sequence, Any, Tuple, cast, Generator, Union, Dict, List
from chromadb.segment import MetadataReader
from chromadb.ingest import Consumer
from chromadb.config import System
from chromadb.types import Segment, InclusionExclusionOperator
from chromadb.db.impl.sqlite import SqliteDB
from overrides import override
from chromadb.db.base import (
    Cursor,
    ParameterValue,
    get_sql,
)
from chromadb.telemetry.opentelemetry import (
    OpenTelemetryClient,
    OpenTelemetryGranularity,
    trace_method,
)
from chromadb.types import (
    Where,
    WhereDocument,
    MetadataEmbeddingRecord,
    EmbeddingRecord,
    SeqId,
    Operation,
    UpdateMetadata,
    LiteralValue,
    WhereOperator,
)
from uuid import UUID
from pypika import Table, Tables
from pypika.queries import QueryBuilder
import pypika.functions as fn
from pypika.terms import Criterion
from itertools import groupby
from functools import reduce
import sqlite3

import logging

logger = logging.getLogger(__name__)


class SqliteMetadataSegment(MetadataReader):
    _consumer: Consumer
    _db: SqliteDB
    _id: UUID
    _opentelemetry_client: OpenTelemetryClient
    _topic: Optional[str]
    _subscription: Optional[UUID]

    def __init__(self, system: System, segment: Segment):
        self._db = system.instance(SqliteDB)
        self._consumer = system.instance(Consumer)
        self._id = segment["id"]
        self._opentelemetry_client = system.require(OpenTelemetryClient)
        self._topic = segment["topic"]

    @trace_method("SqliteMetadataSegment.start", OpenTelemetryGranularity.ALL)
    @override
    def start(self) -> None:
        if self._topic:
            seq_id = self.max_seqid()
            self._subscription = self._consumer.subscribe(
                self._topic, self._write_metadata, start=seq_id
            )

    @trace_method("SqliteMetadataSegment.stop", OpenTelemetryGranularity.ALL)
    @override
    def stop(self) -> None:
        if self._subscription:
            self._consumer.unsubscribe(self._subscription)

    @trace_method("SqliteMetadataSegment.max_seqid", OpenTelemetryGranularity.ALL)
    @override
    def max_seqid(self) -> SeqId:
        t = Table("max_seq_id")
        q = (
            self._db.querybuilder()
            .from_(t)
            .select(t.seq_id)
            .where(t.segment_id == ParameterValue(self._db.uuid_to_db(self._id)))
        )
        sql, params = get_sql(q)
        with self._db.tx() as cur:
            result = cur.execute(sql, params).fetchone()

            if result is None:
                return self._consumer.min_seqid()
            else:
                return _decode_seq_id(result[0])

    @trace_method("SqliteMetadataSegment.count", OpenTelemetryGranularity.ALL)
    @override
    def count(self) -> int:
        embeddings_t = Table("embeddings")
        q = (
            self._db.querybuilder()
            .from_(embeddings_t)
            .where(
                embeddings_t.segment_id == ParameterValue(self._db.uuid_to_db(self._id))
            )
            .select(fn.Count(embeddings_t.id))
        )
        sql, params = get_sql(q)
        with self._db.tx() as cur:
            result = cur.execute(sql, params).fetchone()[0]
            return cast(int, result)

    @trace_method("SqliteMetadataSegment.get_metadata", OpenTelemetryGranularity.ALL)
    @override
    def get_metadata(
        self,
        where: Optional[Where] = None,
        where_document: Optional[WhereDocument] = None,
        ids: Optional[Sequence[str]] = None,
        limit: Optional[int] = None,
        offset: Optional[int] = None,
    ) -> Sequence[MetadataEmbeddingRecord]:
        """Query for embedding metadata."""
        embeddings_t, metadata_t, fulltext_t = Tables(
            "embeddings", "embedding_metadata", "embedding_fulltext_search"
        )

        limit = limit or 2**63 - 1
        offset = offset or 0

        q = (
            (
                self._db.querybuilder()
                .from_(embeddings_t)
                .left_join(metadata_t)
                .on(embeddings_t.id == metadata_t.id)
            )
            .select(
                embeddings_t.id,
                embeddings_t.embedding_id,
                embeddings_t.seq_id,
                metadata_t.key,
                metadata_t.string_value,
                metadata_t.int_value,
                metadata_t.float_value,
                metadata_t.bool_value,
            )
<<<<<<< HEAD
            .orderby(embeddings_t.embedding_id)
        )

        # If there is a query that touches the metadata table, it uses
        # where and where_document filters, we treat this case seperately
        if where is not None or where_document is not None:
            metadata_q = (
                self._db.querybuilder()
                .from_(metadata_t)
                .select(metadata_t.id)
                .join(embeddings_t)
                .on(embeddings_t.id == metadata_t.id)
                .orderby(embeddings_t.embedding_id)
                .where(
                    embeddings_t.segment_id
                    == ParameterValue(self._db.uuid_to_db(self._id))
                )
                .distinct()  # These are embedding ids
=======
            .where(
                embeddings_t.segment_id == ParameterValue(self._db.uuid_to_db(self._id))
            )
            .orderby(embeddings_t.id)
        )

        if where:
            q = q.where(self._where_map_criterion(q, where, embeddings_t, metadata_t))
        if where_document:
            q = q.where(
                self._where_doc_criterion(q, where_document, embeddings_t, fulltext_t)
>>>>>>> 6b8ce6ce
            )

            if where:
                metadata_q = metadata_q.where(
                    self._where_map_criterion(
                        metadata_q, where, metadata_t, embeddings_t
                    )
                )
            if where_document:
                metadata_q = metadata_q.where(
                    self._where_doc_criterion(
                        metadata_q, where_document, metadata_t, fulltext_t, embeddings_t
                    )
                )
            if ids is not None:
                metadata_q = metadata_q.where(
                    embeddings_t.embedding_id.isin(ParameterValue(ids))
                )

            metadata_q = metadata_q.limit(limit)
            metadata_q = metadata_q.offset(offset)

            q = q.where(embeddings_t.id.isin(metadata_q))
        else:
            # In the case where we don't use the metadata table
            # We have to apply limit/offset to embeddings and then join
            # with metadata
            embeddings_q = (
                self._db.querybuilder()
                .from_(embeddings_t)
                .select(embeddings_t.id)
                .where(
                    embeddings_t.segment_id
                    == ParameterValue(self._db.uuid_to_db(self._id))
                )
                .orderby(embeddings_t.embedding_id)
                .limit(limit)
                .offset(offset)
            )

            if ids is not None:
                embeddings_q = embeddings_q.where(
                    embeddings_t.embedding_id.isin(ParameterValue(ids))
                )

            q = q.where(embeddings_t.id.isin(embeddings_q))

        with self._db.tx() as cur:
            # Execute the query with the limit and offset already applied
            return list(self._records(cur, q))

    def _records(
        self, cur: Cursor, q: QueryBuilder
    ) -> Generator[MetadataEmbeddingRecord, None, None]:
        """Given a cursor and a QueryBuilder, yield a generator of records. Assumes
        cursor returns rows in ID order."""

        sql, params = get_sql(q)
        cur.execute(sql, params)

        cur_iterator = iter(cur.fetchone, None)
        group_iterator = groupby(cur_iterator, lambda r: int(r[0]))

        for _, group in group_iterator:
            yield self._record(list(group))

    @trace_method("SqliteMetadataSegment._record", OpenTelemetryGranularity.ALL)
    def _record(self, rows: Sequence[Tuple[Any, ...]]) -> MetadataEmbeddingRecord:
        """Given a list of DB rows with the same ID, construct a
        MetadataEmbeddingRecord"""
        _, embedding_id, seq_id = rows[0][:3]
        metadata = {}
        for row in rows:
            key, string_value, int_value, float_value, bool_value = row[3:]
            if string_value is not None:
                metadata[key] = string_value
            elif int_value is not None:
                metadata[key] = int_value
            elif float_value is not None:
                metadata[key] = float_value
            elif bool_value is not None:
                if bool_value == 1:
                    metadata[key] = True
                else:
                    metadata[key] = False

        return MetadataEmbeddingRecord(
            id=embedding_id,
            seq_id=_decode_seq_id(seq_id),
            metadata=metadata or None,
        )

    @trace_method("SqliteMetadataSegment._insert_record", OpenTelemetryGranularity.ALL)
    def _insert_record(
        self, cur: Cursor, record: EmbeddingRecord, upsert: bool
    ) -> None:
        """Add or update a single EmbeddingRecord into the DB"""

        t = Table("embeddings")
        q = (
            self._db.querybuilder()
            .into(t)
            .columns(t.segment_id, t.embedding_id, t.seq_id)
            .where(t.segment_id == ParameterValue(self._db.uuid_to_db(self._id)))
            .where(t.embedding_id == ParameterValue(record["id"]))
        ).insert(
            ParameterValue(self._db.uuid_to_db(self._id)),
            ParameterValue(record["id"]),
            ParameterValue(_encode_seq_id(record["seq_id"])),
        )
        sql, params = get_sql(q)
        sql = sql + "RETURNING id"
        try:
            id = cur.execute(sql, params).fetchone()[0]
        except sqlite3.IntegrityError:
            # Can't use INSERT OR REPLACE here because it changes the primary key.
            if upsert:
                return self._update_record(cur, record)
            else:
                logger.warning(f"Insert of existing embedding ID: {record['id']}")
                # We are trying to add for a record that already exists. Fail the call.
                # We don't throw an exception since this is in principal an async path
                return

        if record["metadata"]:
            self._update_metadata(cur, id, record["metadata"])

    @trace_method(
        "SqliteMetadataSegment._update_metadata", OpenTelemetryGranularity.ALL
    )
    def _update_metadata(self, cur: Cursor, id: int, metadata: UpdateMetadata) -> None:
        """Update the metadata for a single EmbeddingRecord"""
        t = Table("embedding_metadata")
        to_delete = [k for k, v in metadata.items() if v is None]
        if to_delete:
            q = (
                self._db.querybuilder()
                .from_(t)
                .where(t.id == ParameterValue(id))
                .where(t.key.isin(ParameterValue(to_delete)))
                .delete()
            )
            sql, params = get_sql(q)
            cur.execute(sql, params)

        self._insert_metadata(cur, id, metadata)

    @trace_method(
        "SqliteMetadataSegment._insert_metadata", OpenTelemetryGranularity.ALL
    )
    def _insert_metadata(self, cur: Cursor, id: int, metadata: UpdateMetadata) -> None:
        """Insert or update each metadata row for a single embedding record"""
        t = Table("embedding_metadata")
        q = (
            self._db.querybuilder()
            .into(t)
            .columns(
                t.id,
                t.key,
                t.string_value,
                t.int_value,
                t.float_value,
                t.bool_value,
            )
        )
        for key, value in metadata.items():
            if isinstance(value, str):
                q = q.insert(
                    ParameterValue(id),
                    ParameterValue(key),
                    ParameterValue(value),
                    None,
                    None,
                    None,
                )
            # isinstance(True, int) evaluates to True, so we need to check for bools separately
            elif isinstance(value, bool):
                q = q.insert(
                    ParameterValue(id),
                    ParameterValue(key),
                    None,
                    None,
                    None,
                    ParameterValue(value),
                )
            elif isinstance(value, int):
                q = q.insert(
                    ParameterValue(id),
                    ParameterValue(key),
                    None,
                    ParameterValue(value),
                    None,
                    None,
                )
            elif isinstance(value, float):
                q = q.insert(
                    ParameterValue(id),
                    ParameterValue(key),
                    None,
                    None,
                    ParameterValue(value),
                    None,
                )

        sql, params = get_sql(q)
        sql = sql.replace("INSERT", "INSERT OR REPLACE")
        if sql:
            cur.execute(sql, params)

        if "chroma:document" in metadata:
            t = Table("embedding_fulltext_search")

            def insert_into_fulltext_search() -> None:
                q = (
                    self._db.querybuilder()
                    .into(t)
                    .columns(t.rowid, t.string_value)
                    .insert(
                        ParameterValue(id),
                        ParameterValue(metadata["chroma:document"]),
                    )
                )
                sql, params = get_sql(q)
                cur.execute(sql, params)

            try:
                insert_into_fulltext_search()
            except sqlite3.IntegrityError:
                q = (
                    self._db.querybuilder()
                    .from_(t)
                    .where(t.rowid == ParameterValue(id))
                    .delete()
                )
                sql, params = get_sql(q)
                cur.execute(sql, params)
                insert_into_fulltext_search()

    @trace_method("SqliteMetadataSegment._delete_record", OpenTelemetryGranularity.ALL)
    def _delete_record(self, cur: Cursor, record: EmbeddingRecord) -> None:
        """Delete a single EmbeddingRecord from the DB"""
        t = Table("embeddings")
        q = (
            self._db.querybuilder()
            .from_(t)
            .where(t.segment_id == ParameterValue(self._db.uuid_to_db(self._id)))
            .where(t.embedding_id == ParameterValue(record["id"]))
            .delete()
        )
        sql, params = get_sql(q)
        sql = sql + " RETURNING id"
        result = cur.execute(sql, params).fetchone()
        if result is None:
            logger.warning(f"Delete of nonexisting embedding ID: {record['id']}")
        else:
            id = result[0]

            # Manually delete metadata; cannot use cascade because
            # that triggers on replace
            metadata_t = Table("embedding_metadata")
            q = (
                self._db.querybuilder()
                .from_(metadata_t)
                .where(metadata_t.id == ParameterValue(id))
                .delete()
            )
            sql, params = get_sql(q)
            cur.execute(sql, params)

    @trace_method("SqliteMetadataSegment._update_record", OpenTelemetryGranularity.ALL)
    def _update_record(self, cur: Cursor, record: EmbeddingRecord) -> None:
        """Update a single EmbeddingRecord in the DB"""
        t = Table("embeddings")
        q = (
            self._db.querybuilder()
            .update(t)
            .set(t.seq_id, ParameterValue(_encode_seq_id(record["seq_id"])))
            .where(t.segment_id == ParameterValue(self._db.uuid_to_db(self._id)))
            .where(t.embedding_id == ParameterValue(record["id"]))
        )
        sql, params = get_sql(q)
        sql = sql + " RETURNING id"
        result = cur.execute(sql, params).fetchone()
        if result is None:
            logger.warning(f"Update of nonexisting embedding ID: {record['id']}")
        else:
            id = result[0]
            if record["metadata"]:
                self._update_metadata(cur, id, record["metadata"])

    @trace_method("SqliteMetadataSegment._write_metadata", OpenTelemetryGranularity.ALL)
    def _write_metadata(self, records: Sequence[EmbeddingRecord]) -> None:
        """Write embedding metadata to the database. Care should be taken to ensure
        records are append-only (that is, that seq-ids should increase monotonically)"""
        with self._db.tx() as cur:
            for record in records:
                q = (
                    self._db.querybuilder()
                    .into(Table("max_seq_id"))
                    .columns("segment_id", "seq_id")
                    .insert(
                        ParameterValue(self._db.uuid_to_db(self._id)),
                        ParameterValue(_encode_seq_id(record["seq_id"])),
                    )
                )
                sql, params = get_sql(q)
                sql = sql.replace("INSERT", "INSERT OR REPLACE")
                cur.execute(sql, params)

                if record["operation"] == Operation.ADD:
                    self._insert_record(cur, record, False)
                elif record["operation"] == Operation.UPSERT:
                    self._insert_record(cur, record, True)
                elif record["operation"] == Operation.DELETE:
                    self._delete_record(cur, record)
                elif record["operation"] == Operation.UPDATE:
                    self._update_record(cur, record)

    @trace_method(
        "SqliteMetadataSegment._where_map_criterion", OpenTelemetryGranularity.ALL
    )
    def _where_map_criterion(
        self, q: QueryBuilder, where: Where, metadata_t: Table, embeddings_t: Table
    ) -> Criterion:
        clause: list[Criterion] = []
        for k, v in where.items():
            if k == "$and":
                criteria = [
                    self._where_map_criterion(q, w, metadata_t, embeddings_t)
                    for w in cast(Sequence[Where], v)
                ]
                clause.append(reduce(lambda x, y: x & y, criteria))
            elif k == "$or":
                criteria = [
                    self._where_map_criterion(q, w, metadata_t, embeddings_t)
                    for w in cast(Sequence[Where], v)
                ]
                clause.append(reduce(lambda x, y: x | y, criteria))
            else:
                expr = cast(Union[LiteralValue, Dict[WhereOperator, LiteralValue]], v)
                sq = (
                    self._db.querybuilder()
                    .from_(metadata_t)
                    .select(metadata_t.id)
                    .where(metadata_t.key == ParameterValue(k))
                    .where(_where_clause(expr, metadata_t))
                )
                clause.append(metadata_t.id.isin(sq))
        return reduce(lambda x, y: x & y, clause)

    @trace_method(
        "SqliteMetadataSegment._where_doc_criterion", OpenTelemetryGranularity.ALL
    )
    def _where_doc_criterion(
        self,
        q: QueryBuilder,
        where: WhereDocument,
        metadata_t: Table,
        fulltext_t: Table,
        embeddings_t: Table,
    ) -> Criterion:
        for k, v in where.items():
            if k == "$and":
                criteria = [
                    self._where_doc_criterion(
                        q, w, metadata_t, fulltext_t, embeddings_t
                    )
                    for w in cast(Sequence[WhereDocument], v)
                ]
                return reduce(lambda x, y: x & y, criteria)
            elif k == "$or":
                criteria = [
                    self._where_doc_criterion(
                        q, w, metadata_t, fulltext_t, embeddings_t
                    )
                    for w in cast(Sequence[WhereDocument], v)
                ]
                return reduce(lambda x, y: x | y, criteria)
            elif k == "$contains":
                v = cast(str, v)
                search_term = f"%{v}%"

                sq = (
                    self._db.querybuilder()
                    .from_(fulltext_t)
                    .select(fulltext_t.rowid)
                    .where(fulltext_t.string_value.like(ParameterValue(search_term)))
                )
<<<<<<< HEAD
                return metadata_t.id.isin(sq)
=======
                return embeddings_t.id.isin(sq)
            elif k == "$not_contains":
                v = cast(str, v)
                search_term = f"%{v}%"

                sq = (
                    self._db.querybuilder()
                    .from_(fulltext_t)
                    .select(fulltext_t.rowid)
                    .where(
                        fulltext_t.string_value.not_like(ParameterValue(search_term))
                    )
                )
                return embeddings_t.id.isin(sq)
>>>>>>> 6b8ce6ce
            else:
                raise ValueError(f"Unknown where_doc operator {k}")
        raise ValueError("Empty where_doc")

    @trace_method("SqliteMetadataSegment.delete", OpenTelemetryGranularity.ALL)
    @override
    def delete(self) -> None:
        t = Table("embeddings")
        t1 = Table("embedding_metadata")
        q0 = (
            self._db.querybuilder()
            .from_(t1)
            .delete()
            .where(
                t1.id.isin(
                    self._db.querybuilder()
                    .from_(t)
                    .select(t.id)
                    .where(
                        t.segment_id == ParameterValue(self._db.uuid_to_db(self._id))
                    )
                )
            )
        )
        q = (
            self._db.querybuilder()
            .from_(t)
            .delete()
            .where(
                t.id.isin(
                    self._db.querybuilder()
                    .from_(t)
                    .select(t.id)
                    .where(
                        t.segment_id == ParameterValue(self._db.uuid_to_db(self._id))
                    )
                )
            )
        )
        with self._db.tx() as cur:
            cur.execute(*get_sql(q0))
            cur.execute(*get_sql(q))


def _encode_seq_id(seq_id: SeqId) -> bytes:
    """Encode a SeqID into a byte array"""
    if seq_id.bit_length() <= 64:
        return int.to_bytes(seq_id, 8, "big")
    elif seq_id.bit_length() <= 192:
        return int.to_bytes(seq_id, 24, "big")
    else:
        raise ValueError(f"Unsupported SeqID: {seq_id}")


def _decode_seq_id(seq_id_bytes: bytes) -> SeqId:
    """Decode a byte array into a SeqID"""
    if len(seq_id_bytes) == 8:
        return int.from_bytes(seq_id_bytes, "big")
    elif len(seq_id_bytes) == 24:
        return int.from_bytes(seq_id_bytes, "big")
    else:
        raise ValueError(f"Unknown SeqID type with length {len(seq_id_bytes)}")


def _where_clause(
    expr: Union[
        LiteralValue,
        Dict[WhereOperator, LiteralValue],
        Dict[InclusionExclusionOperator, List[LiteralValue]],
    ],
    table: Table,
) -> Criterion:
    """Given a field name, an expression, and a table, construct a Pypika Criterion"""

    # Literal value case
    if isinstance(expr, (str, int, float, bool)):
        return _where_clause({cast(WhereOperator, "$eq"): expr}, table)

    # Operator dict case
    operator, value = next(iter(expr.items()))
    return _value_criterion(value, operator, table)


def _value_criterion(
    value: Union[LiteralValue, List[LiteralValue]],
    op: Union[WhereOperator, InclusionExclusionOperator],
    table: Table,
) -> Criterion:
    """Return a criterion to compare a value with the appropriate columns given its type
    and the operation type."""
    if isinstance(value, str):
        cols = [table.string_value]
    # isinstance(True, int) evaluates to True, so we need to check for bools separately
    elif isinstance(value, bool) and op in ("$eq", "$ne"):
        cols = [table.bool_value]
    elif isinstance(value, int) and op in ("$eq", "$ne"):
        cols = [table.int_value]
    elif isinstance(value, float) and op in ("$eq", "$ne"):
        cols = [table.float_value]
    elif isinstance(value, list) and op in ("$in", "$nin"):
        _v = value
        if len(_v) == 0:
            raise ValueError(f"Empty list for {op} operator")
        if isinstance(value[0], str):
            col_exprs = [
                table.string_value.isin(ParameterValue(_v))
                if op == "$in"
                else table.string_value.notin(ParameterValue(_v))
            ]
        elif isinstance(value[0], bool):
            col_exprs = [
                table.bool_value.isin(ParameterValue(_v))
                if op == "$in"
                else table.bool_value.notin(ParameterValue(_v))
            ]
        elif isinstance(value[0], int):
            col_exprs = [
                table.int_value.isin(ParameterValue(_v))
                if op == "$in"
                else table.int_value.notin(ParameterValue(_v))
            ]
        elif isinstance(value[0], float):
            col_exprs = [
                table.float_value.isin(ParameterValue(_v))
                if op == "$in"
                else table.float_value.notin(ParameterValue(_v))
            ]
    elif isinstance(value, list) and op in ("$in", "$nin"):
        col_exprs = [
            table.int_value.isin(ParameterValue(value))
            if op == "$in"
            else table.int_value.notin(ParameterValue(value)),
            table.float_value.isin(ParameterValue(value))
            if op == "$in"
            else table.float_value.notin(ParameterValue(value)),
        ]
    else:
        cols = [table.int_value, table.float_value]

    if op == "$eq":
        col_exprs = [col == ParameterValue(value) for col in cols]
    elif op == "$ne":
        col_exprs = [col != ParameterValue(value) for col in cols]
    elif op == "$gt":
        col_exprs = [col > ParameterValue(value) for col in cols]
    elif op == "$gte":
        col_exprs = [col >= ParameterValue(value) for col in cols]
    elif op == "$lt":
        col_exprs = [col < ParameterValue(value) for col in cols]
    elif op == "$lte":
        col_exprs = [col <= ParameterValue(value) for col in cols]

    if op == "$ne":
        return reduce(lambda x, y: x & y, col_exprs)
    else:
        return reduce(lambda x, y: x | y, col_exprs)<|MERGE_RESOLUTION|>--- conflicted
+++ resolved
@@ -141,7 +141,6 @@
                 metadata_t.float_value,
                 metadata_t.bool_value,
             )
-<<<<<<< HEAD
             .orderby(embeddings_t.embedding_id)
         )
 
@@ -160,19 +159,6 @@
                     == ParameterValue(self._db.uuid_to_db(self._id))
                 )
                 .distinct()  # These are embedding ids
-=======
-            .where(
-                embeddings_t.segment_id == ParameterValue(self._db.uuid_to_db(self._id))
-            )
-            .orderby(embeddings_t.id)
-        )
-
-        if where:
-            q = q.where(self._where_map_criterion(q, where, embeddings_t, metadata_t))
-        if where_document:
-            q = q.where(
-                self._where_doc_criterion(q, where_document, embeddings_t, fulltext_t)
->>>>>>> 6b8ce6ce
             )
 
             if where:
@@ -561,66 +547,14 @@
                     .select(fulltext_t.rowid)
                     .where(fulltext_t.string_value.like(ParameterValue(search_term)))
                 )
-<<<<<<< HEAD
                 return metadata_t.id.isin(sq)
-=======
-                return embeddings_t.id.isin(sq)
-            elif k == "$not_contains":
-                v = cast(str, v)
-                search_term = f"%{v}%"
-
-                sq = (
-                    self._db.querybuilder()
-                    .from_(fulltext_t)
-                    .select(fulltext_t.rowid)
-                    .where(
-                        fulltext_t.string_value.not_like(ParameterValue(search_term))
-                    )
-                )
-                return embeddings_t.id.isin(sq)
->>>>>>> 6b8ce6ce
             else:
                 raise ValueError(f"Unknown where_doc operator {k}")
         raise ValueError("Empty where_doc")
 
-    @trace_method("SqliteMetadataSegment.delete", OpenTelemetryGranularity.ALL)
     @override
     def delete(self) -> None:
-        t = Table("embeddings")
-        t1 = Table("embedding_metadata")
-        q0 = (
-            self._db.querybuilder()
-            .from_(t1)
-            .delete()
-            .where(
-                t1.id.isin(
-                    self._db.querybuilder()
-                    .from_(t)
-                    .select(t.id)
-                    .where(
-                        t.segment_id == ParameterValue(self._db.uuid_to_db(self._id))
-                    )
-                )
-            )
-        )
-        q = (
-            self._db.querybuilder()
-            .from_(t)
-            .delete()
-            .where(
-                t.id.isin(
-                    self._db.querybuilder()
-                    .from_(t)
-                    .select(t.id)
-                    .where(
-                        t.segment_id == ParameterValue(self._db.uuid_to_db(self._id))
-                    )
-                )
-            )
-        )
-        with self._db.tx() as cur:
-            cur.execute(*get_sql(q0))
-            cur.execute(*get_sql(q))
+        raise NotImplementedError()
 
 
 def _encode_seq_id(seq_id: SeqId) -> bytes:
