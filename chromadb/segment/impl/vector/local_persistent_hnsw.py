--- conflicted
+++ resolved
@@ -296,15 +296,10 @@
                     if record["record"]["embedding"] is not None:
                         if exists_in_index and not id_is_pending_delete:
                             logger.warning(f"Add of existing embedding ID: {id}")
+                            self._total_invalid_operations += 1
                         else:
                             self._curr_batch.apply(record, not exists_in_index)
                             self._brute_force_index.upsert([record])
-<<<<<<< HEAD
-                        else:
-                            logger.warning(f"Add of existing embedding ID: {id}")
-                            self._total_invalid_operations += 1
-=======
->>>>>>> 0c3fe75d
                 elif op == Operation.UPSERT:
                     if record["record"]["embedding"] is not None:
                         self._curr_batch.apply(record, exists_in_index)
