--- conflicted
+++ resolved
@@ -120,12 +120,4 @@
     def get_by_ids(
         self, uuids: List[UUID], columns: Optional[List[str]] = None
     ) -> Sequence:  # type: ignore
-        pass
-
-    @abstractmethod
-<<<<<<< HEAD
-    def raw_sql(self, raw_sql):  # type: ignore
-=======
-    def create_index(self, collection_uuid: UUID):  # type: ignore
->>>>>>> dabc2e68
         pass