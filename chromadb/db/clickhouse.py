from chromadb.api.types import (
    Documents,
    Embeddings,
    IDs,
    Metadatas,
    Where,
    WhereDocument,
)
from chromadb.db import DB
from chromadb.db.index.hnswlib import Hnswlib, delete_all_indexes
from chromadb.errors import (
    NoDatapointsException,
)
import uuid
import numpy.typing as npt
import json
from typing import Dict, Optional, Sequence, List, Tuple, cast
import clickhouse_connect
from clickhouse_connect.driver.client import Client
from clickhouse_connect import common
import logging
from uuid import UUID

logger = logging.getLogger(__name__)

COLLECTION_TABLE_SCHEMA = [{"uuid": "UUID"}, {"name": "String"}, {"metadata": "String"}]

EMBEDDING_TABLE_SCHEMA = [
    {"collection_uuid": "UUID"},
    {"uuid": "UUID"},
    {"embedding": "Array(Float64)"},
    {"document": "Nullable(String)"},
    {"id": "Nullable(String)"},
    {"metadata": "Nullable(String)"},
]


def db_array_schema_to_clickhouse_schema(table_schema):
    return_str = ""
    for element in table_schema:
        for k, v in element.items():
            return_str += f"{k} {v}, "
    return return_str


def db_schema_to_keys() -> List[str]:
    keys = []
    for element in EMBEDDING_TABLE_SCHEMA:
        keys.append(list(element.keys())[0])
    return keys


class Clickhouse(DB):
    #
    #  INIT METHODS
    #
    def __init__(self, settings):
        self._conn = None
        self._settings = settings

    def _init_conn(self):
        common.set_setting("autogenerate_session_id", False)
        self._conn = clickhouse_connect.get_client(
            host=self._settings.clickhouse_host,
            port=int(self._settings.clickhouse_port),
        )
        self._create_table_collections(self._conn)
        self._create_table_embeddings(self._conn)

    def _get_conn(self) -> Client:
        if self._conn is None:
            self._init_conn()
        return self._conn  # type: ignore because we know it's not None

    def _create_table_collections(self, conn):
        conn.command(
            f"""CREATE TABLE IF NOT EXISTS collections (
            {db_array_schema_to_clickhouse_schema(COLLECTION_TABLE_SCHEMA)}
        ) ENGINE = MergeTree() ORDER BY uuid"""
        )

    def _create_table_embeddings(self, conn):
        conn.command(
            f"""CREATE TABLE IF NOT EXISTS embeddings (
            {db_array_schema_to_clickhouse_schema(EMBEDDING_TABLE_SCHEMA)}
        ) ENGINE = MergeTree() ORDER BY collection_uuid"""
        )

    index_cache = {}

    def _index(self, collection_id):
        """Retrieve an HNSW index instance for the given collection"""

        if collection_id not in self.index_cache:
            coll = self.get_collection_by_id(collection_id)
            collection_metadata = coll[2]
            index = Hnswlib(collection_id, self._settings, collection_metadata)
            self.index_cache[collection_id] = index

        return self.index_cache[collection_id]

    def _delete_index(self, collection_id):
        """Delete an index from the cache"""
        index = self._index(collection_id)
        index.delete()
        del self.index_cache[collection_id]

    #
    #  UTILITY METHODS
    #
    def persist(self):
        raise NotImplementedError(
            "Clickhouse is a persistent database, this method is not needed"
        )

    def get_collection_uuid_from_name(self, name: str) -> UUID:
        res = self._get_conn().query(
            f"""
            SELECT uuid FROM collections WHERE name = '{name}'
        """
        )
        return res.result_rows[0][0]

    def _create_where_clause(
        self,
        collection_uuid: str,
        ids: Optional[List[str]] = None,
        where: Where = {},
        where_document: WhereDocument = {},
    ):
        where_clauses: List[str] = []
        self._format_where(where, where_clauses)
        if len(where_document) > 0:
            where_document_clauses = []
            self._format_where_document(where_document, where_document_clauses)
            where_clauses.extend(where_document_clauses)

        if ids is not None:
            where_clauses.append(f" id IN {tuple(ids)}")

        where_clauses.append(f"collection_uuid = '{collection_uuid}'")
        where_str = " AND ".join(where_clauses)
        where_str = f"WHERE {where_str}"
        return where_str

    #
    #  COLLECTION METHODS
    #
    def create_collection(
        self, name: str, metadata: Optional[Dict] = None, get_or_create: bool = False
    ) -> Sequence:
        # poor man's unique constraint
        dupe_check = self.get_collection(name)

        if len(dupe_check) > 0:
            if get_or_create:
                if dupe_check[0][2] != metadata:
                    self.update_collection(dupe_check[0][0], new_name=name, new_metadata=metadata)
                    dupe_check = self.get_collection(name)
                logger.info(
                    f"collection with name {name} already exists, returning existing collection"
                )
                return dupe_check
            else:
                raise ValueError(f"Collection with name {name} already exists")

        collection_uuid = uuid.uuid4()
        data_to_insert = [[collection_uuid, name, json.dumps(metadata)]]

        self._get_conn().insert(
            "collections", data_to_insert, column_names=["uuid", "name", "metadata"]
        )
        return [[collection_uuid, name, metadata]]

    def get_collection(self, name: str):
        res = (
            self._get_conn()
            .query(
                f"""
         SELECT * FROM collections WHERE name = '{name}'
         """
            )
            .result_rows
        )
        # json.loads the metadata
        return [[x[0], x[1], json.loads(x[2])] for x in res]

    def get_collection_by_id(self, collection_uuid: str):
        res = (
            self._get_conn()
            .query(
                f"""
         SELECT * FROM collections WHERE uuid = '{collection_uuid}'
         """
            )
            .result_rows
        )
        # json.loads the metadata
        return [[x[0], x[1], json.loads(x[2])] for x in res][0]

    def list_collections(self) -> Sequence:
        res = self._get_conn().query("SELECT * FROM collections").result_rows
        return [[x[0], x[1], json.loads(x[2])] for x in res]

    def update_collection(
        self, id: UUID, new_name: Optional[str] = None, new_metadata: Optional[Dict] = None
    ):
<<<<<<< HEAD
        if new_name is None:
            new_name = current_name
        else:
            dupe_check = self.get_collection(new_name)

            if len(dupe_check) > 0:
                raise ValueError(f"Collection with name {new_name} already exists")
        if new_metadata is None:
            new_metadata = self.get_collection(current_name)[0][2]

        return self._get_conn().command(
            f"""
=======
        if new_name is not None:
            self._get_conn().command(
                f"ALTER TABLE collections UPDATE name = %(new_name)s WHERE uuid = %(uuid)s",
                parameters={"new_name": new_name, "uuid": id},
            )
>>>>>>> d62256fe

        if new_metadata is not None:
            self._get_conn().command(
                f"ALTER TABLE collections UPDATE metadata = %(new_metadata)s WHERE uuid = %(uuid)s",
                parameters={"new_metadata": json.dumps(new_metadata), "uuid": id},
            )

    def delete_collection(self, name: str):
        collection_uuid = self.get_collection_uuid_from_name(name)
        self._get_conn().command(
            f"""
        DELETE FROM embeddings WHERE collection_uuid = '{collection_uuid}'
        """
        )

        self._delete_index(collection_uuid)

        self._get_conn().command(
            f"""
         DELETE FROM collections WHERE name = '{name}'
         """
        )

    #
    #  ITEM METHODS
    #

    def add(self, collection_uuid, embeddings, metadatas, documents, ids):
        data_to_insert = [
            [
                collection_uuid,
                uuid.uuid4(),
                embedding,
                json.dumps(metadatas[i]) if metadatas else None,
                documents[i] if documents else None,
                ids[i],
            ]
            for i, embedding in enumerate(embeddings)
        ]
        column_names = [
            "collection_uuid",
            "uuid",
            "embedding",
            "metadata",
            "document",
            "id",
        ]
        self._get_conn().insert("embeddings", data_to_insert, column_names=column_names)

        return [x[1] for x in data_to_insert]  # return uuids

    def _update(
        self,
        collection_uuid,
        ids: IDs,
        embeddings: Optional[Embeddings],
        metadatas: Optional[Metadatas],
        documents: Optional[Documents],
    ):
        updates = []
        parameters = {}
        for i in range(len(ids)):
            update_fields = []
            parameters[f"i{i}"] = ids[i]
            if embeddings is not None:
                update_fields.append(f"embedding = %(e{i})s")
                parameters[f"e{i}"] = embeddings[i]
            if metadatas is not None:
                update_fields.append(f"metadata = %(m{i})s")
                parameters[f"m{i}"] = json.dumps(metadatas[i])
            if documents is not None:
                update_fields.append(f"document = %(d{i})s")
                parameters[f"d{i}"] = documents[i]

            update_statement = f"""
            UPDATE
                {",".join(update_fields)}
            WHERE
                id = %(i{i})s AND
                collection_uuid = '{collection_uuid}'{"" if i == len(ids) - 1 else ","}
            """
            updates.append(update_statement)

        update_clauses = ("").join(updates)
        self._get_conn().command(
            f"ALTER TABLE embeddings {update_clauses}", parameters=parameters
        )

    def update(
        self,
        collection_uuid,
        ids: IDs,
        embeddings: Optional[Embeddings] = None,
        metadatas: Optional[Metadatas] = None,
        documents: Optional[Documents] = None,
    ):
        # Verify all IDs exist
        existing_items = self.get(collection_uuid=collection_uuid, ids=ids)
        if len(existing_items) != len(ids):
            raise ValueError(
                f"Could not find {len(ids) - len(existing_items)} items for update"
            )

        # Update the db
        self._update(collection_uuid, ids, embeddings, metadatas, documents)

        # Update the index
        if embeddings is not None:
            # `get` current returns items in arbitrary order.
            # TODO if we fix `get`, we can remove this explicit mapping.
            uuid_mapping = {r[4]: r[1] for r in existing_items}
            update_uuids = [uuid_mapping[id] for id in ids]
            index = self._index(collection_uuid)
            index.add(update_uuids, embeddings, update=True)

    def _get(self, where={}, columns: Optional[List] = None):
        select_columns = db_schema_to_keys() if columns is None else columns
        val = (
            self._get_conn()
            .query(f"""SELECT {",".join(select_columns)} FROM embeddings {where}""")
            .result_rows
        )
        for i in range(len(val)):
            # We know val has index abilities, so cast it for typechecker
            val = cast(list, val)
            val[i] = list(val[i])
            # json.load the metadata
            if "metadata" in select_columns:
                metadata_column_index = select_columns.index("metadata")
                db_metadata = val[i][metadata_column_index]
                val[i][metadata_column_index] = (
                    json.loads(db_metadata) if db_metadata else None
                )
        return val

    def _format_where(self, where, result):
        for key, value in where.items():

            def has_key_and(clause):
                return f"(JSONHas(metadata,'{key}') = 1 AND {clause})"

            # Shortcut for $eq
            if type(value) == str:
                result.append(has_key_and(f" JSONExtractString(metadata,'{key}') = '{value}'"))
            elif type(value) == int:
                result.append(has_key_and(f" JSONExtractInt(metadata,'{key}') = {value}"))
            elif type(value) == float:
                result.append(has_key_and(f" JSONExtractFloat(metadata,'{key}') = {value}"))
            # Operator expression
            elif type(value) == dict:
                operator, operand = list(value.items())[0]
                if operator == "$gt":
                    return result.append(
                        has_key_and(f" JSONExtractFloat(metadata,'{key}') > {operand}")
                    )
                elif operator == "$lt":
                    return result.append(
                        has_key_and(f" JSONExtractFloat(metadata,'{key}') < {operand}")
                    )
                elif operator == "$gte":
                    return result.append(
                        has_key_and(f" JSONExtractFloat(metadata,'{key}') >= {operand}")
                    )
                elif operator == "$lte":
                    return result.append(
                        has_key_and(f" JSONExtractFloat(metadata,'{key}') <= {operand}")
                    )
                elif operator == "$ne":
                    if type(operand) == str:
                        return result.append(
                            has_key_and(f" JSONExtractString(metadata,'{key}') != '{operand}'")
                        )
                    return result.append(
                        has_key_and(f" JSONExtractFloat(metadata,'{key}') != {operand}")
                    )
                elif operator == "$eq":
                    if type(operand) == str:
                        return result.append(
                            has_key_and(f" JSONExtractString(metadata,'{key}') = '{operand}'")
                        )
                    return result.append(
                        has_key_and(f" JSONExtractFloat(metadata,'{key}') = {operand}")
                    )
                else:
                    raise ValueError(
                        f"Expected one of $gt, $lt, $gte, $lte, $ne, $eq, got {operator}"
                    )
            elif type(value) == list:
                all_subresults = []
                for subwhere in value:
                    subresults = []
                    self._format_where(subwhere, subresults)
                    all_subresults.append(subresults[0])
                if key == "$or":
                    result.append(f"({' OR '.join(all_subresults)})")
                elif key == "$and":
                    result.append(f"({' AND '.join(all_subresults)})")
                else:
                    raise ValueError(f"Expected one of $or, $and, got {key}")

    def _format_where_document(self, where_document, results):
        operator = list(where_document.keys())[0]
        if operator == "$contains":
            results.append(f"position(document, '{where_document[operator]}') > 0")
        elif operator == "$and" or operator == "$or":
            all_subresults = []
            for subwhere in where_document[operator]:
                subresults = []
                self._format_where_document(subwhere, subresults)
                all_subresults.append(subresults[0])
            if operator == "$or":
                results.append(f"({' OR '.join(all_subresults)})")
            if operator == "$and":
                results.append(f"({' AND '.join(all_subresults)})")
        else:
            raise ValueError(f"Expected one of $contains, $and, $or, got {operator}")

    def get(
        self,
        where: Where = {},
        collection_name: Optional[str] = None,
        collection_uuid: Optional[UUID] = None,
        ids: Optional[IDs] = None,
        sort: Optional[str] = None,
        limit: Optional[int] = None,
        offset: Optional[int] = None,
        where_document: WhereDocument = {},
        columns: Optional[List[str]] = None,
    ) -> Sequence:
        if collection_name is None and collection_uuid is None:
            raise TypeError(
                "Arguments collection_name and collection_uuid cannot both be None"
            )

        if collection_name is not None:
            collection_uuid = self.get_collection_uuid_from_name(collection_name)

        where_str = self._create_where_clause(
            # collection_uuid must be defined at this point, cast it for typechecker
            cast(str, collection_uuid),
            ids=ids,
            where=where,
            where_document=where_document,
        )

        if sort is not None:
            where_str += f" ORDER BY {sort}"
        else:
            where_str += " ORDER BY collection_uuid"  # stable ordering

        if limit is not None or isinstance(limit, int):
            where_str += f" LIMIT {limit}"

        if offset is not None or isinstance(offset, int):
            where_str += f" OFFSET {offset}"

        val = self._get(where=where_str, columns=columns)

        return val

    def count(self, collection_uuid: UUID):
        where_string = f"WHERE collection_uuid = '{collection_uuid}'"
        return (
            self._get_conn()
            .query(f"SELECT COUNT() FROM embeddings {where_string}")
            .result_rows[0][0]
        )

    def _delete(self, where_str: Optional[str] = None) -> List:
        deleted_uuids = (
            self._get_conn()
            .query(f"""SELECT uuid FROM embeddings {where_str}""")
            .result_rows
        )
        self._get_conn().command(
            f"""
            DELETE FROM
                embeddings
        {where_str}
        """
        )
        return [res[0] for res in deleted_uuids] if len(deleted_uuids) > 0 else []

    def delete(
        self,
        where: Where = {},
        collection_uuid: Optional[str] = None,
        ids: Optional[IDs] = None,
        where_document: WhereDocument = {},
    ) -> List:
        where_str = self._create_where_clause(
            # collection_uuid must be defined at this point, cast it for typechecker
            cast(str, collection_uuid),
            ids=ids,
            where=where,
            where_document=where_document,
        )

        deleted_uuids = self._delete(where_str)

        index = self._index(collection_uuid)
        index.delete_from_index(deleted_uuids)

        return deleted_uuids

    def get_by_ids(self, ids: list, columns: Optional[List] = None):
        columns = columns + ["uuid"] if columns else ["uuid"]
        select_columns = db_schema_to_keys() if columns is None else columns
        response = (
            self._get_conn()
            .query(
                f"""
        SELECT {",".join(select_columns)} FROM embeddings WHERE uuid IN ({[id.hex for id in ids]})
        """
            )
            .result_rows
        )

        # sort db results by the order of the uuids
        response = sorted(response, key=lambda obj: ids.index(obj[len(columns) - 1]))

        return response

    def get_nearest_neighbors(
        self,
        collection_uuid: UUID,
        where: Where,
        where_document: WhereDocument,
        embeddings: Embeddings,
        n_results: int,
    ) -> Tuple[List[List[uuid.UUID]], npt.NDArray]:
        # Either the collection name or the collection uuid must be provided
        if collection_uuid is None:
            raise TypeError(
                "Argument collection_uuid cannot be None"
            )

        if len(where) != 0 or len(where_document) != 0:
            results = self.get(
                collection_uuid=collection_uuid,
                where=where,
                where_document=where_document,
            )

            if len(results) > 0:
                ids = [x[1] for x in results]
            else:
                raise NoDatapointsException(
                    f"No datapoints found for the supplied filter {json.dumps(where)}"
                )
        else:
            ids = None

        index = self._index(collection_uuid)
        uuids, distances = index.get_nearest_neighbors(embeddings, n_results, ids)

        return uuids, distances

    def create_index(self, collection_uuid: str):
        """Create an index for a collection_uuid and optionally scoped to a dataset.
        Args:
            collection_uuid (str): The collection_uuid to create an index for
            dataset (str, optional): The dataset to scope the index to. Defaults to None.
        Returns:
            None
        """
        get = self.get(collection_uuid=collection_uuid)

        uuids = [x[1] for x in get]
        embeddings = [x[2] for x in get]

        index = self._index(collection_uuid)
        index.add(uuids, embeddings)

    def add_incremental(self, collection_uuid, uuids, embeddings):
        index = self._index(collection_uuid)
        index.add(uuids, embeddings)

    def reset_indexes(self):
        delete_all_indexes(self._settings)
        self.index_cache = {}

    def reset(self):
        conn = self._get_conn()
        conn.command("DROP TABLE collections")
        conn.command("DROP TABLE embeddings")
        self._create_table_collections(conn)
        self._create_table_embeddings(conn)

        self.reset_indexes()

    def raw_sql(self, sql):
        return self._get_conn().query(sql).result_rows<|MERGE_RESOLUTION|>--- conflicted
+++ resolved
@@ -155,7 +155,9 @@
         if len(dupe_check) > 0:
             if get_or_create:
                 if dupe_check[0][2] != metadata:
-                    self.update_collection(dupe_check[0][0], new_name=name, new_metadata=metadata)
+                    self.update_collection(
+                        dupe_check[0][0], new_name=name, new_metadata=metadata
+                    )
                     dupe_check = self.get_collection(name)
                 logger.info(
                     f"collection with name {name} already exists, returning existing collection"
@@ -203,28 +205,20 @@
         return [[x[0], x[1], json.loads(x[2])] for x in res]
 
     def update_collection(
-        self, id: UUID, new_name: Optional[str] = None, new_metadata: Optional[Dict] = None
+        self,
+        id: UUID,
+        new_name: Optional[str] = None,
+        new_metadata: Optional[Dict] = None,
     ):
-<<<<<<< HEAD
-        if new_name is None:
-            new_name = current_name
-        else:
+        if new_name is not None:
             dupe_check = self.get_collection(new_name)
-
             if len(dupe_check) > 0:
                 raise ValueError(f"Collection with name {new_name} already exists")
-        if new_metadata is None:
-            new_metadata = self.get_collection(current_name)[0][2]
-
-        return self._get_conn().command(
-            f"""
-=======
-        if new_name is not None:
+
             self._get_conn().command(
                 f"ALTER TABLE collections UPDATE name = %(new_name)s WHERE uuid = %(uuid)s",
                 parameters={"new_name": new_name, "uuid": id},
             )
->>>>>>> d62256fe
 
         if new_metadata is not None:
             self._get_conn().command(
@@ -368,11 +362,17 @@
 
             # Shortcut for $eq
             if type(value) == str:
-                result.append(has_key_and(f" JSONExtractString(metadata,'{key}') = '{value}'"))
+                result.append(
+                    has_key_and(f" JSONExtractString(metadata,'{key}') = '{value}'")
+                )
             elif type(value) == int:
-                result.append(has_key_and(f" JSONExtractInt(metadata,'{key}') = {value}"))
+                result.append(
+                    has_key_and(f" JSONExtractInt(metadata,'{key}') = {value}")
+                )
             elif type(value) == float:
-                result.append(has_key_and(f" JSONExtractFloat(metadata,'{key}') = {value}"))
+                result.append(
+                    has_key_and(f" JSONExtractFloat(metadata,'{key}') = {value}")
+                )
             # Operator expression
             elif type(value) == dict:
                 operator, operand = list(value.items())[0]
@@ -395,7 +395,9 @@
                 elif operator == "$ne":
                     if type(operand) == str:
                         return result.append(
-                            has_key_and(f" JSONExtractString(metadata,'{key}') != '{operand}'")
+                            has_key_and(
+                                f" JSONExtractString(metadata,'{key}') != '{operand}'"
+                            )
                         )
                     return result.append(
                         has_key_and(f" JSONExtractFloat(metadata,'{key}') != {operand}")
@@ -403,7 +405,9 @@
                 elif operator == "$eq":
                     if type(operand) == str:
                         return result.append(
-                            has_key_and(f" JSONExtractString(metadata,'{key}') = '{operand}'")
+                            has_key_and(
+                                f" JSONExtractString(metadata,'{key}') = '{operand}'"
+                            )
                         )
                     return result.append(
                         has_key_and(f" JSONExtractFloat(metadata,'{key}') = {operand}")
@@ -558,9 +562,7 @@
     ) -> Tuple[List[List[uuid.UUID]], npt.NDArray]:
         # Either the collection name or the collection uuid must be provided
         if collection_uuid is None:
-            raise TypeError(
-                "Argument collection_uuid cannot be None"
-            )
+            raise TypeError("Argument collection_uuid cannot be None")
 
         if len(where) != 0 or len(where_document) != 0:
             results = self.get(
