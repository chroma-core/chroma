from chromadb.api.types import Documents, Embeddings, IDs, Metadatas, Where, WhereDocument
from chromadb.db import DB
from chromadb.db.index.hnswlib import Hnswlib
from chromadb.errors import NoDatapointsException, InvalidDimensionException, NotEnoughElementsException
import uuid
import time
import os
import itertools
import json
from typing import Optional, Sequence, List, Tuple, cast
import clickhouse_connect

COLLECTION_TABLE_SCHEMA = [{"uuid": "UUID"}, {"name": "String"}, {"metadata": "String"}]

EMBEDDING_TABLE_SCHEMA = [
    {"collection_uuid": "UUID"},
    {"uuid": "UUID"},
    {"embedding": "Array(Float64)"},
    {"document": "Nullable(String)"},
    {"id": "Nullable(String)"},
    {"metadata": "String"},
]


def db_array_schema_to_clickhouse_schema(table_schema):
    return_str = ""
    for element in table_schema:
        for k, v in element.items():
            return_str += f"{k} {v}, "
    return return_str


def db_schema_to_keys():
    return_str = ""
    for element in EMBEDDING_TABLE_SCHEMA:
        if element == EMBEDDING_TABLE_SCHEMA[-1]:
            return_str += f"{list(element.keys())[0]}"
        else:
            return_str += f"{list(element.keys())[0]}, "
    return return_str


class Clickhouse(DB):

    #
    #  INIT METHODS
    #
    def __init__(self, settings):
        self._conn = None
        self._idx = Hnswlib(settings)
        self._settings = settings

    def _init_conn(self):
        self._conn = clickhouse_connect.get_client(
            host=self._settings.clickhouse_host, port=int(self._settings.clickhouse_port)
        )
        self._conn.query(f"""SET allow_experimental_lightweight_delete = 1;""")
        self._conn.query(
            f"""SET mutations_sync = 1;"""
        )  # https://clickhouse.com/docs/en/operations/settings/settings/#mutations_sync
        self._create_table_collections(self._conn)
        self._create_table_embeddings(self._conn)

    def _get_conn(self):
        if self._conn is None:
            self._init_conn()
        return self._conn

    def _create_table_collections(self, conn):
        conn.command(
            f"""CREATE TABLE IF NOT EXISTS collections (
            {db_array_schema_to_clickhouse_schema(COLLECTION_TABLE_SCHEMA)}
        ) ENGINE = MergeTree() ORDER BY uuid"""
        )

    def _create_table_embeddings(self, conn):
        conn.command(
            f"""CREATE TABLE IF NOT EXISTS embeddings (
            {db_array_schema_to_clickhouse_schema(EMBEDDING_TABLE_SCHEMA)}
        ) ENGINE = MergeTree() ORDER BY collection_uuid"""
        )

    #
    #  UTILITY METHODS
    #
    def persist(self):
        raise NotImplementedError("Clickhouse is a persistent database, this method is not needed")

    def get_collection_uuid_from_name(self, name):
        res = self._get_conn().query(
            f"""
            SELECT uuid FROM collections WHERE name = '{name}'
        """
        )
        return res.result_rows[0][0]

    def _create_where_clause(self, collection_uuid, ids=None, where={}, where_document={}):
        where_clauses = []
        self._format_where(where, where_clauses)
        if len(where_document) > 0:
            where_document_clauses = []
            self._format_where_document(where_document, where_document_clauses)
            where_clauses.extend(where_document_clauses)

        if ids is not None:
            where_clauses.append(f" id IN {tuple(ids)}")

        where_clauses.append(f"collection_uuid = '{collection_uuid}'")
        # We know that where_clauses is not empty, so force typechecker
        where = " AND ".join(cast(list[str], where_clauses))
        where = f"WHERE {where}"
        return where

    #
    #  COLLECTION METHODS
    #
    def create_collection(self, name, metadata=None):
        if metadata is None:
            metadata = {}

        # poor man's unique constraint
        checkname = (
            self._get_conn()
            .query(
                f"""
            SELECT * FROM collections WHERE name = '{name}'
        """
            )
            .result_rows
        )

        if len(checkname) > 0:
            raise Exception("Collection already exists with that name")

        collection_uuid = uuid.uuid4()
        data_to_insert = []
        data_to_insert.append([collection_uuid, name, json.dumps(metadata)])

        self._get_conn().insert(
            "collections", data_to_insert, column_names=["uuid", "name", "metadata"]
        )
        return collection_uuid

    def get_collection(self, name):
        return (
            self._get_conn()
            .query(
                f"""
         SELECT * FROM collections WHERE name = '{name}'
         """
            )
            .result_rows
        )

    def list_collections(self) -> Sequence[Sequence[str]]:
        return self._get_conn().query(f"""SELECT * FROM collections""").result_rows

    def update_collection(self, current_name, new_name, new_metadata):
        if new_name is None:
            new_name = current_name
        if new_metadata is None:
            new_metadata = self.get_collection(current_name)[0]

        return self._get_conn().command(
            f"""

         ALTER TABLE 
            collections 
         UPDATE
            metadata = {new_metadata}, 
            name = '{new_name}'
         WHERE 

            name = '{current_name}'
         """
        )

    def delete_collection(self, name):
        collection_uuid = self.get_collection_uuid_from_name(name)
        self._get_conn().command(
            f"""
        DELETE FROM embeddings WHERE collection_uuid = '{collection_uuid}'
        """
        )

        self._get_conn().command(
            f"""
         DELETE FROM collections WHERE name = '{name}'
         """
        )

        self._idx.delete_index(collection_uuid)
        return True

    #
    #  ITEM METHODS
    #
<<<<<<< HEAD
    def add(self, collection_uuid, embeddings, metadatas, documents, ids):

        data_to_insert = [
            [
                collection_uuid, 
                uuid.uuid4(), 
                embedding, 
                json.dumps(metadatas[i]) if metadatas else None, 
                documents[i] if documents else None, 
                ids[i]
            ]
            for i, embedding in enumerate(embeddings)
        ]
=======
    def add(self, collection_uuid, embedding, metadata, documents, ids):

        data_to_insert = []
        for i in range(len(embedding)):
            data_to_insert.append(
                [
                    collection_uuid,
                    uuid.uuid4(),
                    embedding[i],
                    json.dumps(metadata[i]),
                    documents[i],
                    ids[i],
                ]
            )
>>>>>>> 9ce61895

        column_names = ["collection_uuid", "uuid", "embedding", "metadata", "document", "id"]
        self._get_conn().insert("embeddings", data_to_insert, column_names=column_names)

        return [x[1] for x in data_to_insert]  # return uuids

    def _update(
        self,
        collection_uuid,
        ids: IDs,
        embeddings: Optional[Embeddings],
        metadatas: Optional[Metadatas],
        documents: Optional[Documents],
    ):

        updates = []
        parameters = {}
        for i in range(len(ids)):
            update_fields = []
            parameters[f"i{i}"] = ids[i]
            if embeddings is not None:
                update_fields.append(f"embedding = {{e{i}:Array(Float64)}}")
                parameters[f"e{i}"] = embeddings[i]
            if metadatas is not None:
                update_fields.append(f"metadata = {{m{i}:String}}")
                parameters[f"m{i}"] = json.dumps(metadatas[i])
            if documents is not None:
                update_fields.append(f"document = {{d{i}:String}}")
                parameters[f"d{i}"] = documents[i]

            update_statement = f"""
            UPDATE 
                {",".join(update_fields)}
            WHERE
                id = {{i{i}:String}} AND 
                collection_uuid = '{collection_uuid}'{"" if i == len(ids) - 1 else ","}
            """
            updates.append(update_statement)

        update_clauses = ("").join(updates)
        self._get_conn().command(f"ALTER TABLE embeddings {update_clauses}", parameters=parameters)

    def update(
        self,
        collection_uuid,
        ids: IDs,
        embeddings: Optional[Embeddings] = None,
        metadatas: Optional[Metadatas] = None,
        documents: Optional[Documents] = None,
    ):

        # Verify all IDs exist
        existing_items = self.get(collection_uuid=collection_uuid, ids=ids)
        if len(existing_items) != len(ids):
            raise ValueError("Some of the supplied ids for update were not found")

        # Update the db
        self._update(collection_uuid, ids, embeddings, metadatas, documents)

        # Update the index
        if embeddings is not None:
            update_uuids = [x[1] for x in existing_items]
            self._idx.delete_from_index(collection_uuid, update_uuids)
            self._idx.add_incremental(collection_uuid, update_uuids, embeddings)

    def _get(self, where={}):
        res = (
            self._get_conn()
            .query(f"""SELECT {db_schema_to_keys()} FROM embeddings {where}""")
            .result_rows
        )
        # json.load the metadata
        return [[*x[:5], json.loads(x[5])] for x in res]

    def _format_where(self, where, result):
        for key, value in where.items():
            # Shortcut for $eq
            if type(value) == str:
                result.append(f" JSONExtractString(metadata,'{key}') = '{value}'")
            elif type(value) == int:
                result.append(f" JSONExtractInt(metadata,'{key}') = {value}")
            elif type(value) == float:
                result.append(f" JSONExtractFloat(metadata,'{key}') = {value}")
            # Operator expression
            elif type(value) == dict:
                operator, operand = list(value.items())[0]
                if operator == "$gt":
                    return result.append(f" JSONExtractFloat(metadata,'{key}') > {operand}")
                elif operator == "$lt":
                    return result.append(f" JSONExtractFloat(metadata,'{key}') < {operand}")
                elif operator == "$gte":
                    return result.append(f" JSONExtractFloat(metadata,'{key}') >= {operand}")
                elif operator == "$lte":
                    return result.append(f" JSONExtractFloat(metadata,'{key}') <= {operand}")
                elif operator == "$ne":
                    if type(operand) == str:
                        return result.append(f" JSONExtractString(metadata,'{key}') != '{operand}'")
                    return result.append(f" JSONExtractFloat(metadata,'{key}') != {operand}")
                elif operator == "$eq":
                    if type(operand) == str:
                        return result.append(f" JSONExtractString(metadata,'{key}') = '{operand}'")
                    return result.append(f" JSONExtractFloat(metadata,'{key}') = {operand}")
                else:
                    raise ValueError(f"Operator {operator} not supported")
            elif type(value) == list:
                all_subresults = []
                for subwhere in value:
                    subresults = []
                    self._format_where(subwhere, subresults)
                    all_subresults.append(subresults[0])
                if key == "$or":
                    result.append(f"({' OR '.join(all_subresults)})")
                elif key == "$and":
                    result.append(f"({' AND '.join(all_subresults)})")
                else:
                    raise ValueError(f"Operator {key} not supported with a list of where clauses")

    def _format_where_document(self, where_document, results):
        operator = list(where_document.keys())[0]
        if operator == "$contains":
            results.append(f"position(document, '{where_document[operator]}') > 0")
        elif operator == "$and" or operator == "$or":
            all_subresults = []
            for subwhere in where_document[operator]:
                subresults = []
                self._format_where_document(subwhere, subresults)
                all_subresults.append(subresults[0])
            if operator == "$or":
                results.append(f"({' OR '.join(all_subresults)})")
            if operator == "$and":
                results.append(f"({' AND '.join(all_subresults)})")
        else:
            raise ValueError(f"Operator {operator} not supported")

    def get(
        self,
        where={},
        collection_name=None,
        collection_uuid=None,
        ids=None,
        sort=None,
        limit=None,
        offset=None,
        where_document={},
    ):
        if collection_name == None and collection_uuid == None:
            raise TypeError("Arguments collection_name and collection_uuid cannot both be None")

        if collection_name is not None:
            collection_uuid = self.get_collection_uuid_from_name(collection_name)

        s3 = time.time()

        where = self._create_where_clause(
            collection_uuid, ids=ids, where=where, where_document=where_document
        )

        if sort is not None:
            where += f" ORDER BY {sort}"
        else:
            where += f" ORDER BY collection_uuid"  # stable ordering

        if limit is not None or isinstance(limit, int):
            where += f" LIMIT {limit}"

        if offset is not None or isinstance(offset, int):
            where += f" OFFSET {offset}"

        val = self._get(where=where)

        return val

    def _count(self, collection_uuid):
        where_string = ""
        if collection_uuid is not None:
            where_string = f"WHERE collection_uuid = '{collection_uuid}'"
        return self._get_conn().query(f"SELECT COUNT() FROM embeddings {where_string}").result_rows

    def count(self, collection_name):
        collection_uuid = self.get_collection_uuid_from_name(collection_name)
        return self._count(collection_uuid=collection_uuid)[0][0]

    def _delete(self, where_str=None):
        deleted_uuids = (
            self._get_conn().query(f"""SELECT uuid FROM embeddings {where_str}""").result_rows
        )
        self._get_conn().command(
            f"""
            DELETE FROM
                embeddings
        {where_str}
        """
        )
        return [res[0] for res in deleted_uuids] if len(deleted_uuids) > 0 else []

    def delete(
        self, where={}, collection_name=None, collection_uuid=None, ids=None, where_document={}
    ):
        if collection_name == None and collection_uuid == None:
            raise TypeError("Arguments collection_name and collection_uuid cannot both be None")

        if collection_name is not None:
            collection_uuid = self.get_collection_uuid_from_name(collection_name)

        s3 = time.time()
        where_str = self._create_where_clause(
            collection_uuid, ids=ids, where=where, where_document=where_document
        )

        deleted_uuids = self._delete(where_str)

        # if len(where) == 1:
        #     self._idx.delete(collection_uuid)
        self._idx.delete_from_index(collection_uuid, deleted_uuids)

        return deleted_uuids

    def get_by_ids(self, ids: list):
        return (
            self._get_conn()
            .query(
                f"""
        SELECT {db_schema_to_keys()} FROM embeddings WHERE uuid IN ({[id.hex for id in ids]})
        """
            )
            .result_rows
        )

    def get_nearest_neighbors(
        self,
        where: Where,
        where_document: WhereDocument,
        embeddings: Embeddings,
        n_results: int,
        collection_name=None,
        collection_uuid=None,
    ) -> Tuple[List[List[uuid.UUID]], List[List[float]]]:

        # Either the collection name or the collection uuid must be provided
        if collection_name == None and collection_uuid == None:
            raise TypeError("Arguments collection_name and collection_uuid cannot both be None")

        idx_metadata = self._idx.get_metadata()
        # Check query embeddings dimensionality
        if idx_metadata["dimensionality"] != len(embeddings[0]):
            raise InvalidDimensionException(
                f"Query embeddings dimensionality {len(embeddings[0])} does not match index dimensionality {idx_metadata['dimensionality']}"
            )
        
        # Check number of requested results
        if n_results > idx_metadata["elements"]:
            raise NotEnoughElementsException(
                f"Number of requested results {n_results} cannot be greater than number of elements in index {idx_metadata['elements']}"
            )

        if collection_name is not None:
            collection_uuid = self.get_collection_uuid_from_name(collection_name)

        if len(where) != 0 or len(where_document) != 0:
            results = self.get(
                collection_uuid=collection_uuid, where=where, where_document=where_document
            )

            if len(results) > 0:
                ids = [x[1] for x in results]
            else:
                raise NoDatapointsException(f"No datapoints found for the supplied filter {json.dumps(where)}")
        else:
            ids = None
        uuids, distances = self._idx.get_nearest_neighbors(
            collection_uuid, embeddings, n_results, ids
        )

        return uuids, distances

    def create_index(self, collection_uuid) -> None:
        """Create an index for a collection_uuid and optionally scoped to a dataset.
        Args:
            collection_uuid (str): The collection_uuid to create an index for
            dataset (str, optional): The dataset to scope the index to. Defaults to None.
        Returns:
            None
        """
        get = self.get(collection_uuid=collection_uuid)

        uuids = [x[1] for x in get]
        embeddings = [x[2] for x in get]

        self._idx.run(collection_uuid, uuids, embeddings)

    def add_incremental(self, collection_uuid, uuids, embeddings):
        self._idx.add_incremental(collection_uuid, uuids, embeddings)

    def has_index(self, collection_uuid: str):
        return self._idx.has_index(collection_uuid)

    def reset(self):
        conn = self._get_conn()
        conn.command("DROP TABLE collections")
        conn.command("DROP TABLE embeddings")
        self._create_table_collections(conn)
        self._create_table_embeddings(conn)

        self._idx.reset()
        self._idx = Hnswlib(self._settings)

    def raw_sql(self, sql):
        return self._get_conn().query(sql).result_rows<|MERGE_RESOLUTION|>--- conflicted
+++ resolved
@@ -195,7 +195,7 @@
     #
     #  ITEM METHODS
     #
-<<<<<<< HEAD
+
     def add(self, collection_uuid, embeddings, metadatas, documents, ids):
 
         data_to_insert = [
@@ -209,23 +209,6 @@
             ]
             for i, embedding in enumerate(embeddings)
         ]
-=======
-    def add(self, collection_uuid, embedding, metadata, documents, ids):
-
-        data_to_insert = []
-        for i in range(len(embedding)):
-            data_to_insert.append(
-                [
-                    collection_uuid,
-                    uuid.uuid4(),
-                    embedding[i],
-                    json.dumps(metadata[i]),
-                    documents[i],
-                    ids[i],
-                ]
-            )
->>>>>>> 9ce61895
-
         column_names = ["collection_uuid", "uuid", "embedding", "metadata", "document", "id"]
         self._get_conn().insert("embeddings", data_to_insert, column_names=column_names)
 
