from chromadb.api.types import Documents, Embeddings, IDs, Metadatas
from chromadb.db.clickhouse import (
    Clickhouse,
    db_array_schema_to_clickhouse_schema,
    EMBEDDING_TABLE_SCHEMA,
    db_schema_to_keys,
    COLLECTION_TABLE_SCHEMA,
)
from typing import List, Optional, Sequence, Dict
import pandas as pd
import json
import duckdb
import uuid
import os
import logging
import atexit

logger = logging.getLogger(__name__)


def clickhouse_to_duckdb_schema(table_schema):
    for item in table_schema:
        if "embedding" in item:
            item["embedding"] = "DOUBLE[]"
        # capitalize the key
        item[list(item.keys())[0]] = item[list(item.keys())[0]].upper()
        if "NULLABLE" in item[list(item.keys())[0]]:
            item[list(item.keys())[0]] = (
                item[list(item.keys())[0]].replace("NULLABLE(", "").replace(")", "")
            )
        if "UUID" in item[list(item.keys())[0]]:
            item[list(item.keys())[0]] = "STRING"
        if "FLOAT64" in item[list(item.keys())[0]]:
            item[list(item.keys())[0]] = "DOUBLE"
    return table_schema


# TODO: inherits ClickHouse for convenience of copying behavior, not
# because it's logically a subtype. Factoring out the common behavior
# to a third superclass they both extend would be preferable.
class DuckDB(Clickhouse):
    # duckdb has a different way of connecting to the database
    def __init__(self, settings):
        self._conn = duckdb.connect()
        self._create_table_collections()
        self._create_table_embeddings()
        self._settings = settings

        # https://duckdb.org/docs/extensions/overview
        self._conn.execute("LOAD 'json';")

    def _create_table_collections(self):
        self._conn.execute(
            f"""CREATE TABLE collections (
            {db_array_schema_to_clickhouse_schema(clickhouse_to_duckdb_schema(COLLECTION_TABLE_SCHEMA))}
        ) """
        )

    # duckdb has different types, so we want to convert the clickhouse schema to duckdb schema
    def _create_table_embeddings(self):
        self._conn.execute(
            f"""CREATE TABLE embeddings (
            {db_array_schema_to_clickhouse_schema(clickhouse_to_duckdb_schema(EMBEDDING_TABLE_SCHEMA))}
        ) """
        )

    #
    #  UTILITY METHODS
    #
    def get_collection_uuid_from_name(self, name):
        return self._conn.execute(
            "SELECT uuid FROM collections WHERE name = ?", [name]
        ).fetchall()[0][0]

    #
    #  COLLECTION METHODS
    #
    def create_collection(
        self, name: str, metadata: Optional[Dict] = None, get_or_create: bool = False
    ) -> Sequence:
        # poor man's unique constraint
        dupe_check = self.get_collection(name)
        if len(dupe_check) > 0:
            if get_or_create is True:
                if dupe_check[0][2] != metadata:
                    self.update_collection(name, new_name=name, new_metadata=metadata)
                    dupe_check = self.get_collection(name)

                logger.info(
                    f"collection with name {name} already exists, returning existing collection"
                )
                return dupe_check
            else:
                raise ValueError(f"Collection with name {name} already exists")

        collection_uuid = uuid.uuid4()
        self._conn.execute(
            """INSERT INTO collections (uuid, name, metadata) VALUES (?, ?, ?)""",
            [str(collection_uuid), name, json.dumps(metadata)],
        )
        return [[str(collection_uuid), name, metadata]]

    def get_collection(self, name: str) -> Sequence:
        res = self._conn.execute(
            """SELECT * FROM collections WHERE name = ?""", [name]
        ).fetchall()
        # json.loads the metadata
        return [[x[0], x[1], json.loads(x[2])] for x in res]

    def get_collection_by_id(self, uuid: str) -> Sequence:
        res = self._conn.execute(
            """SELECT * FROM collections WHERE uuid = ?""", [uuid]
        ).fetchone()
        return [res[0], res[1], json.loads(res[2])]

    def list_collections(self) -> Sequence:
        res = self._conn.execute("""SELECT * FROM collections""").fetchall()
        return [[x[0], x[1], json.loads(x[2])] for x in res]

    def delete_collection(self, name: str):
        collection_uuid = self.get_collection_uuid_from_name(name)
        self._conn.execute(
            """DELETE FROM embeddings WHERE collection_uuid = ?""", [collection_uuid]
        )

        self._delete_index(collection_uuid)
        self._conn.execute("""DELETE FROM collections WHERE name = ?""", [name])

<<<<<<< HEAD
    def update_collection(
        self, current_name: str, new_name: str, new_metadata: Optional[Dict] = None
    ):
        if new_name is None:
            new_name = current_name
        else:
            dupe_check = self.get_collection(new_name)

            if len(dupe_check) > 0:
                raise ValueError(f"Collection with name {new_name} already exists")
        if new_metadata is None:
            new_metadata = self.get_collection(current_name)[0][2]
=======
    def update_collection(self, id: uuid.UUID, new_name: str, new_metadata: Optional[Dict] = None):
>>>>>>> d62256fe

        if new_name is not None:
            self._conn.execute(
                """UPDATE collections SET name = ? WHERE uuid = ?""",
                [new_name, id],
            )

        if new_metadata is not None:
            self._conn.execute(
                """UPDATE collections SET metadata = ? WHERE uuid = ?""",
                [json.dumps(new_metadata), id],
            )

    #
    #  ITEM METHODS
    #
    # the execute many syntax is different than clickhouse, the (?,?) syntax is different than clickhouse
    def add(self, collection_uuid, embeddings, metadatas, documents, ids):
        data_to_insert = [
            [
                collection_uuid,
                str(uuid.uuid4()),
                embedding,
                json.dumps(metadatas[i]) if metadatas else None,
                documents[i] if documents else None,
                ids[i],
            ]
            for i, embedding in enumerate(embeddings)
        ]

        insert_string = "collection_uuid, uuid, embedding, metadata, document, id"

        self._conn.executemany(
            f"""
         INSERT INTO embeddings ({insert_string}) VALUES (?,?,?,?,?,?)""",
            data_to_insert,
        )

        return [uuid.UUID(x[1]) for x in data_to_insert]  # return uuids

    def count(self, collection_uuid):
        where_string = f"WHERE collection_uuid = '{collection_uuid}'"
        return self._conn.query(f"SELECT COUNT() FROM embeddings {where_string}").fetchall()[0][0]

    def _format_where(self, where, result):
        for key, value in where.items():
            # Shortcut for $eq
            if type(value) == str:
                result.append(f" json_extract_string(metadata,'$.{key}') = '{value}'")
            if type(value) == int:
                result.append(
                    f" CAST(json_extract(metadata,'$.{key}') AS INT) = {value}"
                )
            if type(value) == float:
                result.append(
                    f" CAST(json_extract(metadata,'$.{key}') AS DOUBLE) = {value}"
                )
            # Operator expression
            elif type(value) == dict:
                operator, operand = list(value.items())[0]
                if operator == "$gt":
                    result.append(
                        f" CAST(json_extract(metadata,'$.{key}') AS DOUBLE) > {operand}"
                    )
                elif operator == "$lt":
                    result.append(
                        f" CAST(json_extract(metadata,'$.{key}') AS DOUBLE) < {operand}"
                    )
                elif operator == "$gte":
                    result.append(
                        f" CAST(json_extract(metadata,'$.{key}') AS DOUBLE) >= {operand}"
                    )
                elif operator == "$lte":
                    result.append(
                        f" CAST(json_extract(metadata,'$.{key}') AS DOUBLE) <= {operand}"
                    )
                elif operator == "$ne":
                    if type(operand) == str:
                        return result.append(
                            f" json_extract_string(metadata,'$.{key}') != '{operand}'"
                        )
                    return result.append(
                        f" CAST(json_extract(metadata,'$.{key}') AS DOUBLE) != {operand}"
                    )
                elif operator == "$eq":
                    if type(operand) == str:
                        return result.append(
                            f" json_extract_string(metadata,'$.{key}') = '{operand}'"
                        )
                    return result.append(
                        f" CAST(json_extract(metadata,'$.{key}') AS DOUBLE) = {operand}"
                    )
                else:
                    raise ValueError(f"Operator {operator} not supported")
            elif type(value) == list:
                all_subresults = []
                for subwhere in value:
                    subresults = []
                    self._format_where(subwhere, subresults)
                    all_subresults.append(subresults[0])
                if key == "$or":
                    result.append(f"({' OR '.join(all_subresults)})")
                elif key == "$and":
                    result.append(f"({' AND '.join(all_subresults)})")
                else:
                    raise ValueError(
                        f"Operator {key} not supported with a list of where clauses"
                    )

    def _format_where_document(self, where_document, results):
        operator = list(where_document.keys())[0]
        if operator == "$contains":
            results.append(f"position('{where_document[operator]}' in document) > 0")
        elif operator == "$and" or operator == "$or":
            all_subresults = []
            for subwhere in where_document[operator]:
                subresults = []
                self._format_where_document(subwhere, subresults)
                all_subresults.append(subresults[0])
            if operator == "$or":
                results.append(f"({' OR '.join(all_subresults)})")
            if operator == "$and":
                results.append(f"({' AND '.join(all_subresults)})")
        else:
            raise ValueError(f"Operator {operator} not supported")

    def _get(self, where, columns: Optional[List] = None):
        select_columns = db_schema_to_keys() if columns is None else columns
        val = self._conn.execute(
            f"""SELECT {",".join(select_columns)} FROM embeddings {where}"""
        ).fetchall()
        for i in range(len(val)):
            val[i] = list(val[i])
            if "collection_uuid" in select_columns:
                collection_uuid_column_index = select_columns.index("collection_uuid")
                val[i][collection_uuid_column_index] = uuid.UUID(
                    val[i][collection_uuid_column_index]
                )
            if "uuid" in select_columns:
                uuid_column_index = select_columns.index("uuid")
                val[i][uuid_column_index] = uuid.UUID(val[i][uuid_column_index])
            if "metadata" in select_columns:
                metadata_column_index = select_columns.index("metadata")
                val[i][metadata_column_index] = (
                    json.loads(val[i][metadata_column_index])
                    if val[i][metadata_column_index]
                    else None
                )

        return val

    def _update(
        self,
        collection_uuid,
        ids: IDs,
        embeddings: Optional[Embeddings],
        metadatas: Optional[Metadatas],
        documents: Optional[Documents],
    ):
        update_data = []
        for i in range(len(ids)):
            data = []
            update_data.append(data)
            if embeddings is not None:
                data.append(embeddings[i])
            if metadatas is not None:
                data.append(json.dumps(metadatas[i]))
            if documents is not None:
                data.append(documents[i])
            data.append(ids[i])

        update_fields = []
        if embeddings is not None:
            update_fields.append("embedding = ?")
        if metadatas is not None:
            update_fields.append("metadata = ?")
        if documents is not None:
            update_fields.append("document = ?")

        update_statement = f"""
        UPDATE
            embeddings
        SET
            {", ".join(update_fields)}
        WHERE
            id = ? AND
            collection_uuid = '{collection_uuid}';
        """
        self._conn.executemany(update_statement, update_data)

    def _delete(self, where_str: Optional[str] = None) -> List:
        uuids_deleted = self._conn.execute(
            f"""SELECT uuid FROM embeddings {where_str}"""
        ).fetchall()
        self._conn.execute(
            f"""
            DELETE FROM
                embeddings
        {where_str}
        """
        ).fetchall()[0]
        return [uuid.UUID(x[0]) for x in uuids_deleted]

    def get_by_ids(self, ids: List, columns: Optional[List] = None):
        # select from duckdb table where ids are in the list
        if not isinstance(ids, list):
            raise TypeError(f"Expected ids to be a list, got {ids}")

        if not ids:
            # create an empty pandas dataframe
            return pd.DataFrame()

        columns = columns + ["uuid"] if columns else ["uuid"]

        select_columns = db_schema_to_keys() if columns is None else columns
        response = self._conn.execute(
            f"""
            SELECT
                {",".join(select_columns)}
            FROM
                embeddings
            WHERE
                uuid IN ({','.join([("'" + str(x) + "'") for x in ids])})
        """
        ).fetchall()

        # sort db results by the order of the uuids
        response = sorted(
            response, key=lambda obj: ids.index(uuid.UUID(obj[len(columns) - 1]))
        )

        return response

    def raw_sql(self, sql):
        return self._conn.execute(sql).df()

    # TODO: This method should share logic with clickhouse impl
    def reset(self):
        self._conn.execute("DROP TABLE collections")
        self._conn.execute("DROP TABLE embeddings")
        self._create_table_collections()
        self._create_table_embeddings()

        self.reset_indexes()

    def __del__(self):
        logger.info("Exiting: Cleaning up .chroma directory")
        self.reset_indexes()

    def persist(self):
        raise NotImplementedError(
            "Set chroma_db_impl='duckdb+parquet' to get persistence functionality"
        )


class PersistentDuckDB(DuckDB):
    _save_folder = None

    def __init__(self, settings):
        super().__init__(settings=settings)

        if settings.persist_directory == ".chroma":
            raise ValueError(
                "You cannot use chroma's cache directory .chroma/, please set a different directory"
            )

        self._save_folder = settings.persist_directory
        self.load()
        # https://docs.python.org/3/library/atexit.html
        atexit.register(self.persist)

    def set_save_folder(self, path):
        self._save_folder = path

    def get_save_folder(self):
        return self._save_folder

    def persist(self):
        """
        Persist the database to disk
        """
        logger.info(
            f"Persisting DB to disk, putting it in the save folder: {self._save_folder}"
        )
        if self._conn is None:
            return

        if not os.path.exists(self._save_folder):
            os.makedirs(self._save_folder)

        # if the db is empty, dont save
        if self._conn.query("SELECT COUNT() FROM embeddings") == 0:
            return

        self._conn.execute(
            f"""
            COPY
                (SELECT * FROM embeddings)
            TO '{self._save_folder}/chroma-embeddings.parquet'
                (FORMAT PARQUET);
        """
        )

        self._conn.execute(
            f"""
            COPY
                (SELECT * FROM collections)
            TO '{self._save_folder}/chroma-collections.parquet'
                (FORMAT PARQUET);
        """
        )

    def load(self):
        """
        Load the database from disk
        """
        if not os.path.exists(self._save_folder):
            os.makedirs(self._save_folder)

        # load in the embeddings
        if not os.path.exists(f"{self._save_folder}/chroma-embeddings.parquet"):
            logger.info(f"No existing DB found in {self._save_folder}, skipping load")
        else:
            path = self._save_folder + "/chroma-embeddings.parquet"
            self._conn.execute(
                f"INSERT INTO embeddings SELECT * FROM read_parquet('{path}');"
            )
            logger.info(
                f"""loaded in {self._conn.query(f"SELECT COUNT() FROM embeddings").fetchall()[0][0]} embeddings"""
            )

        # load in the collections
        if not os.path.exists(f"{self._save_folder}/chroma-collections.parquet"):
            logger.info(f"No existing DB found in {self._save_folder}, skipping load")
        else:
            path = self._save_folder + "/chroma-collections.parquet"
            self._conn.execute(
                f"INSERT INTO collections SELECT * FROM read_parquet('{path}');"
            )
            logger.info(
                f"""loaded in {self._conn.query(f"SELECT COUNT() FROM collections").fetchall()[0][0]} collections"""
            )

    def __del__(self):
        # No-op for duckdb with persistence since the base class will delete the indexes
        pass

    def reset(self):
        super().reset()
        # empty the save folder
        import shutil
        import os

        shutil.rmtree(self._save_folder)
        os.mkdir(self._save_folder)<|MERGE_RESOLUTION|>--- conflicted
+++ resolved
@@ -126,24 +126,14 @@
         self._delete_index(collection_uuid)
         self._conn.execute("""DELETE FROM collections WHERE name = ?""", [name])
 
-<<<<<<< HEAD
     def update_collection(
-        self, current_name: str, new_name: str, new_metadata: Optional[Dict] = None
+        self, id: uuid.UUID, new_name: str, new_metadata: Optional[Dict] = None
     ):
-        if new_name is None:
-            new_name = current_name
-        else:
+        if new_name is not None:
             dupe_check = self.get_collection(new_name)
-
             if len(dupe_check) > 0:
                 raise ValueError(f"Collection with name {new_name} already exists")
-        if new_metadata is None:
-            new_metadata = self.get_collection(current_name)[0][2]
-=======
-    def update_collection(self, id: uuid.UUID, new_name: str, new_metadata: Optional[Dict] = None):
->>>>>>> d62256fe
-
-        if new_name is not None:
+
             self._conn.execute(
                 """UPDATE collections SET name = ? WHERE uuid = ?""",
                 [new_name, id],
@@ -184,7 +174,9 @@
 
     def count(self, collection_uuid):
         where_string = f"WHERE collection_uuid = '{collection_uuid}'"
-        return self._conn.query(f"SELECT COUNT() FROM embeddings {where_string}").fetchall()[0][0]
+        return self._conn.query(
+            f"SELECT COUNT() FROM embeddings {where_string}"
+        ).fetchall()[0][0]
 
     def _format_where(self, where, result):
         for key, value in where.items():
