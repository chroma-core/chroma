<<<<<<< HEAD
import queue
import threading
import time

=======
import json
>>>>>>> 8848300f
from chromadb.db.base import SqlDB, ParameterValue, get_sql
from chromadb.ingest import (
    Producer,
    Consumer,
    ConsumerCallbackFn,
    decode_vector,
    encode_vector,
)
from chromadb.types import (
    OperationRecord,
    LogRecord,
    ScalarEncoding,
    SeqId,
    Operation,
)
from chromadb.config import System
from chromadb.telemetry.opentelemetry import (
    OpenTelemetryClient,
    OpenTelemetryGranularity,
    trace_method,
)
from overrides import override
from collections import defaultdict
<<<<<<< HEAD
from typing import Sequence, Tuple, Optional, Dict, Set, cast, Any
=======
from typing import Sequence, Optional, Dict, Set, Tuple, cast
>>>>>>> 8848300f
from uuid import UUID
from pypika import Table, functions
import uuid
import logging
from chromadb.ingest.impl.utils import create_topic_name


logger = logging.getLogger(__name__)

_operation_codes = {
    Operation.ADD: 0,
    Operation.UPDATE: 1,
    Operation.UPSERT: 2,
    Operation.DELETE: 3,
}
_operation_codes_inv = {v: k for k, v in _operation_codes.items()}

# Set in conftest.py to rethrow errors in the "async" path during testing
# https://doc.pytest.org/en/latest/example/simple.html#detect-if-running-from-within-a-pytest-run
_called_from_test = False

batch_queue: queue.Queue[Any] = queue.Queue()


class SqlEmbeddingsQueue(SqlDB, Producer, Consumer):
    """A SQL database that stores embeddings, allowing a traditional RDBMS to be used as
    the primary ingest queue and satisfying the top level Producer/Consumer interfaces.

    Note that this class is only suitable for use cases where the producer and consumer
    are in the same process.

    This is because notifiaction of new embeddings happens solely in-process: this
    implementation does not actively listen to the the database for new records added by
    other processes.
    """

    class Subscription:
        id: UUID
        topic_name: str
        start: int
        end: int
        callback: ConsumerCallbackFn

        def __init__(
            self,
            id: UUID,
            topic_name: str,
            start: int,
            end: int,
            callback: ConsumerCallbackFn,
        ):
            self.id = id
            self.topic_name = topic_name
            self.start = start
            self.end = end
            self.callback = callback

    _subscriptions: Dict[str, Set[Subscription]]
    _max_batch_size: Optional[int]
    _tenant: str
    _topic_namespace: str
    # How many variables are in the insert statement for a single record
    VARIABLES_PER_RECORD = 6

    def __init__(self, system: System):
        self._subscriptions = defaultdict(set)
        self._max_batch_size = None
        self._opentelemetry_client = system.require(OpenTelemetryClient)
<<<<<<< HEAD
        self._batch_ingestion = system.settings.require("batch_ingest")
=======
        self._tenant = system.settings.require("tenant_id")
        self._topic_namespace = system.settings.require("topic_namespace")
>>>>>>> 8848300f
        super().__init__(system)
        if self._batch_ingestion:
            t = threading.Thread(target=self._batch_worker, daemon=True)
            t.start()
            logger.debug("Working in batch mode")

    def _batch_worker(self) -> None:
        while True:
            item = batch_queue.get()
            if item is None:
                time.sleep(1)
                continue
            batch = self._get_backfill_batch(item[0], item[1], item[2])
            self._notify_all(item[0], batch)
            batch_queue.task_done()

    @trace_method("SqlEmbeddingsQueue.reset_state", OpenTelemetryGranularity.ALL)
    @override
    def reset_state(self) -> None:
        super().reset_state()
        self._subscriptions = defaultdict(set)

    @trace_method("SqlEmbeddingsQueue.delete_topic", OpenTelemetryGranularity.ALL)
    @override
    def delete_log(self, collection_id: UUID) -> None:
        topic_name = create_topic_name(
            self._tenant, self._topic_namespace, collection_id
        )
        t = Table("embeddings_queue")
        q = (
            self.querybuilder()
            .from_(t)
            .where(t.topic == ParameterValue(topic_name))
            .delete()
        )
        with self.tx() as cur:
            sql, params = get_sql(q, self.parameter_format())
            cur.execute(sql, params)

    @trace_method("SqlEmbeddingsQueue.submit_embedding", OpenTelemetryGranularity.ALL)
    @override
    def submit_embedding(
        self, collection_id: UUID, embedding: OperationRecord
    ) -> SeqId:
        if not self._running:
            raise RuntimeError("Component not running")

        return self.submit_embeddings(collection_id, [embedding])[0]

    @trace_method("SqlEmbeddingsQueue.submit_embeddings", OpenTelemetryGranularity.ALL)
    @override
    def submit_embeddings(
        self, collection_id: UUID, embeddings: Sequence[OperationRecord]
    ) -> Sequence[SeqId]:
        if not self._running:
            raise RuntimeError("Component not running")

        if len(embeddings) == 0:
            return []

        if len(embeddings) > self.max_batch_size:
            raise ValueError(
                f"""
                    Cannot submit more than {self.max_batch_size:,} embeddings at once.
                    Please submit your embeddings in batches of size
                    {self.max_batch_size:,} or less.
                    """
            )

        topic_name = create_topic_name(
            self._tenant, self._topic_namespace, collection_id
        )

        t = Table("embeddings_queue")
        insert = (
            self.querybuilder()
            .into(t)
            .columns(t.operation, t.topic, t.id, t.vector, t.encoding, t.metadata)
        )
        id_to_idx: Dict[str, int] = {}
        for embedding in embeddings:
            (
                embedding_bytes,
                encoding,
                metadata,
            ) = self._prepare_vector_encoding_metadata(embedding)
            insert = insert.insert(
                ParameterValue(_operation_codes[embedding["operation"]]),
                ParameterValue(topic_name),
                ParameterValue(embedding["id"]),
                ParameterValue(embedding_bytes),
                ParameterValue(encoding),
                ParameterValue(metadata),
            )
            id_to_idx[embedding["id"]] = len(id_to_idx)
        with self.tx() as cur:
            sql, params = get_sql(insert, self.parameter_format())
            # The returning clause does not guarantee order, so we need to do reorder
            # the results. https://www.sqlite.org/lang_returning.html
            sql = f"{sql} RETURNING seq_id, id"  # Pypika doesn't support RETURNING
            results = cur.execute(sql, params).fetchall()
            # Reorder the results
            seq_ids = [cast(SeqId, None)] * len(
                results
            )  # Lie to mypy: https://stackoverflow.com/questions/76694215/python-type-casting-when-preallocating-list
            embedding_records = []
            for seq_id, id in results:
                seq_ids[id_to_idx[id]] = seq_id
                submit_embedding_record = embeddings[id_to_idx[id]]
                # We allow notifying consumers out of order relative to one call to
                # submit_embeddings so we do not reorder the records before submitting them
                embedding_record = LogRecord(
                    log_offset=seq_id,
                    operation_record=OperationRecord(
                        id=id,
                        embedding=submit_embedding_record["embedding"],
                        encoding=submit_embedding_record["encoding"],
                        metadata=submit_embedding_record["metadata"],
                        operation=submit_embedding_record["operation"],
                    ),
                )
                embedding_records.append(embedding_record)
            if self._batch_ingestion:
                seq_ids = [er["seq_id"] for er in embedding_records]
                min_seq_id, max_seq_id = min(seq_ids) - 1, max(seq_ids)
                batch_queue.put((topic_name, min_seq_id, max_seq_id))
            else:
                self._notify_all(topic_name, embedding_records)
            return seq_ids

    @trace_method("SqlEmbeddingsQueue.subscribe", OpenTelemetryGranularity.ALL)
    @override
    def subscribe(
        self,
        collection_id: UUID,
        consume_fn: ConsumerCallbackFn,
        start: Optional[SeqId] = None,
        end: Optional[SeqId] = None,
        id: Optional[UUID] = None,
    ) -> UUID:
        if not self._running:
            raise RuntimeError("Component not running")

        topic_name = create_topic_name(
            self._tenant, self._topic_namespace, collection_id
        )

        subscription_id = id or uuid.uuid4()
        start, end = self._validate_range(start, end)

        subscription = self.Subscription(
            subscription_id, topic_name, start, end, consume_fn
        )

        # Backfill first, so if it errors we do not add the subscription
        self._backfill(subscription)
        self._subscriptions[topic_name].add(subscription)

        return subscription_id

    @trace_method("SqlEmbeddingsQueue.unsubscribe", OpenTelemetryGranularity.ALL)
    @override
    def unsubscribe(self, subscription_id: UUID) -> None:
        for topic_name, subscriptions in self._subscriptions.items():
            for subscription in subscriptions:
                if subscription.id == subscription_id:
                    subscriptions.remove(subscription)
                    if len(subscriptions) == 0:
                        del self._subscriptions[topic_name]
                    return

    @override
    def min_seqid(self) -> SeqId:
        return -1

    @override
    def max_seqid(self) -> SeqId:
        return 2**63 - 1

    @property
    @trace_method("SqlEmbeddingsQueue.max_batch_size", OpenTelemetryGranularity.ALL)
    @override
    def max_batch_size(self) -> int:
        if self._max_batch_size is None:
            with self.tx() as cur:
                cur.execute("PRAGMA compile_options;")
                compile_options = cur.fetchall()

                for option in compile_options:
                    if "MAX_VARIABLE_NUMBER" in option[0]:
                        # The pragma returns a string like 'MAX_VARIABLE_NUMBER=999'
                        self._max_batch_size = int(option[0].split("=")[1]) // (
                            self.VARIABLES_PER_RECORD
                        )

                if self._max_batch_size is None:
                    # This value is the default for sqlite3 versions < 3.32.0
                    # It is the safest value to use if we can't find the pragma for some
                    # reason
                    self._max_batch_size = 999 // self.VARIABLES_PER_RECORD
        return self._max_batch_size

    @trace_method(
        "SqlEmbeddingsQueue._prepare_vector_encoding_metadata",
        OpenTelemetryGranularity.ALL,
    )
    def _prepare_vector_encoding_metadata(
        self, embedding: OperationRecord
    ) -> Tuple[Optional[bytes], Optional[str], Optional[str]]:
        if embedding["embedding"]:
            encoding_type = cast(ScalarEncoding, embedding["encoding"])
            encoding = encoding_type.value
            embedding_bytes = encode_vector(embedding["embedding"], encoding_type)
        else:
            embedding_bytes = None
            encoding = None
        metadata = json.dumps(embedding["metadata"]) if embedding["metadata"] else None
        return embedding_bytes, encoding, metadata

    def _get_backfill_batch(
        self, topic_name: str, min_seq_id: int, max_seq_id: int
    ) -> Sequence[EmbeddingRecord]:
        """Backfill batch with data for the given topic and seq_id range"""
        t = Table("embeddings_queue")
        q = (
            self.querybuilder()
            .from_(t)
            .where(t.topic == ParameterValue(topic_name))
            .where(t.seq_id > ParameterValue(min_seq_id))
            .where(t.seq_id <= ParameterValue(max_seq_id))
            .select(t.seq_id, t.operation, t.id, t.vector, t.encoding, t.metadata)
            .orderby(t.seq_id)
        )
        embedding_records = []
        with self.tx() as cur:
            sql, params = get_sql(q, self.parameter_format())
            cur.execute(sql, params)
            rows = cur.fetchall()
            for row in rows:
                if row[3]:
                    encoding = ScalarEncoding(row[4])
                    vector = decode_vector(row[3], encoding)
                else:
                    encoding = None
                    vector = None
                embedding_records.append(
                    EmbeddingRecord(
                        seq_id=row[0],
                        operation=_operation_codes_inv[row[1]],
                        id=row[2],
                        embedding=vector,
                        encoding=encoding,
                        metadata=json.loads(row[5]) if row[5] else None,
                    )  # type: ignore
                )
        return embedding_records

    @trace_method("SqlEmbeddingsQueue._backfill", OpenTelemetryGranularity.ALL)
    def _backfill(self, subscription: Subscription) -> None:
        """Backfill the given subscription with any currently matching records in the
        DB"""
        t = Table("embeddings_queue")
        q = (
            self.querybuilder()
            .from_(t)
            .where(t.topic == ParameterValue(subscription.topic_name))
            .where(t.seq_id > ParameterValue(subscription.start))
            .where(t.seq_id <= ParameterValue(subscription.end))
            .select(t.seq_id, t.operation, t.id, t.vector, t.encoding, t.metadata)
            .orderby(t.seq_id)
        )
        with self.tx() as cur:
            sql, params = get_sql(q, self.parameter_format())
            cur.execute(sql, params)
            rows = cur.fetchall()
            for row in rows:
                if row[3]:
                    encoding = ScalarEncoding(row[4])
                    vector = decode_vector(row[3], encoding)
                else:
                    encoding = None
                    vector = None
                self._notify_one(
                    subscription,
                    [
                        LogRecord(
                            log_offset=row[0],
                            operation_record=OperationRecord(
                                operation=_operation_codes_inv[row[1]],
                                id=row[2],
                                embedding=vector,
                                encoding=encoding,
                                metadata=json.loads(row[5]) if row[5] else None,
                            ),
                        )
                    ],
                )

    @trace_method("SqlEmbeddingsQueue._validate_range", OpenTelemetryGranularity.ALL)
    def _validate_range(
        self, start: Optional[SeqId], end: Optional[SeqId]
    ) -> Tuple[int, int]:
        """Validate and normalize the start and end SeqIDs for a subscription using this
        impl."""
        start = start or self._next_seq_id()
        end = end or self.max_seqid()
        if not isinstance(start, int) or not isinstance(end, int):
            raise TypeError("SeqIDs must be integers for sql-based EmbeddingsDB")
        if start >= end:
            raise ValueError(f"Invalid SeqID range: {start} to {end}")
        return start, end

    @trace_method("SqlEmbeddingsQueue._next_seq_id", OpenTelemetryGranularity.ALL)
    def _next_seq_id(self) -> int:
        """Get the next SeqID for this database."""
        t = Table("embeddings_queue")
        q = self.querybuilder().from_(t).select(functions.Max(t.seq_id))
        with self.tx() as cur:
            cur.execute(q.get_sql())
            return int(cur.fetchone()[0]) + 1

    @trace_method("SqlEmbeddingsQueue._notify_all", OpenTelemetryGranularity.ALL)
    def _notify_all(self, topic: str, embeddings: Sequence[LogRecord]) -> None:
        """Send a notification to each subscriber of the given topic."""
        if self._running:
            for sub in self._subscriptions[topic]:
                self._notify_one(sub, embeddings)

    @trace_method("SqlEmbeddingsQueue._notify_one", OpenTelemetryGranularity.ALL)
    def _notify_one(self, sub: Subscription, embeddings: Sequence[LogRecord]) -> None:
        """Send a notification to a single subscriber."""
        # Filter out any embeddings that are not in the subscription range
        should_unsubscribe = False
        filtered_embeddings = []
        for embedding in embeddings:
            if embedding["log_offset"] <= sub.start:
                continue
            if embedding["log_offset"] > sub.end:
                should_unsubscribe = True
                break
            filtered_embeddings.append(embedding)

        # Log errors instead of throwing them to preserve async semantics
        # for consistency between local and distributed configurations
        try:
            if len(filtered_embeddings) > 0:
                sub.callback(filtered_embeddings)
            if should_unsubscribe:
                self.unsubscribe(sub.id)
        except BaseException as e:
            logger.error(
                f"Exception occurred invoking consumer for subscription {sub.id.hex}"
                + f"to topic {sub.topic_name} %s",
                str(e),
            )
            if _called_from_test:
                raise e<|MERGE_RESOLUTION|>--- conflicted
+++ resolved
@@ -1,11 +1,7 @@
-<<<<<<< HEAD
 import queue
 import threading
 import time
-
-=======
 import json
->>>>>>> 8848300f
 from chromadb.db.base import SqlDB, ParameterValue, get_sql
 from chromadb.ingest import (
     Producer,
@@ -29,11 +25,7 @@
 )
 from overrides import override
 from collections import defaultdict
-<<<<<<< HEAD
-from typing import Sequence, Tuple, Optional, Dict, Set, cast, Any
-=======
-from typing import Sequence, Optional, Dict, Set, Tuple, cast
->>>>>>> 8848300f
+from typing import Sequence, Tuple, Optional, Dict, Set, Tuple, cast, Any
 from uuid import UUID
 from pypika import Table, functions
 import uuid
@@ -102,12 +94,9 @@
         self._subscriptions = defaultdict(set)
         self._max_batch_size = None
         self._opentelemetry_client = system.require(OpenTelemetryClient)
-<<<<<<< HEAD
         self._batch_ingestion = system.settings.require("batch_ingest")
-=======
         self._tenant = system.settings.require("tenant_id")
         self._topic_namespace = system.settings.require("topic_namespace")
->>>>>>> 8848300f
         super().__init__(system)
         if self._batch_ingestion:
             t = threading.Thread(target=self._batch_worker, daemon=True)
