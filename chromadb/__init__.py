--- conflicted
+++ resolved
@@ -152,12 +152,9 @@
         port: The port of the Chroma server. Defaults to "8000".
         ssl: Whether to use SSL to connect to the Chroma server. Defaults to False.
         headers: A dictionary of headers to send to the Chroma server. Defaults to {}.
-<<<<<<< HEAD
         settings: A dictionary of settings to communicate with the chroma server.
-=======
         tenant: The tenant to use for this client. Defaults to the default tenant.
         database: The database to use for this client. Defaults to the default database.
->>>>>>> 05527049
     """
 
     settings.chroma_api_impl = "chromadb.api.fastapi.FastAPI"
