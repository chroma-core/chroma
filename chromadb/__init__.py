--- conflicted
+++ resolved
@@ -105,11 +105,7 @@
 
 __settings = Settings()
 
-<<<<<<< HEAD
-__version__ = "1.3.3"
-=======
 __version__ = "1.3.4"
->>>>>>> f0a1cb6c
 
 
 # Workaround to deal with Colab's old sqlite3 version
