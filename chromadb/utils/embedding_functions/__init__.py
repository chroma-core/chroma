--- conflicted
+++ resolved
@@ -80,13 +80,8 @@
 from chromadb.utils.embedding_functions.chroma_cloud_qwen_embedding_function import (
     ChromaCloudQwenEmbeddingFunction,
 )
-<<<<<<< HEAD
-from chromadb.utils.embedding_functions.simple_hash_embedding_function import (
-    SimpleHashEmbeddingFunction,
-=======
 from chromadb.utils.embedding_functions.chroma_cloud_splade_embedding_function import (
     ChromaCloudSpladeEmbeddingFunction,
->>>>>>> 7ebd06f4
 )
 
 
@@ -120,11 +115,7 @@
     "FastembedSparseEmbeddingFunction",
     "Bm25EmbeddingFunction",
     "ChromaCloudQwenEmbeddingFunction",
-<<<<<<< HEAD
-    "SimpleHashEmbeddingFunction",
-=======
     "ChromaCloudSpladeEmbeddingFunction",
->>>>>>> 7ebd06f4
 }
 
 
