--- conflicted
+++ resolved
@@ -97,11 +97,7 @@
         sorted_keys = sorted(counts.keys())
         indices: List[int] = []
         values: List[float] = []
-<<<<<<< HEAD
-        token_labels: Optional[List[str]] = [] if self.store_tokens else None
-=======
         labels: Optional[List[str]] = [] if self.include_tokens else None
->>>>>>> 5949f6a4
 
         for key in sorted_keys:
             tf = float(counts[key])
@@ -112,17 +108,10 @@
 
             indices.append(key.hash)
             values.append(score)
-<<<<<<< HEAD
-            if token_labels is not None and key.label is not None:
-                token_labels.append(key.label)
-
-        return SparseVector(indices=indices, values=values, labels=token_labels)
-=======
             if labels is not None and key.label is not None:
                 labels.append(key.label)
 
         return SparseVector(indices=indices, values=values, labels=labels)
->>>>>>> 5949f6a4
 
     def __call__(self, input: Documents) -> SparseVectors:
         sparse_vectors: SparseVectors = []
@@ -178,11 +167,7 @@
             "avg_doc_length",
             "token_max_length",
             "stopwords",
-<<<<<<< HEAD
-            "store_tokens",
-=======
             "include_tokens",
->>>>>>> 5949f6a4
         }
         for key in new_config:
             if key not in mutable_keys:
