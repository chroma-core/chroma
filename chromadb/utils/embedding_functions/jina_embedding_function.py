--- conflicted
+++ resolved
@@ -37,11 +37,7 @@
         dimensions: Optional[int] = None,
         embedding_type: Optional[str] = None,
         normalized: Optional[bool] = None,
-<<<<<<< HEAD
-        timeout: Optional[float] = None,
-=======
         query_config: Optional[JinaQueryConfig] = None,
->>>>>>> adf862df
     ):
         """
         Initialize the JinaEmbeddingFunction.
@@ -101,11 +97,7 @@
         self.dimensions = dimensions
         self.embedding_type = embedding_type
         self.normalized = normalized
-<<<<<<< HEAD
-        self.timeout = timeout
-=======
         self.query_config = query_config
->>>>>>> adf862df
 
         self._api_url = "https://api.jina.ai/v1/embeddings"
         client_kwargs = {}
@@ -238,11 +230,7 @@
         dimensions = config.get("dimensions")
         embedding_type = config.get("embedding_type")
         normalized = config.get("normalized")
-<<<<<<< HEAD
-        timeout = config.get("timeout")
-=======
         query_config = config.get("query_config")
->>>>>>> adf862df
 
         if api_key_env_var is None or model_name is None:
             assert False, "This code should not be reached"  # this is for type checking
@@ -256,11 +244,7 @@
             dimensions=dimensions,
             embedding_type=embedding_type,
             normalized=normalized,
-<<<<<<< HEAD
-            timeout=timeout,
-=======
             query_config=query_config,
->>>>>>> adf862df
         )
 
     def get_config(self) -> Dict[str, Any]:
@@ -273,11 +257,7 @@
             "dimensions": self.dimensions,
             "embedding_type": self.embedding_type,
             "normalized": self.normalized,
-<<<<<<< HEAD
-            "timeout": self.timeout,
-=======
             "query_config": self.query_config,
->>>>>>> adf862df
         }
 
     def validate_config_update(
