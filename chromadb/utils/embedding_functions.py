--- conflicted
+++ resolved
@@ -38,7 +38,6 @@
 
 
 class OpenAIEmbeddingFunction(EmbeddingFunction):
-<<<<<<< HEAD
     def __init__(self, api_key: Optional[str] = None,
                  model_name: str = "text-embedding-ada-002",
                  api_base: Optional[str] = None,
@@ -59,11 +58,6 @@
                 provided, it will use the default OpenAI deployment.
 
         """
-=======
-    def __init__(
-        self, api_key: Optional[str] = None, model_name: str = "text-embedding-ada-002"
-    ):
->>>>>>> 95fc5976
         try:
             import openai
         except ImportError:
