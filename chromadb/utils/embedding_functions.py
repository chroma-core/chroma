import hashlib
import logging
from functools import cached_property

from tenacity import stop_after_attempt, wait_random, retry, retry_if_exception

from chromadb.api.types import (
    Document,
    Documents,
    Embedding,
    Image,
    Images,
    EmbeddingFunction,
    Embeddings,
    is_image,
    is_document,
)

from io import BytesIO
from pathlib import Path
import os
import tarfile
import requests
from typing import TYPE_CHECKING, Any, Dict, List, Mapping, Optional, Union, cast
import numpy as np
import numpy.typing as npt
import importlib
import inspect
import json
import sys
import base64

try:
    from chromadb.is_thin_client import is_thin_client
except ImportError:
    is_thin_client = False

if TYPE_CHECKING:
    from onnxruntime import InferenceSession
    from tokenizers import Tokenizer

logger = logging.getLogger(__name__)


def _verify_sha256(fname: str, expected_sha256: str) -> bool:
    sha256_hash = hashlib.sha256()
    with open(fname, "rb") as f:
        # Read and update hash in chunks to avoid using too much memory
        for byte_block in iter(lambda: f.read(4096), b""):
            sha256_hash.update(byte_block)

    return sha256_hash.hexdigest() == expected_sha256


class SentenceTransformerEmbeddingFunction(EmbeddingFunction[Documents]):
    # Since we do dynamic imports we have to type this as Any
    models: Dict[str, Any] = {}

    # If you have a beefier machine, try "gtr-t5-large".
    # for a full list of options: https://huggingface.co/sentence-transformers, https://www.sbert.net/docs/pretrained_models.html
    def __init__(
        self,
        model_name: str = "all-MiniLM-L6-v2",
        device: str = "cpu",
        normalize_embeddings: bool = False,
        **kwargs: Any,
    ):
        """Initialize SentenceTransformerEmbeddingFunction.

        Args:
            model_name (str, optional): Identifier of the SentenceTransformer model, defaults to "all-MiniLM-L6-v2"
            device (str, optional): Device used for computation, defaults to "cpu"
            normalize_embeddings (bool, optional): Whether to normalize returned vectors, defaults to False
            **kwargs: Additional arguments to pass to the SentenceTransformer model.
        """
        if model_name not in self.models:
            try:
                from sentence_transformers import SentenceTransformer
            except ImportError:
                raise ValueError(
                    "The sentence_transformers python package is not installed. Please install it with `pip install sentence_transformers`"
                )
            self.models[model_name] = SentenceTransformer(
                model_name, device=device, **kwargs
            )
        self._model = self.models[model_name]
        self._normalize_embeddings = normalize_embeddings

    def __call__(self, input: Documents) -> Embeddings:
        return cast(
            Embeddings,
            self._model.encode(
                list(input),
                convert_to_numpy=True,
                normalize_embeddings=self._normalize_embeddings,
            ).tolist(),
        )


class Text2VecEmbeddingFunction(EmbeddingFunction[Documents]):
    def __init__(self, model_name: str = "shibing624/text2vec-base-chinese"):
        try:
            from text2vec import SentenceModel
        except ImportError:
            raise ValueError(
                "The text2vec python package is not installed. Please install it with `pip install text2vec`"
            )
        self._model = SentenceModel(model_name_or_path=model_name)

    def __call__(self, input: Documents) -> Embeddings:
        return cast(
            Embeddings, self._model.encode(list(input), convert_to_numpy=True).tolist()
        )  # noqa E501


class OpenAIEmbeddingFunction(EmbeddingFunction[Documents]):
    def __init__(
        self,
        api_key: Optional[str] = None,
        model_name: str = "text-embedding-ada-002",
        organization_id: Optional[str] = None,
        api_base: Optional[str] = None,
        api_type: Optional[str] = None,
        api_version: Optional[str] = None,
        deployment_id: Optional[str] = None,
        default_headers: Optional[Mapping[str, str]] = None,
    ):
        """
        Initialize the OpenAIEmbeddingFunction.
        Args:
            api_key (str, optional): Your API key for the OpenAI API. If not
                provided, it will raise an error to provide an OpenAI API key.
            organization_id(str, optional): The OpenAI organization ID if applicable
            model_name (str, optional): The name of the model to use for text
                embeddings. Defaults to "text-embedding-ada-002".
            api_base (str, optional): The base path for the API. If not provided,
                it will use the base path for the OpenAI API. This can be used to
                point to a different deployment, such as an Azure deployment.
            api_type (str, optional): The type of the API deployment. This can be
                used to specify a different deployment, such as 'azure'. If not
                provided, it will use the default OpenAI deployment.
            api_version (str, optional): The api version for the API. If not provided,
                it will use the api version for the OpenAI API. This can be used to
                point to a different deployment, such as an Azure deployment.
            deployment_id (str, optional): Deployment ID for Azure OpenAI.
            default_headers (Mapping, optional): A mapping of default headers to be sent with each API request.

        """
        try:
            import openai
        except ImportError:
            raise ValueError(
                "The openai python package is not installed. Please install it with `pip install openai`"
            )

        if api_key is not None:
            openai.api_key = api_key
        # If the api key is still not set, raise an error
        elif openai.api_key is None:
            raise ValueError(
                "Please provide an OpenAI API key. You can get one at https://platform.openai.com/account/api-keys"
            )

        if api_base is not None:
            openai.api_base = api_base

        if api_version is not None:
            openai.api_version = api_version

        self._api_type = api_type
        if api_type is not None:
            openai.api_type = api_type

        if organization_id is not None:
            openai.organization = organization_id

        self._v1 = openai.__version__.startswith("1.")
        if self._v1:
            if api_type == "azure":
                self._client = openai.AzureOpenAI(
                    api_key=api_key,
                    api_version=api_version,
                    azure_endpoint=api_base,
                    default_headers=default_headers,
                ).embeddings
            else:
                self._client = openai.OpenAI(
                    api_key=api_key, base_url=api_base, default_headers=default_headers
                ).embeddings
        else:
            self._client = openai.Embedding
        self._model_name = model_name
        self._deployment_id = deployment_id

    def __call__(self, input: Documents) -> Embeddings:
        # replace newlines, which can negatively affect performance.
        input = [t.replace("\n", " ") for t in input]

        # Call the OpenAI Embedding API
        if self._v1:
            embeddings = self._client.create(
                input=input, model=self._deployment_id or self._model_name
            ).data

            # Sort resulting embeddings by index
            sorted_embeddings = sorted(embeddings, key=lambda e: e.index)

            # Return just the embeddings
            return cast(Embeddings, [result.embedding for result in sorted_embeddings])
        else:
            if self._api_type == "azure":
                embeddings = self._client.create(
                    input=input, engine=self._deployment_id or self._model_name
                )["data"]
            else:
                embeddings = self._client.create(input=input, model=self._model_name)[
                    "data"
                ]

            # Sort resulting embeddings by index
            sorted_embeddings = sorted(embeddings, key=lambda e: e["index"])

            # Return just the embeddings
            return cast(
                Embeddings, [result["embedding"] for result in sorted_embeddings]
            )


class CohereEmbeddingFunction(EmbeddingFunction[Documents]):
    def __init__(self, api_key: str, model_name: str = "large"):
        try:
            import cohere
        except ImportError:
            raise ValueError(
                "The cohere python package is not installed. Please install it with `pip install cohere`"
            )

        self._client = cohere.Client(api_key)
        self._model_name = model_name

    def __call__(self, input: Documents) -> Embeddings:
        # Call Cohere Embedding API for each document.
        return [
            embeddings
            for embeddings in self._client.embed(
                texts=input, model=self._model_name, input_type="search_document"
            )
        ]


class HuggingFaceEmbeddingFunction(EmbeddingFunction[Documents]):
    """
    This class is used to get embeddings for a list of texts using the HuggingFace API.
    It requires an API key and a model name. The default model name is "sentence-transformers/all-MiniLM-L6-v2".
    """

    def __init__(
        self, api_key: str, model_name: str = "sentence-transformers/all-MiniLM-L6-v2"
    ):
        """
        Initialize the HuggingFaceEmbeddingFunction.

        Args:
            api_key (str): Your API key for the HuggingFace API.
            model_name (str, optional): The name of the model to use for text embeddings. Defaults to "sentence-transformers/all-MiniLM-L6-v2".
        """
        self._api_url = f"https://api-inference.huggingface.co/pipeline/feature-extraction/{model_name}"
        self._session = requests.Session()
        self._session.headers.update({"Authorization": f"Bearer {api_key}"})

    def __call__(self, input: Documents) -> Embeddings:
        """
        Get the embeddings for a list of texts.

        Args:
            texts (Documents): A list of texts to get embeddings for.

        Returns:
            Embeddings: The embeddings for the texts.

        Example:
            >>> hugging_face = HuggingFaceEmbeddingFunction(api_key="your_api_key")
            >>> texts = ["Hello, world!", "How are you?"]
            >>> embeddings = hugging_face(texts)
        """
        # Call HuggingFace Embedding API for each document
        return cast(
            Embeddings,
            self._session.post(
                self._api_url,
                json={"inputs": input, "options": {"wait_for_model": True}},
            ).json(),
        )


class JinaEmbeddingFunction(EmbeddingFunction[Documents]):
    """
    This class is used to get embeddings for a list of texts using the Jina AI API.
    It requires an API key and a model name. The default model name is "jina-embeddings-v2-base-en".
    """

    def __init__(self, api_key: str, model_name: str = "jina-embeddings-v2-base-en"):
        """
        Initialize the JinaEmbeddingFunction.

        Args:
            api_key (str): Your API key for the Jina AI API.
            model_name (str, optional): The name of the model to use for text embeddings. Defaults to "jina-embeddings-v2-base-en".
        """
        self._model_name = model_name
        self._api_url = "https://api.jina.ai/v1/embeddings"
        self._session = requests.Session()
        self._session.headers.update(
            {"Authorization": f"Bearer {api_key}", "Accept-Encoding": "identity"}
        )

    def __call__(self, input: Documents) -> Embeddings:
        """
        Get the embeddings for a list of texts.

        Args:
            texts (Documents): A list of texts to get embeddings for.

        Returns:
            Embeddings: The embeddings for the texts.

        Example:
            >>> jina_ai_fn = JinaEmbeddingFunction(api_key="your_api_key")
            >>> input = ["Hello, world!", "How are you?"]
            >>> embeddings = jina_ai_fn(input)
        """
        # Call Jina AI Embedding API
        resp = self._session.post(
            self._api_url, json={"input": input, "model": self._model_name}
        ).json()
        if "data" not in resp:
            raise RuntimeError(resp["detail"])

        embeddings = resp["data"]

        # Sort resulting embeddings by index
        sorted_embeddings = sorted(embeddings, key=lambda e: e["index"])

        # Return just the embeddings
        return cast(Embeddings, [result["embedding"] for result in sorted_embeddings])


class InstructorEmbeddingFunction(EmbeddingFunction[Documents]):
    # If you have a GPU with at least 6GB try model_name = "hkunlp/instructor-xl" and device = "cuda"
    # for a full list of options: https://github.com/HKUNLP/instructor-embedding#model-list
    def __init__(
        self,
        model_name: str = "hkunlp/instructor-base",
        device: str = "cpu",
        instruction: Optional[str] = None,
    ):
        try:
            from InstructorEmbedding import INSTRUCTOR
        except ImportError:
            raise ValueError(
                "The InstructorEmbedding python package is not installed. Please install it with `pip install InstructorEmbedding`"
            )
        self._model = INSTRUCTOR(model_name, device=device)
        self._instruction = instruction

    def __call__(self, input: Documents) -> Embeddings:
        if self._instruction is None:
            return cast(Embeddings, self._model.encode(input).tolist())

        texts_with_instructions = [[self._instruction, text] for text in input]

        return cast(Embeddings, self._model.encode(texts_with_instructions).tolist())


# In order to remove dependencies on sentence-transformers, which in turn depends on
# pytorch and sentence-piece we have created a default ONNX embedding function that
# implements the same functionality as "all-MiniLM-L6-v2" from sentence-transformers.
# visit https://github.com/chroma-core/onnx-embedding for the source code to generate
# and verify the ONNX model.
class ONNXMiniLM_L6_V2(EmbeddingFunction[Documents]):
    MODEL_NAME = "all-MiniLM-L6-v2"
    DOWNLOAD_PATH = Path.home() / ".cache" / "chroma" / "onnx_models" / MODEL_NAME
    EXTRACTED_FOLDER_NAME = "onnx"
    ARCHIVE_FILENAME = "onnx.tar.gz"
    MODEL_DOWNLOAD_URL = (
        "https://chroma-onnx-models.s3.amazonaws.com/all-MiniLM-L6-v2/onnx.tar.gz"
    )
    _MODEL_SHA256 = "913d7300ceae3b2dbc2c50d1de4baacab4be7b9380491c27fab7418616a16ec3"

    # https://github.com/python/mypy/issues/7291 mypy makes you type the constructor if
    # no args
    def __init__(self, preferred_providers: Optional[List[str]] = None) -> None:
        # Import dependencies on demand to mirror other embedding functions. This
        # breaks typechecking, thus the ignores.
        # convert the list to set for unique values
        if preferred_providers and not all(
            [isinstance(i, str) for i in preferred_providers]
        ):
            raise ValueError("Preferred providers must be a list of strings")
        # check for duplicate providers
        if preferred_providers and len(preferred_providers) != len(
            set(preferred_providers)
        ):
            raise ValueError("Preferred providers must be unique")
        self._preferred_providers = preferred_providers
        try:
            # Equivalent to import onnxruntime
            self.ort = importlib.import_module("onnxruntime")
        except ImportError:
            raise ValueError(
                "The onnxruntime python package is not installed. Please install it with `pip install onnxruntime`"
            )
        try:
            # Equivalent to from tokenizers import Tokenizer
            self.Tokenizer = importlib.import_module("tokenizers").Tokenizer
        except ImportError:
            raise ValueError(
                "The tokenizers python package is not installed. Please install it with `pip install tokenizers`"
            )
        try:
            # Equivalent to from tqdm import tqdm
            self.tqdm = importlib.import_module("tqdm").tqdm
        except ImportError:
            raise ValueError(
                "The tqdm python package is not installed. Please install it with `pip install tqdm`"
            )

    # Borrowed from https://gist.github.com/yanqd0/c13ed29e29432e3cf3e7c38467f42f51
    # Download with tqdm to preserve the sentence-transformers experience
    @retry(
        reraise=True,
        stop=stop_after_attempt(3),
        wait=wait_random(min=1, max=3),
        retry=retry_if_exception(lambda e: "does not match expected SHA256" in str(e)),
    )
    def _download(self, url: str, fname: str, chunk_size: int = 1024) -> None:
        resp = requests.get(url, stream=True)
        total = int(resp.headers.get("content-length", 0))
        with open(fname, "wb") as file, self.tqdm(
            desc=str(fname),
            total=total,
            unit="iB",
            unit_scale=True,
            unit_divisor=1024,
        ) as bar:
            for data in resp.iter_content(chunk_size=chunk_size):
                size = file.write(data)
                bar.update(size)
        if not _verify_sha256(fname, self._MODEL_SHA256):
            # if the integrity of the file is not verified, remove it
            os.remove(fname)
            raise ValueError(
                f"Downloaded file {fname} does not match expected SHA256 hash. Corrupted download or malicious file."
            )

    # Use pytorches default epsilon for division by zero
    # https://pytorch.org/docs/stable/generated/torch.nn.functional.normalize.html
    def _normalize(self, v: npt.NDArray) -> npt.NDArray:
        norm = np.linalg.norm(v, axis=1)
        norm[norm == 0] = 1e-12
        return cast(npt.NDArray, v / norm[:, np.newaxis])

    def _forward(self, documents: List[str], batch_size: int = 32) -> npt.NDArray:
        # We need to cast to the correct type because the type checker doesn't know that init_model_and_tokenizer will set the values
        self.tokenizer = cast(self.Tokenizer, self.tokenizer)
        self.model = cast(self.ort.InferenceSession, self.model)
        all_embeddings = []
        for i in range(0, len(documents), batch_size):
            batch = documents[i : i + batch_size]
            encoded = [self.tokenizer.encode(d) for d in batch]
            input_ids = np.array([e.ids for e in encoded])
            attention_mask = np.array([e.attention_mask for e in encoded])
            onnx_input = {
                "input_ids": np.array(input_ids, dtype=np.int64),
                "attention_mask": np.array(attention_mask, dtype=np.int64),
                "token_type_ids": np.array(
                    [np.zeros(len(e), dtype=np.int64) for e in input_ids],
                    dtype=np.int64,
                ),
            }
            model_output = self.model.run(None, onnx_input)
            last_hidden_state = model_output[0]
            # Perform mean pooling with attention weighting
            input_mask_expanded = np.broadcast_to(
                np.expand_dims(attention_mask, -1), last_hidden_state.shape
            )
            embeddings = np.sum(last_hidden_state * input_mask_expanded, 1) / np.clip(
                input_mask_expanded.sum(1), a_min=1e-9, a_max=None
            )
            embeddings = self._normalize(embeddings).astype(np.float32)
            all_embeddings.append(embeddings)
        return np.concatenate(all_embeddings)

    @cached_property
    def tokenizer(self) -> "Tokenizer":
        tokenizer = self.Tokenizer.from_file(
            os.path.join(
                self.DOWNLOAD_PATH, self.EXTRACTED_FOLDER_NAME, "tokenizer.json"
            )
        )
        # max_seq_length = 256, for some reason sentence-transformers uses 256 even though the HF config has a max length of 128
        # https://github.com/UKPLab/sentence-transformers/blob/3e1929fddef16df94f8bc6e3b10598a98f46e62d/docs/_static/html/models_en_sentence_embeddings.html#LL480
        tokenizer.enable_truncation(max_length=256)
        tokenizer.enable_padding(pad_id=0, pad_token="[PAD]", length=256)
        return tokenizer

    @cached_property
    def model(self) -> "InferenceSession":
        if self._preferred_providers is None or len(self._preferred_providers) == 0:
            if len(self.ort.get_available_providers()) > 0:
                logger.debug(
                    f"WARNING: No ONNX providers provided, defaulting to available providers: "
                    f"{self.ort.get_available_providers()}"
                )
            self._preferred_providers = self.ort.get_available_providers()
        elif not set(self._preferred_providers).issubset(
            set(self.ort.get_available_providers())
        ):
            raise ValueError(
                f"Preferred providers must be subset of available providers: {self.ort.get_available_providers()}"
            )

        # Suppress onnxruntime warnings. This produces logspew, mainly when onnx tries to use CoreML, which doesn't fit this model.
        so = self.ort.SessionOptions()
        so.log_severity_level = 3

        return self.ort.InferenceSession(
            os.path.join(self.DOWNLOAD_PATH, self.EXTRACTED_FOLDER_NAME, "model.onnx"),
            # Since 1.9 onnyx runtime requires providers to be specified when there are multiple available - https://onnxruntime.ai/docs/api/python/api_summary.html
            # This is probably not ideal but will improve DX as no exceptions will be raised in multi-provider envs
            providers=self._preferred_providers,
            sess_options=so,
        )

    def __call__(self, input: Documents) -> Embeddings:
        # Only download the model when it is actually used
        self._download_model_if_not_exists()
        return cast(Embeddings, self._forward(input).tolist())

    def _download_model_if_not_exists(self) -> None:
        onnx_files = [
            "config.json",
            "model.onnx",
            "special_tokens_map.json",
            "tokenizer_config.json",
            "tokenizer.json",
            "vocab.txt",
        ]
        extracted_folder = os.path.join(self.DOWNLOAD_PATH, self.EXTRACTED_FOLDER_NAME)
        onnx_files_exist = True
        for f in onnx_files:
            if not os.path.exists(os.path.join(extracted_folder, f)):
                onnx_files_exist = False
                break
        # Model is not downloaded yet
        if not onnx_files_exist:
            os.makedirs(self.DOWNLOAD_PATH, exist_ok=True)
            if not os.path.exists(
                os.path.join(self.DOWNLOAD_PATH, self.ARCHIVE_FILENAME)
            ) or not _verify_sha256(
                os.path.join(self.DOWNLOAD_PATH, self.ARCHIVE_FILENAME),
                self._MODEL_SHA256,
            ):
                self._download(
                    url=self.MODEL_DOWNLOAD_URL,
                    fname=os.path.join(self.DOWNLOAD_PATH, self.ARCHIVE_FILENAME),
                )
            with tarfile.open(
                name=os.path.join(self.DOWNLOAD_PATH, self.ARCHIVE_FILENAME),
                mode="r:gz",
            ) as tar:
                tar.extractall(path=self.DOWNLOAD_PATH)


def DefaultEmbeddingFunction() -> Optional[EmbeddingFunction[Documents]]:
    if is_thin_client:
        return None
    else:
        return ONNXMiniLM_L6_V2()


class GooglePalmEmbeddingFunction(EmbeddingFunction[Documents]):
    """To use this EmbeddingFunction, you must have the google.generativeai Python package installed and have a PaLM API key."""

    def __init__(self, api_key: str, model_name: str = "models/embedding-gecko-001"):
        if not api_key:
            raise ValueError("Please provide a PaLM API key.")

        if not model_name:
            raise ValueError("Please provide the model name.")

        try:
            import google.generativeai as palm
        except ImportError:
            raise ValueError(
                "The Google Generative AI python package is not installed. Please install it with `pip install google-generativeai`"
            )

        palm.configure(api_key=api_key)
        self._palm = palm
        self._model_name = model_name

    def __call__(self, input: Documents) -> Embeddings:
        return [
            self._palm.generate_embeddings(model=self._model_name, text=text)[
                "embedding"
            ]
            for text in input
        ]


class GoogleGenerativeAiEmbeddingFunction(EmbeddingFunction[Documents]):
    """To use this EmbeddingFunction, you must have the google.generativeai Python package installed and have a Google API key."""

    """Use RETRIEVAL_DOCUMENT for the task_type for embedding, and RETRIEVAL_QUERY for the task_type for retrieval."""

    def __init__(
        self,
        api_key: str,
        model_name: str = "models/embedding-001",
        task_type: str = "RETRIEVAL_DOCUMENT",
    ):
        if not api_key:
            raise ValueError("Please provide a Google API key.")

        if not model_name:
            raise ValueError("Please provide the model name.")

        try:
            import google.generativeai as genai
        except ImportError:
            raise ValueError(
                "The Google Generative AI python package is not installed. Please install it with `pip install google-generativeai`"
            )

        genai.configure(api_key=api_key)
        self._genai = genai
        self._model_name = model_name
        self._task_type = task_type
        self._task_title = None
        if self._task_type == "RETRIEVAL_DOCUMENT":
            self._task_title = "Embedding of single string"

    def __call__(self, input: Documents) -> Embeddings:
        return [
            self._genai.embed_content(
                model=self._model_name,
                content=text,
                task_type=self._task_type,
                title=self._task_title,
            )["embedding"]
            for text in input
        ]


class GoogleVertexEmbeddingFunction(EmbeddingFunction[Documents]):
    # Follow API Quickstart for Google Vertex AI
    # https://cloud.google.com/vertex-ai/docs/generative-ai/start/quickstarts/api-quickstart
    # Information about the text embedding modules in Google Vertex AI
    # https://cloud.google.com/vertex-ai/docs/generative-ai/embeddings/get-text-embeddings
    def __init__(
        self,
        api_key: str,
        model_name: str = "textembedding-gecko",
        project_id: str = "cloud-large-language-models",
        region: str = "us-central1",
    ):
        self._api_url = f"https://{region}-aiplatform.googleapis.com/v1/projects/{project_id}/locations/{region}/publishers/goole/models/{model_name}:predict"
        self._session = requests.Session()
        self._session.headers.update({"Authorization": f"Bearer {api_key}"})

    def __call__(self, input: Documents) -> Embeddings:
        embeddings = []
        for text in input:
            response = self._session.post(
                self._api_url, json={"instances": [{"content": text}]}
            ).json()

            if "predictions" in response:
                embeddings.append(response["predictions"]["embeddings"]["values"])

        return embeddings


class OpenCLIPEmbeddingFunction(EmbeddingFunction[Union[Documents, Images]]):
    def __init__(
        self,
        model_name: str = "ViT-B-32",
        checkpoint: str = "laion2b_s34b_b79k",
        device: Optional[str] = "cpu",
    ) -> None:
        try:
            import open_clip
        except ImportError:
            raise ValueError(
                "The open_clip python package is not installed. Please install it with `pip install open-clip-torch`. https://github.com/mlfoundations/open_clip"
            )
        try:
            self._torch = importlib.import_module("torch")
        except ImportError:
            raise ValueError(
                "The torch python package is not installed. Please install it with `pip install torch`"
            )

        try:
            self._PILImage = importlib.import_module("PIL.Image")
        except ImportError:
            raise ValueError(
                "The PIL python package is not installed. Please install it with `pip install pillow`"
            )

        model, _, preprocess = open_clip.create_model_and_transforms(
            model_name=model_name, pretrained=checkpoint
        )
        self._model = model
        self._model.to(device)
        self._preprocess = preprocess
        self._tokenizer = open_clip.get_tokenizer(model_name=model_name)

    def _encode_image(self, image: Image) -> Embedding:
        pil_image = self._PILImage.fromarray(image)
        with self._torch.no_grad():
            image_features = self._model.encode_image(
                self._preprocess(pil_image).unsqueeze(0)
            )
            image_features /= image_features.norm(dim=-1, keepdim=True)
            return cast(Embedding, image_features.squeeze().tolist())

    def _encode_text(self, text: Document) -> Embedding:
        with self._torch.no_grad():
            text_features = self._model.encode_text(self._tokenizer(text))
            text_features /= text_features.norm(dim=-1, keepdim=True)
            return cast(Embedding, text_features.squeeze().tolist())

    def __call__(self, input: Union[Documents, Images]) -> Embeddings:
        embeddings: Embeddings = []
        for item in input:
            if is_image(item):
                embeddings.append(self._encode_image(cast(Image, item)))
            elif is_document(item):
                embeddings.append(self._encode_text(cast(Document, item)))
        return embeddings


class RoboflowEmbeddingFunction(EmbeddingFunction[Union[Documents, Images]]):
    def __init__(
        self, api_key: str = "", api_url = "https://infer.roboflow.com"
    ) -> None:
        """
        Create a RoboflowEmbeddingFunction.

        Args:
            api_key (str): Your API key for the Roboflow API.
            api_url (str, optional): The URL of the Roboflow API. Defaults to "https://infer.roboflow.com".
        """
        if not api_key:
            api_key = os.environ.get("ROBOFLOW_API_KEY")

        self._api_url = api_url
        self._api_key = api_key 

        try:
            self._PILImage = importlib.import_module("PIL.Image")
        except ImportError:
            raise ValueError(
                "The PIL python package is not installed. Please install it with `pip install pillow`"
            )

    def __call__(self, input: Union[Documents, Images]) -> Embeddings:
        embeddings = []

        for item in input:
            if is_image(item):
                image = self._PILImage.fromarray(item)

                buffer = BytesIO()
                image.save(buffer, format="JPEG")
                base64_image = base64.b64encode(buffer.getvalue()).decode("utf-8")

                infer_clip_payload = {
                    "image": {
                        "type": "base64",
                        "value": base64_image,
                    },
                }

                res = requests.post(
                    f"{self._api_url}/clip/embed_image?api_key={self._api_key}",
                    json=infer_clip_payload,
                )

                result = res.json()['embeddings']

                embeddings.append(result[0])
            
            elif is_document(item):
                infer_clip_payload = {
                    "text": input,
                }

                res = requests.post(
                    f"{self._api_url}/clip/embed_text?api_key={self._api_key}",
                    json=infer_clip_payload,
                )

                result = res.json()['embeddings']

                embeddings.append(result[0])

        return embeddings

      
class AmazonBedrockEmbeddingFunction(EmbeddingFunction[Documents]):
    def __init__(
        self,
        session: "boto3.Session",  # noqa: F821 # Quote for forward reference
        model_name: str = "amazon.titan-embed-text-v1",
        **kwargs: Any,
    ):
        """Initialize AmazonBedrockEmbeddingFunction.

        Args:
            session (boto3.Session): The boto3 session to use.
            model_name (str, optional): Identifier of the model, defaults to "amazon.titan-embed-text-v1"
            **kwargs: Additional arguments to pass to the boto3 client.

        Example:
            >>> import boto3
            >>> session = boto3.Session(profile_name="profile", region_name="us-east-1")
            >>> bedrock = AmazonBedrockEmbeddingFunction(session=session)
            >>> texts = ["Hello, world!", "How are you?"]
            >>> embeddings = bedrock(texts)
        """

        self._model_name = model_name

        self._client = session.client(
            service_name="bedrock-runtime",
            **kwargs,
        )

    def __call__(self, input: Documents) -> Embeddings:
        accept = "application/json"
        content_type = "application/json"
        embeddings = []
        for text in input:
            input_body = {"inputText": text}
            body = json.dumps(input_body)
            response = self._client.invoke_model(
                body=body,
                modelId=self._model_name,
                accept=accept,
                contentType=content_type,
            )
            embedding = json.load(response.get("body")).get("embedding")
            embeddings.append(embedding)
        return embeddings


class HuggingFaceEmbeddingServer(EmbeddingFunction[Documents]):
    """
    This class is used to get embeddings for a list of texts using the HuggingFace Embedding server (https://github.com/huggingface/text-embeddings-inference).
    The embedding model is configured in the server.
    """

    def __init__(self, url: str):
        """
        Initialize the HuggingFaceEmbeddingServer.

        Args:
            url (str): The URL of the HuggingFace Embedding Server.
        """
        try:
            import requests
        except ImportError:
            raise ValueError(
                "The requests python package is not installed. Please install it with `pip install requests`"
            )
        self._api_url = f"{url}"
        self._session = requests.Session()

    def __call__(self, input: Documents) -> Embeddings:
        """
        Get the embeddings for a list of texts.

        Args:
            texts (Documents): A list of texts to get embeddings for.

        Returns:
            Embeddings: The embeddings for the texts.

        Example:
            >>> hugging_face = HuggingFaceEmbeddingServer(url="http://localhost:8080/embed")
            >>> texts = ["Hello, world!", "How are you?"]
            >>> embeddings = hugging_face(texts)
        """
        # Call HuggingFace Embedding Server API for each document
        return cast(
            Embeddings, self._session.post(self._api_url, json={"inputs": input}).json()
        )


<<<<<<< HEAD
def create_langchain_embedding(langchain_embdding_fn: Any):  # type: ignore
    try:
        from langchain_core.embeddings import Embeddings as LangchainEmbeddings
    except ImportError:
        raise ValueError(
            "The langchain_core python package is not installed. Please install it with `pip install langchain-core`"
        )

    class ChromaLangchainEmbeddingFunction(
        LangchainEmbeddings, EmbeddingFunction[Union[Documents, Images]]  # type: ignore
    ):
        """
        This class is used as bridge between langchain embedding functions and custom chroma embedding functions.
        """

        def __init__(self, embedding_function: LangchainEmbeddings) -> None:
            """
            Initialize the ChromaLangchainEmbeddingFunction

            Args:
                embedding_function : The embedding function implementing Embeddings from langchain_core.
            """
            self.embedding_function = embedding_function

        def embed_documents(self, documents: Documents) -> List[List[float]]:
            return self.embedding_function.embed_documents(documents)  # type: ignore

        def embed_query(self, query: str) -> List[float]:
            return self.embedding_function.embed_query(query)  # type: ignore

        def embed_image(self, uris: List[str]) -> List[List[float]]:
            if hasattr(self.embedding_function, "embed_image"):
                return self.embedding_function.embed_image(uris)  # type: ignore
            else:
                raise ValueError(
                    "The provided embedding function does not support image embeddings."
                )

        def __call__(self, input: Documents) -> Embeddings:  # type: ignore
            """
            Get the embeddings for a list of texts or images.

            Args:
                input (Documents | Images): A list of texts or images to get embeddings for.
                Images should be provided as a list of URIs passed through the langchain data loader

            Returns:
                Embeddings: The embeddings for the texts or images.

            Example:
                >>> langchain_embedding = ChromaLangchainEmbeddingFunction(embedding_function=OpenAIEmbeddings(model="text-embedding-3-large"))
                >>> texts = ["Hello, world!", "How are you?"]
                >>> embeddings = langchain_embedding(texts)
            """
            # Due to langchain quirks, the dataloader returns a tuple if the input is uris of images
            if input[0] == "images":
                return self.embed_image(list(input[1]))  # type: ignore

            return self.embed_documents(list(input))  # type: ignore

    return ChromaLangchainEmbeddingFunction(embedding_function=langchain_embdding_fn)

=======
class OllamaEmbeddingFunction(EmbeddingFunction[Documents]):
    """
    This class is used to generate embeddings for a list of texts using the Ollama Embedding API (https://github.com/ollama/ollama/blob/main/docs/api.md#generate-embeddings).
    """

    def __init__(self, url: str, model_name: str) -> None:
        """
        Initialize the Ollama Embedding Function.

        Args:
            url (str): The URL of the Ollama Server.
            model_name (str): The name of the model to use for text embeddings. E.g. "nomic-embed-text" (see https://ollama.com/library for available models).
        """
        try:
            import requests
        except ImportError:
            raise ValueError(
                "The requests python package is not installed. Please install it with `pip install requests`"
            )
        self._api_url = f"{url}"
        self._model_name = model_name
        self._session = requests.Session()

    def __call__(self, input: Documents) -> Embeddings:
        """
        Get the embeddings for a list of texts.

        Args:
            input (Documents): A list of texts to get embeddings for.

        Returns:
            Embeddings: The embeddings for the texts.

        Example:
            >>> ollama_ef = OllamaEmbeddingFunction(url="http://localhost:11434/api/embeddings", model_name="nomic-embed-text")
            >>> texts = ["Hello, world!", "How are you?"]
            >>> embeddings = ollama_ef(texts)
        """
        # Call Ollama Server API for each document
        texts = input if isinstance(input, list) else [input]
        embeddings = [
            self._session.post(
                self._api_url, json={"model": self._model_name, "prompt": text}
            ).json()
            for text in texts
        ]
        return cast(
            Embeddings,
            [
                embedding["embedding"]
                for embedding in embeddings
                if "embedding" in embedding
            ],
        )
>>>>>>> fdfda56d

# List of all classes in this module
_classes = [
    name
    for name, obj in inspect.getmembers(sys.modules[__name__], inspect.isclass)
    if obj.__module__ == __name__
]


def get_builtins() -> List[str]:
    return _classes<|MERGE_RESOLUTION|>--- conflicted
+++ resolved
@@ -900,7 +900,6 @@
         )
 
 
-<<<<<<< HEAD
 def create_langchain_embedding(langchain_embdding_fn: Any):  # type: ignore
     try:
         from langchain_core.embeddings import Embeddings as LangchainEmbeddings
@@ -963,7 +962,7 @@
 
     return ChromaLangchainEmbeddingFunction(embedding_function=langchain_embdding_fn)
 
-=======
+ 
 class OllamaEmbeddingFunction(EmbeddingFunction[Documents]):
     """
     This class is used to generate embeddings for a list of texts using the Ollama Embedding API (https://github.com/ollama/ollama/blob/main/docs/api.md#generate-embeddings).
@@ -1018,8 +1017,8 @@
                 if "embedding" in embedding
             ],
         )
->>>>>>> fdfda56d
-
+
+      
 # List of all classes in this module
 _classes = [
     name
