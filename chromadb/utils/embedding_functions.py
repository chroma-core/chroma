--- conflicted
+++ resolved
@@ -141,13 +141,6 @@
         if self._v1:
             if api_type == "azure":
                 self._client = openai.AzureOpenAI(
-<<<<<<< HEAD
-                    api_key=api_key, api_version=api_version, azure_endpoint=api_base
-                ).embeddings
-            else:
-                self._client = openai.OpenAI(
-                    api_key=api_key, base_url=api_base
-=======
                     api_key=api_key,
                     api_version=api_version,
                     azure_endpoint=api_base,
@@ -158,7 +151,6 @@
                     api_key=api_key,
                     base_url=api_base,
                     default_headers=default_headers
->>>>>>> 7289e498
                 ).embeddings
         else:
             self._client = openai.Embedding
