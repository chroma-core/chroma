--- conflicted
+++ resolved
@@ -216,8 +216,7 @@
         ).json()
 
 
-<<<<<<< HEAD
-class JinaAIEmbeddingFunction(EmbeddingFunction):
+class JinaEmbeddingFunction(EmbeddingFunction[Documents]):
     """
     This class is used to get embeddings for a list of texts using the Jina AI API.
     It requires an API key and a model name. The default model name is "jina-embeddings-v2-base-en".
@@ -227,7 +226,7 @@
             self, api_key: str, model_name: str = "jina-embeddings-v2-base-en"
     ):
         """
-        Initialize the JinaAIEmbeddingFunction.
+        Initialize the JinaEmbeddingFunction.
 
         Args:
             api_key (str): Your API key for the Jina AI API.
@@ -255,7 +254,7 @@
             Embeddings: The embeddings for the texts.
 
         Example:
-            >>> jina_ai_fn = JinaAIEmbeddingFunction(api_key="your_api_key")
+            >>> jina_ai_fn = JinaEmbeddingFunction(api_key="your_api_key")
             >>> texts = ["Hello, world!", "How are you?"]
             >>> embeddings = jina_ai_fn(texts)
         """
@@ -275,10 +274,7 @@
         return [result["embedding"] for result in sorted_embeddings]
 
 
-class InstructorEmbeddingFunction(EmbeddingFunction):
-=======
 class InstructorEmbeddingFunction(EmbeddingFunction[Documents]):
->>>>>>> 933d46d8
     # If you have a GPU with at least 6GB try model_name = "hkunlp/instructor-xl" and device = "cuda"
     # for a full list of options: https://github.com/HKUNLP/instructor-embedding#model-list
     def __init__(
