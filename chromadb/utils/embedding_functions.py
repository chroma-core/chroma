import hashlib
import logging
from functools import cached_property

from tenacity import stop_after_attempt, wait_random, retry, retry_if_exception

from chromadb.api.types import (
    Document,
    Documents,
    Embedding,
    Image,
    Images,
    EmbeddingFunction,
    Embeddings,
    is_image,
    is_document,
)

from io import BytesIO
from pathlib import Path
import os
import tarfile
import requests
from typing import TYPE_CHECKING, Any, Dict, List, Mapping, Optional, Union, cast
import numpy as np
import numpy.typing as npt
import importlib
import inspect
import json
import sys
import base64

try:
    from chromadb.is_thin_client import is_thin_client
except ImportError:
    is_thin_client = False

if TYPE_CHECKING:
    from onnxruntime import InferenceSession
    from tokenizers import Tokenizer

logger = logging.getLogger(__name__)


def _verify_sha256(fname: str, expected_sha256: str) -> bool:
    sha256_hash = hashlib.sha256()
    with open(fname, "rb") as f:
        # Read and update hash in chunks to avoid using too much memory
        for byte_block in iter(lambda: f.read(4096), b""):
            sha256_hash.update(byte_block)

    return sha256_hash.hexdigest() == expected_sha256


class SentenceTransformerEmbeddingFunction(EmbeddingFunction[Documents]):
    # Since we do dynamic imports we have to type this as Any
    models: Dict[str, Any] = {}

    # If you have a beefier machine, try "gtr-t5-large".
    # for a full list of options: https://huggingface.co/sentence-transformers, https://www.sbert.net/docs/pretrained_models.html
    def __init__(
        self,
        model_name: str = "all-MiniLM-L6-v2",
        device: str = "cpu",
        normalize_embeddings: bool = False,
        **kwargs: Any,
    ):
        """Initialize SentenceTransformerEmbeddingFunction.

        Args:
            model_name (str, optional): Identifier of the SentenceTransformer model, defaults to "all-MiniLM-L6-v2"
            device (str, optional): Device used for computation, defaults to "cpu"
            normalize_embeddings (bool, optional): Whether to normalize returned vectors, defaults to False
            **kwargs: Additional arguments to pass to the SentenceTransformer model.
        """
        if model_name not in self.models:
            try:
                from sentence_transformers import SentenceTransformer
            except ImportError:
                raise ValueError(
                    "The sentence_transformers python package is not installed. Please install it with `pip install sentence_transformers`"
                )
            self.models[model_name] = SentenceTransformer(
                model_name, device=device, **kwargs
            )
        self._model = self.models[model_name]
        self._normalize_embeddings = normalize_embeddings

    def __call__(self, input: Documents) -> Embeddings:
        return cast(
            Embeddings,
            self._model.encode(
                list(input),
                convert_to_numpy=True,
                normalize_embeddings=self._normalize_embeddings,
            ).tolist(),
        )


class Text2VecEmbeddingFunction(EmbeddingFunction[Documents]):
    def __init__(self, model_name: str = "shibing624/text2vec-base-chinese"):
        try:
            from text2vec import SentenceModel
        except ImportError:
            raise ValueError(
                "The text2vec python package is not installed. Please install it with `pip install text2vec`"
            )
        self._model = SentenceModel(model_name_or_path=model_name)

    def __call__(self, input: Documents) -> Embeddings:
        return cast(
            Embeddings, self._model.encode(list(input), convert_to_numpy=True).tolist()
        )  # noqa E501


class OpenAIEmbeddingFunction(EmbeddingFunction[Documents]):
    def __init__(
        self,
        api_key: Optional[str] = None,
        model_name: str = "text-embedding-ada-002",
        organization_id: Optional[str] = None,
        api_base: Optional[str] = None,
        api_type: Optional[str] = None,
        api_version: Optional[str] = None,
        deployment_id: Optional[str] = None,
        default_headers: Optional[Mapping[str, str]] = None,
    ):
        """
        Initialize the OpenAIEmbeddingFunction.
        Args:
            api_key (str, optional): Your API key for the OpenAI API. If not
                provided, it will raise an error to provide an OpenAI API key.
            organization_id(str, optional): The OpenAI organization ID if applicable
            model_name (str, optional): The name of the model to use for text
                embeddings. Defaults to "text-embedding-ada-002".
            api_base (str, optional): The base path for the API. If not provided,
                it will use the base path for the OpenAI API. This can be used to
                point to a different deployment, such as an Azure deployment.
            api_type (str, optional): The type of the API deployment. This can be
                used to specify a different deployment, such as 'azure'. If not
                provided, it will use the default OpenAI deployment.
            api_version (str, optional): The api version for the API. If not provided,
                it will use the api version for the OpenAI API. This can be used to
                point to a different deployment, such as an Azure deployment.
            deployment_id (str, optional): Deployment ID for Azure OpenAI.
            default_headers (Mapping, optional): A mapping of default headers to be sent with each API request.

        """
        try:
            import openai
        except ImportError:
            raise ValueError(
                "The openai python package is not installed. Please install it with `pip install openai`"
            )

        if api_key is not None:
            openai.api_key = api_key
        # If the api key is still not set, raise an error
        elif openai.api_key is None:
            raise ValueError(
                "Please provide an OpenAI API key. You can get one at https://platform.openai.com/account/api-keys"
            )

        if api_base is not None:
            openai.api_base = api_base

        if api_version is not None:
            openai.api_version = api_version

        self._api_type = api_type
        if api_type is not None:
            openai.api_type = api_type

        if organization_id is not None:
            openai.organization = organization_id

        self._v1 = openai.__version__.startswith("1.")
        if self._v1:
            if api_type == "azure":
                self._client = openai.AzureOpenAI(
                    api_key=api_key,
                    api_version=api_version,
                    azure_endpoint=api_base,
                    default_headers=default_headers,
                ).embeddings
            else:
                self._client = openai.OpenAI(
                    api_key=api_key, base_url=api_base, default_headers=default_headers
                ).embeddings
        else:
            self._client = openai.Embedding
        self._model_name = model_name
        self._deployment_id = deployment_id

    def __call__(self, input: Documents) -> Embeddings:
        # replace newlines, which can negatively affect performance.
        input = [t.replace("\n", " ") for t in input]

        # Call the OpenAI Embedding API
        if self._v1:
            embeddings = self._client.create(
                input=input, model=self._deployment_id or self._model_name
            ).data

            # Sort resulting embeddings by index
            sorted_embeddings = sorted(embeddings, key=lambda e: e.index)

            # Return just the embeddings
            return cast(Embeddings, [result.embedding for result in sorted_embeddings])
        else:
            if self._api_type == "azure":
                embeddings = self._client.create(
                    input=input, engine=self._deployment_id or self._model_name
                )["data"]
            else:
                embeddings = self._client.create(input=input, model=self._model_name)[
                    "data"
                ]

            # Sort resulting embeddings by index
            sorted_embeddings = sorted(embeddings, key=lambda e: e["index"])

            # Return just the embeddings
            return cast(
                Embeddings, [result["embedding"] for result in sorted_embeddings]
            )


class CohereEmbeddingFunction(EmbeddingFunction[Documents]):
    def __init__(self, api_key: str, model_name: str = "large"):
        try:
            import cohere
        except ImportError:
            raise ValueError(
                "The cohere python package is not installed. Please install it with `pip install cohere`"
            )

        self._client = cohere.Client(api_key)
        self._model_name = model_name

    def __call__(self, input: Documents) -> Embeddings:
        # Call Cohere Embedding API for each document.
        return [
            embeddings
            for embeddings in self._client.embed(
                texts=input, model=self._model_name, input_type="search_document"
            )
        ]


class HuggingFaceEmbeddingFunction(EmbeddingFunction[Documents]):
    """
    This class is used to get embeddings for a list of texts using the HuggingFace API.
    It requires an API key and a model name. The default model name is "sentence-transformers/all-MiniLM-L6-v2".
    """

    def __init__(
        self, api_key: str, model_name: str = "sentence-transformers/all-MiniLM-L6-v2"
    ):
        """
        Initialize the HuggingFaceEmbeddingFunction.

        Args:
            api_key (str): Your API key for the HuggingFace API.
            model_name (str, optional): The name of the model to use for text embeddings. Defaults to "sentence-transformers/all-MiniLM-L6-v2".
        """
        self._api_url = f"https://api-inference.huggingface.co/pipeline/feature-extraction/{model_name}"
        self._session = requests.Session()
        self._session.headers.update({"Authorization": f"Bearer {api_key}"})

    def __call__(self, input: Documents) -> Embeddings:
        """
        Get the embeddings for a list of texts.

        Args:
            texts (Documents): A list of texts to get embeddings for.

        Returns:
            Embeddings: The embeddings for the texts.

        Example:
            >>> hugging_face = HuggingFaceEmbeddingFunction(api_key="your_api_key")
            >>> texts = ["Hello, world!", "How are you?"]
            >>> embeddings = hugging_face(texts)
        """
        # Call HuggingFace Embedding API for each document
        return cast(
            Embeddings,
            self._session.post(
                self._api_url,
                json={"inputs": input, "options": {"wait_for_model": True}},
            ).json(),
        )


class JinaEmbeddingFunction(EmbeddingFunction[Documents]):
    """
    This class is used to get embeddings for a list of texts using the Jina AI API.
    It requires an API key and a model name. The default model name is "jina-embeddings-v2-base-en".
    """

    def __init__(self, api_key: str, model_name: str = "jina-embeddings-v2-base-en"):
        """
        Initialize the JinaEmbeddingFunction.

        Args:
            api_key (str): Your API key for the Jina AI API.
            model_name (str, optional): The name of the model to use for text embeddings. Defaults to "jina-embeddings-v2-base-en".
        """
        self._model_name = model_name
        self._api_url = "https://api.jina.ai/v1/embeddings"
        self._session = requests.Session()
        self._session.headers.update(
            {"Authorization": f"Bearer {api_key}", "Accept-Encoding": "identity"}
        )

    def __call__(self, input: Documents) -> Embeddings:
        """
        Get the embeddings for a list of texts.

        Args:
            texts (Documents): A list of texts to get embeddings for.

        Returns:
            Embeddings: The embeddings for the texts.

        Example:
            >>> jina_ai_fn = JinaEmbeddingFunction(api_key="your_api_key")
            >>> input = ["Hello, world!", "How are you?"]
            >>> embeddings = jina_ai_fn(input)
        """
        # Call Jina AI Embedding API
        resp = self._session.post(
            self._api_url, json={"input": input, "model": self._model_name}
        ).json()
        if "data" not in resp:
            raise RuntimeError(resp["detail"])

        embeddings = resp["data"]

        # Sort resulting embeddings by index
        sorted_embeddings = sorted(embeddings, key=lambda e: e["index"])

        # Return just the embeddings
        return cast(Embeddings, [result["embedding"] for result in sorted_embeddings])


class InstructorEmbeddingFunction(EmbeddingFunction[Documents]):
    # If you have a GPU with at least 6GB try model_name = "hkunlp/instructor-xl" and device = "cuda"
    # for a full list of options: https://github.com/HKUNLP/instructor-embedding#model-list
    def __init__(
        self,
        model_name: str = "hkunlp/instructor-base",
        device: str = "cpu",
        instruction: Optional[str] = None,
    ):
        try:
            from InstructorEmbedding import INSTRUCTOR
        except ImportError:
            raise ValueError(
                "The InstructorEmbedding python package is not installed. Please install it with `pip install InstructorEmbedding`"
            )
        self._model = INSTRUCTOR(model_name, device=device)
        self._instruction = instruction

    def __call__(self, input: Documents) -> Embeddings:
        if self._instruction is None:
            return cast(Embeddings, self._model.encode(input).tolist())

        texts_with_instructions = [[self._instruction, text] for text in input]

        return cast(Embeddings, self._model.encode(texts_with_instructions).tolist())


# In order to remove dependencies on sentence-transformers, which in turn depends on
# pytorch and sentence-piece we have created a default ONNX embedding function that
# implements the same functionality as "all-MiniLM-L6-v2" from sentence-transformers.
# visit https://github.com/chroma-core/onnx-embedding for the source code to generate
# and verify the ONNX model.
class ONNXMiniLM_L6_V2(EmbeddingFunction[Documents]):
    MODEL_NAME = "all-MiniLM-L6-v2"
    DOWNLOAD_PATH = Path.home() / ".cache" / "chroma" / "onnx_models" / MODEL_NAME
    EXTRACTED_FOLDER_NAME = "onnx"
    ARCHIVE_FILENAME = "onnx.tar.gz"
    MODEL_DOWNLOAD_URL = (
        "https://chroma-onnx-models.s3.amazonaws.com/all-MiniLM-L6-v2/onnx.tar.gz"
    )
    _MODEL_SHA256 = "913d7300ceae3b2dbc2c50d1de4baacab4be7b9380491c27fab7418616a16ec3"

    # https://github.com/python/mypy/issues/7291 mypy makes you type the constructor if
    # no args
    def __init__(self, preferred_providers: Optional[List[str]] = None) -> None:
        # Import dependencies on demand to mirror other embedding functions. This
        # breaks typechecking, thus the ignores.
        # convert the list to set for unique values
        if preferred_providers and not all(
            [isinstance(i, str) for i in preferred_providers]
        ):
            raise ValueError("Preferred providers must be a list of strings")
        # check for duplicate providers
        if preferred_providers and len(preferred_providers) != len(
            set(preferred_providers)
        ):
            raise ValueError("Preferred providers must be unique")
        self._preferred_providers = preferred_providers
        try:
            # Equivalent to import onnxruntime
            self.ort = importlib.import_module("onnxruntime")
        except ImportError:
            raise ValueError(
                "The onnxruntime python package is not installed. Please install it with `pip install onnxruntime`"
            )
        try:
            # Equivalent to from tokenizers import Tokenizer
            self.Tokenizer = importlib.import_module("tokenizers").Tokenizer
        except ImportError:
            raise ValueError(
                "The tokenizers python package is not installed. Please install it with `pip install tokenizers`"
            )
        try:
            # Equivalent to from tqdm import tqdm
            self.tqdm = importlib.import_module("tqdm").tqdm
        except ImportError:
            raise ValueError(
                "The tqdm python package is not installed. Please install it with `pip install tqdm`"
            )

    # Borrowed from https://gist.github.com/yanqd0/c13ed29e29432e3cf3e7c38467f42f51
    # Download with tqdm to preserve the sentence-transformers experience
    @retry(
        reraise=True,
        stop=stop_after_attempt(3),
        wait=wait_random(min=1, max=3),
        retry=retry_if_exception(lambda e: "does not match expected SHA256" in str(e)),
    )
    def _download(self, url: str, fname: str, chunk_size: int = 1024) -> None:
        resp = requests.get(url, stream=True)
        total = int(resp.headers.get("content-length", 0))
        with open(fname, "wb") as file, self.tqdm(
            desc=str(fname),
            total=total,
            unit="iB",
            unit_scale=True,
            unit_divisor=1024,
        ) as bar:
            for data in resp.iter_content(chunk_size=chunk_size):
                size = file.write(data)
                bar.update(size)
        if not _verify_sha256(fname, self._MODEL_SHA256):
            # if the integrity of the file is not verified, remove it
            os.remove(fname)
            raise ValueError(
                f"Downloaded file {fname} does not match expected SHA256 hash. Corrupted download or malicious file."
            )

    # Use pytorches default epsilon for division by zero
    # https://pytorch.org/docs/stable/generated/torch.nn.functional.normalize.html
    def _normalize(self, v: npt.NDArray) -> npt.NDArray:
        norm = np.linalg.norm(v, axis=1)
        norm[norm == 0] = 1e-12
        return cast(npt.NDArray, v / norm[:, np.newaxis])

    def _forward(self, documents: List[str], batch_size: int = 32) -> npt.NDArray:
        # We need to cast to the correct type because the type checker doesn't know that init_model_and_tokenizer will set the values
        self.tokenizer = cast(self.Tokenizer, self.tokenizer)
        self.model = cast(self.ort.InferenceSession, self.model)
        all_embeddings = []
        for i in range(0, len(documents), batch_size):
            batch = documents[i : i + batch_size]
            encoded = [self.tokenizer.encode(d) for d in batch]
            input_ids = np.array([e.ids for e in encoded])
            attention_mask = np.array([e.attention_mask for e in encoded])
            onnx_input = {
                "input_ids": np.array(input_ids, dtype=np.int64),
                "attention_mask": np.array(attention_mask, dtype=np.int64),
                "token_type_ids": np.array(
                    [np.zeros(len(e), dtype=np.int64) for e in input_ids],
                    dtype=np.int64,
                ),
            }
            model_output = self.model.run(None, onnx_input)
            last_hidden_state = model_output[0]
            # Perform mean pooling with attention weighting
            input_mask_expanded = np.broadcast_to(
                np.expand_dims(attention_mask, -1), last_hidden_state.shape
            )
            embeddings = np.sum(last_hidden_state * input_mask_expanded, 1) / np.clip(
                input_mask_expanded.sum(1), a_min=1e-9, a_max=None
            )
            embeddings = self._normalize(embeddings).astype(np.float32)
            all_embeddings.append(embeddings)
        return np.concatenate(all_embeddings)

    @cached_property
    def tokenizer(self) -> "Tokenizer":
        tokenizer = self.Tokenizer.from_file(
            os.path.join(
                self.DOWNLOAD_PATH, self.EXTRACTED_FOLDER_NAME, "tokenizer.json"
            )
        )
        # max_seq_length = 256, for some reason sentence-transformers uses 256 even though the HF config has a max length of 128
        # https://github.com/UKPLab/sentence-transformers/blob/3e1929fddef16df94f8bc6e3b10598a98f46e62d/docs/_static/html/models_en_sentence_embeddings.html#LL480
        tokenizer.enable_truncation(max_length=256)
        tokenizer.enable_padding(pad_id=0, pad_token="[PAD]", length=256)
        return tokenizer

    @cached_property
    def model(self) -> "InferenceSession":
        if self._preferred_providers is None or len(self._preferred_providers) == 0:
            if len(self.ort.get_available_providers()) > 0:
                logger.debug(
                    f"WARNING: No ONNX providers provided, defaulting to available providers: "
                    f"{self.ort.get_available_providers()}"
                )
            self._preferred_providers = self.ort.get_available_providers()
        elif not set(self._preferred_providers).issubset(
            set(self.ort.get_available_providers())
        ):
            raise ValueError(
                f"Preferred providers must be subset of available providers: {self.ort.get_available_providers()}"
            )

        # Suppress onnxruntime warnings. This produces logspew, mainly when onnx tries to use CoreML, which doesn't fit this model.
        so = self.ort.SessionOptions()
        so.log_severity_level = 3

        return self.ort.InferenceSession(
            os.path.join(self.DOWNLOAD_PATH, self.EXTRACTED_FOLDER_NAME, "model.onnx"),
            # Since 1.9 onnyx runtime requires providers to be specified when there are multiple available - https://onnxruntime.ai/docs/api/python/api_summary.html
            # This is probably not ideal but will improve DX as no exceptions will be raised in multi-provider envs
            providers=self._preferred_providers,
            sess_options=so,
        )

    def __call__(self, input: Documents) -> Embeddings:
        # Only download the model when it is actually used
        self._download_model_if_not_exists()
        return cast(Embeddings, self._forward(input).tolist())

    def _download_model_if_not_exists(self) -> None:
        onnx_files = [
            "config.json",
            "model.onnx",
            "special_tokens_map.json",
            "tokenizer_config.json",
            "tokenizer.json",
            "vocab.txt",
        ]
        extracted_folder = os.path.join(self.DOWNLOAD_PATH, self.EXTRACTED_FOLDER_NAME)
        onnx_files_exist = True
        for f in onnx_files:
            if not os.path.exists(os.path.join(extracted_folder, f)):
                onnx_files_exist = False
                break
        # Model is not downloaded yet
        if not onnx_files_exist:
            os.makedirs(self.DOWNLOAD_PATH, exist_ok=True)
            if not os.path.exists(
                os.path.join(self.DOWNLOAD_PATH, self.ARCHIVE_FILENAME)
            ) or not _verify_sha256(
                os.path.join(self.DOWNLOAD_PATH, self.ARCHIVE_FILENAME),
                self._MODEL_SHA256,
            ):
                self._download(
                    url=self.MODEL_DOWNLOAD_URL,
                    fname=os.path.join(self.DOWNLOAD_PATH, self.ARCHIVE_FILENAME),
                )
            with tarfile.open(
                name=os.path.join(self.DOWNLOAD_PATH, self.ARCHIVE_FILENAME),
                mode="r:gz",
            ) as tar:
                tar.extractall(path=self.DOWNLOAD_PATH)


def DefaultEmbeddingFunction() -> Optional[EmbeddingFunction[Documents]]:
    if is_thin_client:
        return None
    else:
        return ONNXMiniLM_L6_V2()


class GooglePalmEmbeddingFunction(EmbeddingFunction[Documents]):
    """To use this EmbeddingFunction, you must have the google.generativeai Python package installed and have a PaLM API key."""

    def __init__(self, api_key: str, model_name: str = "models/embedding-gecko-001"):
        if not api_key:
            raise ValueError("Please provide a PaLM API key.")

        if not model_name:
            raise ValueError("Please provide the model name.")

        try:
            import google.generativeai as palm
        except ImportError:
            raise ValueError(
                "The Google Generative AI python package is not installed. Please install it with `pip install google-generativeai`"
            )

        palm.configure(api_key=api_key)
        self._palm = palm
        self._model_name = model_name

    def __call__(self, input: Documents) -> Embeddings:
        return [
            self._palm.generate_embeddings(model=self._model_name, text=text)[
                "embedding"
            ]
            for text in input
        ]


class GoogleGenerativeAiEmbeddingFunction(EmbeddingFunction[Documents]):
    """To use this EmbeddingFunction, you must have the google.generativeai Python package installed and have a Google API key."""

    """Use RETRIEVAL_DOCUMENT for the task_type for embedding, and RETRIEVAL_QUERY for the task_type for retrieval."""

    def __init__(
        self,
        api_key: str,
        model_name: str = "models/embedding-001",
        task_type: str = "RETRIEVAL_DOCUMENT",
    ):
        if not api_key:
            raise ValueError("Please provide a Google API key.")

        if not model_name:
            raise ValueError("Please provide the model name.")

        try:
            import google.generativeai as genai
        except ImportError:
            raise ValueError(
                "The Google Generative AI python package is not installed. Please install it with `pip install google-generativeai`"
            )

        genai.configure(api_key=api_key)
        self._genai = genai
        self._model_name = model_name
        self._task_type = task_type
        self._task_title = None
        if self._task_type == "RETRIEVAL_DOCUMENT":
            self._task_title = "Embedding of single string"

    def __call__(self, input: Documents) -> Embeddings:
        return [
            self._genai.embed_content(
                model=self._model_name,
                content=text,
                task_type=self._task_type,
                title=self._task_title,
            )["embedding"]
            for text in input
        ]


class GoogleVertexEmbeddingFunction(EmbeddingFunction[Documents]):
    # Follow API Quickstart for Google Vertex AI
    # https://cloud.google.com/vertex-ai/docs/generative-ai/start/quickstarts/api-quickstart
    # Information about the text embedding modules in Google Vertex AI
    # https://cloud.google.com/vertex-ai/docs/generative-ai/embeddings/get-text-embeddings
    def __init__(
        self,
        api_key: str,
        model_name: str = "textembedding-gecko",
        project_id: str = "cloud-large-language-models",
        region: str = "us-central1",
    ):
        self._api_url = f"https://{region}-aiplatform.googleapis.com/v1/projects/{project_id}/locations/{region}/publishers/goole/models/{model_name}:predict"
        self._session = requests.Session()
        self._session.headers.update({"Authorization": f"Bearer {api_key}"})

    def __call__(self, input: Documents) -> Embeddings:
        embeddings = []
        for text in input:
            response = self._session.post(
                self._api_url, json={"instances": [{"content": text}]}
            ).json()

            if "predictions" in response:
                embeddings.append(response["predictions"]["embeddings"]["values"])

        return embeddings


class OpenCLIPEmbeddingFunction(EmbeddingFunction[Union[Documents, Images]]):
    def __init__(
        self,
        model_name: str = "ViT-B-32",
        checkpoint: str = "laion2b_s34b_b79k",
        device: Optional[str] = "cpu",
    ) -> None:
        try:
            import open_clip
        except ImportError:
            raise ValueError(
                "The open_clip python package is not installed. Please install it with `pip install open-clip-torch`. https://github.com/mlfoundations/open_clip"
            )
        try:
            self._torch = importlib.import_module("torch")
        except ImportError:
            raise ValueError(
                "The torch python package is not installed. Please install it with `pip install torch`"
            )

        try:
            self._PILImage = importlib.import_module("PIL.Image")
        except ImportError:
            raise ValueError(
                "The PIL python package is not installed. Please install it with `pip install pillow`"
            )

        model, _, preprocess = open_clip.create_model_and_transforms(
            model_name=model_name, pretrained=checkpoint
        )
        self._model = model
        self._model.to(device)
        self._preprocess = preprocess
        self._tokenizer = open_clip.get_tokenizer(model_name=model_name)

    def _encode_image(self, image: Image) -> Embedding:
        pil_image = self._PILImage.fromarray(image)
        with self._torch.no_grad():
            image_features = self._model.encode_image(
                self._preprocess(pil_image).unsqueeze(0)
            )
            image_features /= image_features.norm(dim=-1, keepdim=True)
            return cast(Embedding, image_features.squeeze().tolist())

    def _encode_text(self, text: Document) -> Embedding:
        with self._torch.no_grad():
            text_features = self._model.encode_text(self._tokenizer(text))
            text_features /= text_features.norm(dim=-1, keepdim=True)
            return cast(Embedding, text_features.squeeze().tolist())

    def __call__(self, input: Union[Documents, Images]) -> Embeddings:
        embeddings: Embeddings = []
        for item in input:
            if is_image(item):
                embeddings.append(self._encode_image(cast(Image, item)))
            elif is_document(item):
                embeddings.append(self._encode_text(cast(Document, item)))
        return embeddings


class RoboflowEmbeddingFunction(EmbeddingFunction[Union[Documents, Images]]):
    def __init__(
        self, api_key: str = "", api_url = "https://infer.roboflow.com"
    ) -> None:
        """
        Create a RoboflowEmbeddingFunction.

        Args:
            api_key (str): Your API key for the Roboflow API.
            api_url (str, optional): The URL of the Roboflow API. Defaults to "https://infer.roboflow.com".
        """
        if not api_key:
            api_key = os.environ.get("ROBOFLOW_API_KEY")

        self._api_url = api_url
        self._api_key = api_key 

        try:
            self._PILImage = importlib.import_module("PIL.Image")
        except ImportError:
            raise ValueError(
                "The PIL python package is not installed. Please install it with `pip install pillow`"
            )

    def __call__(self, input: Union[Documents, Images]) -> Embeddings:
        embeddings = []

        for item in input:
            if is_image(item):
                image = self._PILImage.fromarray(item)

                buffer = BytesIO()
                image.save(buffer, format="JPEG")
                base64_image = base64.b64encode(buffer.getvalue()).decode("utf-8")

                infer_clip_payload = {
                    "image": {
                        "type": "base64",
                        "value": base64_image,
                    },
                }

                res = requests.post(
                    f"{self._api_url}/clip/embed_image?api_key={self._api_key}",
                    json=infer_clip_payload,
                )

                result = res.json()['embeddings']

                embeddings.append(result[0])
            
            elif is_document(item):
                infer_clip_payload = {
                    "text": input,
                }

                res = requests.post(
                    f"{self._api_url}/clip/embed_text?api_key={self._api_key}",
                    json=infer_clip_payload,
                )

                result = res.json()['embeddings']

                embeddings.append(result[0])

        return embeddings

      
class AmazonBedrockEmbeddingFunction(EmbeddingFunction[Documents]):
    def __init__(
        self,
        session: "boto3.Session",  # noqa: F821 # Quote for forward reference
        model_name: str = "amazon.titan-embed-text-v1",
        **kwargs: Any,
    ):
        """Initialize AmazonBedrockEmbeddingFunction.

        Args:
            session (boto3.Session): The boto3 session to use.
            model_name (str, optional): Identifier of the model, defaults to "amazon.titan-embed-text-v1"
            **kwargs: Additional arguments to pass to the boto3 client.

        Example:
            >>> import boto3
            >>> session = boto3.Session(profile_name="profile", region_name="us-east-1")
            >>> bedrock = AmazonBedrockEmbeddingFunction(session=session)
            >>> texts = ["Hello, world!", "How are you?"]
            >>> embeddings = bedrock(texts)
        """

        self._model_name = model_name

        self._client = session.client(
            service_name="bedrock-runtime",
            **kwargs,
        )

    def __call__(self, input: Documents) -> Embeddings:
        accept = "application/json"
        content_type = "application/json"
        embeddings = []
        for text in input:
            input_body = {"inputText": text}
            body = json.dumps(input_body)
            response = self._client.invoke_model(
                body=body,
                modelId=self._model_name,
                accept=accept,
                contentType=content_type,
            )
            embedding = json.load(response.get("body")).get("embedding")
            embeddings.append(embedding)
        return embeddings


class HuggingFaceEmbeddingServer(EmbeddingFunction[Documents]):
    """
    This class is used to get embeddings for a list of texts using the HuggingFace Embedding server (https://github.com/huggingface/text-embeddings-inference).
    The embedding model is configured in the server.
    """

    def __init__(self, url: str):
        """
        Initialize the HuggingFaceEmbeddingServer.

        Args:
            url (str): The URL of the HuggingFace Embedding Server.
        """
        try:
            import requests
        except ImportError:
            raise ValueError(
                "The requests python package is not installed. Please install it with `pip install requests`"
            )
        self._api_url = f"{url}"
        self._session = requests.Session()

    def __call__(self, input: Documents) -> Embeddings:
        """
        Get the embeddings for a list of texts.

        Args:
            texts (Documents): A list of texts to get embeddings for.

        Returns:
            Embeddings: The embeddings for the texts.

        Example:
            >>> hugging_face = HuggingFaceEmbeddingServer(url="http://localhost:8080/embed")
            >>> texts = ["Hello, world!", "How are you?"]
            >>> embeddings = hugging_face(texts)
        """
        # Call HuggingFace Embedding Server API for each document
        return cast(
            Embeddings, self._session.post(self._api_url, json={"inputs": input}).json()
        )


<<<<<<< HEAD
class VoyageAIEmbeddingFunction(EmbeddingFunction):
    """Embedding function for Voyageai.com"""
    def __init__(self, api_key: str, model_name: str = "voyage-01", batch_size: int = 8):
        """
        Initialize the VoyageAIEmbeddingFunction.

        Args:
        api_key (str): Your API key for the HuggingFace API.
        model_name (str, optional): The name of the model to use for text embeddings. Defaults to "voyage-01".
        batch_size (int, optional): The number of documents to send at a time. Defaults to 8 (The max supported 3rd Nov 2023).
        """
        if batch_size > 8:
            print(f"Voyage AI as of (3rd Nov 2023) has a batch size of max 8")

        if not api_key:
            raise ValueError("Please provide a VoyageAI API key.")

        try:
            import voyageai
            from voyageai import get_embeddings
        except ImportError:
            raise ValueError("The VoyageAI python package is not installed. Please install it with `pip install voyageai`")

        voyageai.api_key = api_key  # Voyage API Key
        self.batch_size = batch_size
        self.model = model_name
        self.get_embeddings = get_embeddings
=======
def create_langchain_embedding(langchain_embdding_fn: Any):  # type: ignore
    try:
        from langchain_core.embeddings import Embeddings as LangchainEmbeddings
    except ImportError:
        raise ValueError(
            "The langchain_core python package is not installed. Please install it with `pip install langchain-core`"
        )

    class ChromaLangchainEmbeddingFunction(
        LangchainEmbeddings, EmbeddingFunction[Union[Documents, Images]]  # type: ignore
    ):
        """
        This class is used as bridge between langchain embedding functions and custom chroma embedding functions.
        """

        def __init__(self, embedding_function: LangchainEmbeddings) -> None:
            """
            Initialize the ChromaLangchainEmbeddingFunction

            Args:
                embedding_function : The embedding function implementing Embeddings from langchain_core.
            """
            self.embedding_function = embedding_function

        def embed_documents(self, documents: Documents) -> List[List[float]]:
            return self.embedding_function.embed_documents(documents)  # type: ignore

        def embed_query(self, query: str) -> List[float]:
            return self.embedding_function.embed_query(query)  # type: ignore

        def embed_image(self, uris: List[str]) -> List[List[float]]:
            if hasattr(self.embedding_function, "embed_image"):
                return self.embedding_function.embed_image(uris)  # type: ignore
            else:
                raise ValueError(
                    "The provided embedding function does not support image embeddings."
                )

        def __call__(self, input: Documents) -> Embeddings:  # type: ignore
            """
            Get the embeddings for a list of texts or images.

            Args:
                input (Documents | Images): A list of texts or images to get embeddings for.
                Images should be provided as a list of URIs passed through the langchain data loader

            Returns:
                Embeddings: The embeddings for the texts or images.

            Example:
                >>> langchain_embedding = ChromaLangchainEmbeddingFunction(embedding_function=OpenAIEmbeddings(model="text-embedding-3-large"))
                >>> texts = ["Hello, world!", "How are you?"]
                >>> embeddings = langchain_embedding(texts)
            """
            # Due to langchain quirks, the dataloader returns a tuple if the input is uris of images
            if input[0] == "images":
                return self.embed_image(list(input[1]))  # type: ignore

            return self.embed_documents(list(input))  # type: ignore

    return ChromaLangchainEmbeddingFunction(embedding_function=langchain_embdding_fn)

 
class OllamaEmbeddingFunction(EmbeddingFunction[Documents]):
    """
    This class is used to generate embeddings for a list of texts using the Ollama Embedding API (https://github.com/ollama/ollama/blob/main/docs/api.md#generate-embeddings).
    """

    def __init__(self, url: str, model_name: str) -> None:
        """
        Initialize the Ollama Embedding Function.

        Args:
            url (str): The URL of the Ollama Server.
            model_name (str): The name of the model to use for text embeddings. E.g. "nomic-embed-text" (see https://ollama.com/library for available models).
        """
        try:
            import requests
        except ImportError:
            raise ValueError(
                "The requests python package is not installed. Please install it with `pip install requests`"
            )
        self._api_url = f"{url}"
        self._model_name = model_name
        self._session = requests.Session()
>>>>>>> dab637f1

    def __call__(self, input: Documents) -> Embeddings:
        """
        Get the embeddings for a list of texts.

        Args:
<<<<<<< HEAD
        input (Documents): A list of texts to get embeddings for.

        Returns:
        Embeddings: The embeddings for the texts.

        Example:
        >>> voyage_ef = VoyageAIEmbeddingFunction(api_key="your_api_key")
        >>> input = ["Hello, world!", "How are you?"]
        >>> embeddings = voyage_ef(input)
        """
        iters = range(0, len(input), self.batch_size)
        embeddings = []
        for i in iters:
            results = self.get_embeddings(
                input[i : i + self.batch_size], 
                batch_size=self.batch_size, 
                model=self.model
            )
            embeddings += results;
        return embeddings;

=======
            input (Documents): A list of texts to get embeddings for.

        Returns:
            Embeddings: The embeddings for the texts.

        Example:
            >>> ollama_ef = OllamaEmbeddingFunction(url="http://localhost:11434/api/embeddings", model_name="nomic-embed-text")
            >>> texts = ["Hello, world!", "How are you?"]
            >>> embeddings = ollama_ef(texts)
        """
        # Call Ollama Server API for each document
        texts = input if isinstance(input, list) else [input]
        embeddings = [
            self._session.post(
                self._api_url, json={"model": self._model_name, "prompt": text}
            ).json()
            for text in texts
        ]
        return cast(
            Embeddings,
            [
                embedding["embedding"]
                for embedding in embeddings
                if "embedding" in embedding
            ],
        )

      
>>>>>>> dab637f1
# List of all classes in this module
_classes = [
    name
    for name, obj in inspect.getmembers(sys.modules[__name__], inspect.isclass)
    if obj.__module__ == __name__
]


def get_builtins() -> List[str]:
    return _classes<|MERGE_RESOLUTION|>--- conflicted
+++ resolved
@@ -899,36 +899,57 @@
             Embeddings, self._session.post(self._api_url, json={"inputs": input}).json()
         )
 
-
-<<<<<<< HEAD
 class VoyageAIEmbeddingFunction(EmbeddingFunction):
-    """Embedding function for Voyageai.com"""
-    def __init__(self, api_key: str, model_name: str = "voyage-01", batch_size: int = 8):
-        """
-        Initialize the VoyageAIEmbeddingFunction.
-
-        Args:
-        api_key (str): Your API key for the HuggingFace API.
-        model_name (str, optional): The name of the model to use for text embeddings. Defaults to "voyage-01".
-        batch_size (int, optional): The number of documents to send at a time. Defaults to 8 (The max supported 3rd Nov 2023).
-        """
-        if batch_size > 8:
-            print(f"Voyage AI as of (3rd Nov 2023) has a batch size of max 8")
-
-        if not api_key:
-            raise ValueError("Please provide a VoyageAI API key.")
-
-        try:
-            import voyageai
-            from voyageai import get_embeddings
-        except ImportError:
-            raise ValueError("The VoyageAI python package is not installed. Please install it with `pip install voyageai`")
-
-        voyageai.api_key = api_key  # Voyage API Key
-        self.batch_size = batch_size
-        self.model = model_name
-        self.get_embeddings = get_embeddings
-=======
+     """Embedding function for Voyageai.com"""
+     def __init__(self, api_key: str, model_name: str = "voyage-01", batch_size: int = 8):
+         """
+         Initialize the VoyageAIEmbeddingFunction.
+         Args:
+         api_key (str): Your API key for the HuggingFace API.
+         model_name (str, optional): The name of the model to use for text embeddings. Defaults to "voyage-01".
+         batch_size (int, optional): The number of documents to send at a time. Defaults to 8 (The max supported 3rd Nov 2023).
+         """
+         if batch_size > 8:
+             print(f"Voyage AI as of (3rd Nov 2023) has a batch size of max 8")
+
+         if not api_key:
+             raise ValueError("Please provide a VoyageAI API key.")
+
+         try:
+             import voyageai
+             from voyageai import get_embeddings
+         except ImportError:
+             raise ValueError("The VoyageAI python package is not installed. Please install it with `pip install voyageai`")
+
+         voyageai.api_key = api_key  # Voyage API Key
+         self.batch_size = batch_size
+         self.model = model_name
+         self.get_embeddings = get_embeddings
+
+     def __call__(self, input: Documents) -> Embeddings:
+         """
+         Get the embeddings for a list of texts.
+         Args:
+         input (Documents): A list of texts to get embeddings for.
+         Returns:
+         Embeddings: The embeddings for the texts.
+         Example:
+         >>> voyage_ef = VoyageAIEmbeddingFunction(api_key="your_api_key")
+         >>> input = ["Hello, world!", "How are you?"]
+         >>> embeddings = voyage_ef(input)
+         """
+         iters = range(0, len(input), self.batch_size)
+         embeddings = []
+         for i in iters:
+             results = self.get_embeddings(
+                 input[i : i + self.batch_size], 
+                 batch_size=self.batch_size, 
+                 model=self.model
+             )
+             embeddings += results;
+         return embeddings;
+
+
 def create_langchain_embedding(langchain_embdding_fn: Any):  # type: ignore
     try:
         from langchain_core.embeddings import Embeddings as LangchainEmbeddings
@@ -1014,36 +1035,12 @@
         self._api_url = f"{url}"
         self._model_name = model_name
         self._session = requests.Session()
->>>>>>> dab637f1
 
     def __call__(self, input: Documents) -> Embeddings:
         """
         Get the embeddings for a list of texts.
 
         Args:
-<<<<<<< HEAD
-        input (Documents): A list of texts to get embeddings for.
-
-        Returns:
-        Embeddings: The embeddings for the texts.
-
-        Example:
-        >>> voyage_ef = VoyageAIEmbeddingFunction(api_key="your_api_key")
-        >>> input = ["Hello, world!", "How are you?"]
-        >>> embeddings = voyage_ef(input)
-        """
-        iters = range(0, len(input), self.batch_size)
-        embeddings = []
-        for i in iters:
-            results = self.get_embeddings(
-                input[i : i + self.batch_size], 
-                batch_size=self.batch_size, 
-                model=self.model
-            )
-            embeddings += results;
-        return embeddings;
-
-=======
             input (Documents): A list of texts to get embeddings for.
 
         Returns:
@@ -1072,7 +1069,6 @@
         )
 
       
->>>>>>> dab637f1
 # List of all classes in this module
 _classes = [
     name
