import logging

from chromadb.api.types import (
    Document,
    Documents,
    Embedding,
    Image,
    Images,
    EmbeddingFunction,
    Embeddings,
    is_image,
    is_document,
)
from pathlib import Path
import os
import tarfile
import requests
from typing import Any, Dict, List, Mapping, Union, cast
import numpy as np
import numpy.typing as npt
import importlib
import inspect
import sys
from typing import Optional

try:
    from chromadb.is_thin_client import is_thin_client
except ImportError:
    is_thin_client = False

logger = logging.getLogger(__name__)


class SentenceTransformerEmbeddingFunction(EmbeddingFunction[Documents]):
    # Since we do dynamic imports we have to type this as Any
    models: Dict[str, Any] = {}

    # If you have a beefier machine, try "gtr-t5-large".
    # for a full list of options: https://huggingface.co/sentence-transformers, https://www.sbert.net/docs/pretrained_models.html
    def __init__(
        self,
        model_name: str = "all-MiniLM-L6-v2",
        device: str = "cpu",
        normalize_embeddings: bool = False,
    ):
        if model_name not in self.models:
            try:
                from sentence_transformers import SentenceTransformer
            except ImportError:
                raise ValueError(
                    "The sentence_transformers python package is not installed. Please install it with `pip install sentence_transformers`"
                )
            self.models[model_name] = SentenceTransformer(model_name, device=device)
        self._model = self.models[model_name]
        self._normalize_embeddings = normalize_embeddings

    def __call__(self, input: Documents) -> Embeddings:
        return self._model.encode(  # type: ignore
            list(input),
            convert_to_numpy=True,
            normalize_embeddings=self._normalize_embeddings,
        ).tolist()


class Text2VecEmbeddingFunction(EmbeddingFunction[Documents]):
    def __init__(self, model_name: str = "shibing624/text2vec-base-chinese"):
        try:
            from text2vec import SentenceModel
        except ImportError:
            raise ValueError(
                "The text2vec python package is not installed. Please install it with `pip install text2vec`"
            )
        self._model = SentenceModel(model_name_or_path=model_name)

    def __call__(self, input: Documents) -> Embeddings:
        return self._model.encode(list(input), convert_to_numpy=True).tolist()  # type: ignore # noqa E501


class OpenAIEmbeddingFunction(EmbeddingFunction[Documents]):
    def __init__(
        self,
        api_key: Optional[str] = None,
        model_name: str = "text-embedding-ada-002",
        organization_id: Optional[str] = None,
        api_base: Optional[str] = None,
        api_type: Optional[str] = None,
        api_version: Optional[str] = None,
        deployment_id: Optional[str] = None,
        default_headers: Optional[Mapping[str, str]] = None,
    ):
        """
        Initialize the OpenAIEmbeddingFunction.
        Args:
            api_key (str, optional): Your API key for the OpenAI API. If not
                provided, it will raise an error to provide an OpenAI API key.
            organization_id(str, optional): The OpenAI organization ID if applicable
            model_name (str, optional): The name of the model to use for text
                embeddings. Defaults to "text-embedding-ada-002".
            api_base (str, optional): The base path for the API. If not provided,
                it will use the base path for the OpenAI API. This can be used to
                point to a different deployment, such as an Azure deployment.
            api_type (str, optional): The type of the API deployment. This can be
                used to specify a different deployment, such as 'azure'. If not
                provided, it will use the default OpenAI deployment.
            api_version (str, optional): The api version for the API. If not provided,
                it will use the api version for the OpenAI API. This can be used to
                point to a different deployment, such as an Azure deployment.
            deployment_id (str, optional): Deployment ID for Azure OpenAI.
            default_headers (Mapping, optional): A mapping of default headers to be sent with each API request.

        """
        try:
            import openai
        except ImportError:
            raise ValueError(
                "The openai python package is not installed. Please install it with `pip install openai`"
            )

        if api_key is not None:
            openai.api_key = api_key
        # If the api key is still not set, raise an error
        elif openai.api_key is None:
            raise ValueError(
                "Please provide an OpenAI API key. You can get one at https://platform.openai.com/account/api-keys"
            )

        if api_base is not None:
            openai.api_base = api_base

        if api_version is not None:
            openai.api_version = api_version

        self._api_type = api_type
        if api_type is not None:
            openai.api_type = api_type

        if organization_id is not None:
            openai.organization = organization_id

        self._v1 = openai.__version__.startswith("1.")
        if self._v1:
            if api_type == "azure":
                self._client = openai.AzureOpenAI(
                    api_key=api_key,
                    api_version=api_version,
                    azure_endpoint=api_base,
                    default_headers=default_headers
                ).embeddings
            else:
                self._client = openai.OpenAI(
                    api_key=api_key,
                    base_url=api_base,
                    default_headers=default_headers
                ).embeddings
        else:
            self._client = openai.Embedding
        self._model_name = model_name
        self._deployment_id = deployment_id

    def __call__(self, input: Documents) -> Embeddings:
        # replace newlines, which can negatively affect performance.
        input = [t.replace("\n", " ") for t in input]

        # Call the OpenAI Embedding API
        if self._v1:
            embeddings = self._client.create(
                input=input, model=self._deployment_id or self._model_name
            ).data

            # Sort resulting embeddings by index
            sorted_embeddings = sorted(
                embeddings, key=lambda e: e.index
            )  # type: ignore

            # Return just the embeddings
            return [result.embedding for result in sorted_embeddings]
        else:
            if self._api_type == "azure":
                embeddings = self._client.create(
                    input=input, engine=self._deployment_id or self._model_name
                )["data"]
            else:
                embeddings = self._client.create(input=input, model=self._model_name)[
                    "data"
                ]

            # Sort resulting embeddings by index
            sorted_embeddings = sorted(
                embeddings, key=lambda e: e["index"]
            )  # type: ignore

            # Return just the embeddings
            return [result["embedding"] for result in sorted_embeddings]


class CohereEmbeddingFunction(EmbeddingFunction[Documents]):
    def __init__(self, api_key: str, model_name: str = "large"):
        try:
            import cohere
        except ImportError:
            raise ValueError(
                "The cohere python package is not installed. Please install it with `pip install cohere`"
            )

        self._client = cohere.Client(api_key)
        self._model_name = model_name

    def __call__(self, input: Documents) -> Embeddings:
        # Call Cohere Embedding API for each document.
        return [
            embeddings
            for embeddings in self._client.embed(texts=input, model=self._model_name, input_type="search_document")
        ]


class HuggingFaceEmbeddingFunction(EmbeddingFunction[Documents]):
    """
    This class is used to get embeddings for a list of texts using the HuggingFace API.
    It requires an API key and a model name. The default model name is "sentence-transformers/all-MiniLM-L6-v2".
    """

    def __init__(
        self, api_key: str, model_name: str = "sentence-transformers/all-MiniLM-L6-v2"
    ):
        """
        Initialize the HuggingFaceEmbeddingFunction.

        Args:
            api_key (str): Your API key for the HuggingFace API.
            model_name (str, optional): The name of the model to use for text embeddings. Defaults to "sentence-transformers/all-MiniLM-L6-v2".
        """
        self._api_url = f"https://api-inference.huggingface.co/pipeline/feature-extraction/{model_name}"
        self._session = requests.Session()
        self._session.headers.update({"Authorization": f"Bearer {api_key}"})

    def __call__(self, input: Documents) -> Embeddings:
        """
        Get the embeddings for a list of texts.

        Args:
            texts (Documents): A list of texts to get embeddings for.

        Returns:
            Embeddings: The embeddings for the texts.

        Example:
            >>> hugging_face = HuggingFaceEmbeddingFunction(api_key="your_api_key")
            >>> texts = ["Hello, world!", "How are you?"]
            >>> embeddings = hugging_face(texts)
        """
        # Call HuggingFace Embedding API for each document
        return self._session.post(  # type: ignore
            self._api_url, json={"inputs": input, "options": {"wait_for_model": True}}
        ).json()


class JinaEmbeddingFunction(EmbeddingFunction[Documents]):
    """
    This class is used to get embeddings for a list of texts using the Jina AI API.
    It requires an API key and a model name. The default model name is "jina-embeddings-v2-base-en".
    """

    def __init__(
            self, api_key: str, model_name: str = "jina-embeddings-v2-base-en"
    ):
        """
        Initialize the JinaEmbeddingFunction.

        Args:
            api_key (str): Your API key for the Jina AI API.
            model_name (str, optional): The name of the model to use for text embeddings. Defaults to "jina-embeddings-v2-base-en".
        """
        self._model_name = model_name
        self._api_url = 'https://api.jina.ai/v1/embeddings'
        self._session = requests.Session()
        self._session.headers.update({"Authorization": f"Bearer {api_key}", "Accept-Encoding": "identity"})

    def __call__(self, input: Documents) -> Embeddings:
        """
        Get the embeddings for a list of texts.

        Args:
            texts (Documents): A list of texts to get embeddings for.

        Returns:
            Embeddings: The embeddings for the texts.

        Example:
            >>> jina_ai_fn = JinaEmbeddingFunction(api_key="your_api_key")
            >>> input = ["Hello, world!", "How are you?"]
            >>> embeddings = jina_ai_fn(input)
        """
        # Call Jina AI Embedding API
        resp = self._session.post(  # type: ignore
            self._api_url, json={"input": input, "model": self._model_name}
        ).json()
        if "data" not in resp:
            raise RuntimeError(resp["detail"])

        embeddings = resp["data"]

        # Sort resulting embeddings by index
        sorted_embeddings = sorted(embeddings, key=lambda e: e["index"])  # type: ignore

        # Return just the embeddings
        return [result["embedding"] for result in sorted_embeddings]


class InstructorEmbeddingFunction(EmbeddingFunction[Documents]):
    # If you have a GPU with at least 6GB try model_name = "hkunlp/instructor-xl" and device = "cuda"
    # for a full list of options: https://github.com/HKUNLP/instructor-embedding#model-list
    def __init__(
        self,
        model_name: str = "hkunlp/instructor-base",
        device: str = "cpu",
        instruction: Optional[str] = None,
    ):
        try:
            from InstructorEmbedding import INSTRUCTOR
        except ImportError:
            raise ValueError(
                "The InstructorEmbedding python package is not installed. Please install it with `pip install InstructorEmbedding`"
            )
        self._model = INSTRUCTOR(model_name, device=device)
        self._instruction = instruction

    def __call__(self, input: Documents) -> Embeddings:
        if self._instruction is None:
            return self._model.encode(input).tolist()  # type: ignore

        texts_with_instructions = [[self._instruction, text] for text in input]
        # type: ignore
        return self._model.encode(texts_with_instructions).tolist()


# In order to remove dependencies on sentence-transformers, which in turn depends on
# pytorch and sentence-piece we have created a default ONNX embedding function that
# implements the same functionality as "all-MiniLM-L6-v2" from sentence-transformers.
# visit https://github.com/chroma-core/onnx-embedding for the source code to generate
# and verify the ONNX model.
class ONNXMiniLM_L6_V2(EmbeddingFunction[Documents]):
    MODEL_NAME = "all-MiniLM-L6-v2"
    DOWNLOAD_PATH = Path.home() / ".cache" / "chroma" / "onnx_models" / MODEL_NAME
    EXTRACTED_FOLDER_NAME = "onnx"
    ARCHIVE_FILENAME = "onnx.tar.gz"
    MODEL_DOWNLOAD_URL = (
        "https://chroma-onnx-models.s3.amazonaws.com/all-MiniLM-L6-v2/onnx.tar.gz"
    )
    tokenizer = None
    model = None

    # https://github.com/python/mypy/issues/7291 mypy makes you type the constructor if
    # no args
    def __init__(self, preferred_providers: Optional[List[str]] = None) -> None:
        # Import dependencies on demand to mirror other embedding functions. This
        # breaks typechecking, thus the ignores.
        # convert the list to set for unique values
        if preferred_providers and not all(
            [isinstance(i, str) for i in preferred_providers]
        ):
            raise ValueError("Preferred providers must be a list of strings")
        # check for duplicate providers
        if preferred_providers and len(preferred_providers) != len(
            set(preferred_providers)
        ):
            raise ValueError("Preferred providers must be unique")
        self._preferred_providers = preferred_providers
        try:
            # Equivalent to import onnxruntime
            self.ort = importlib.import_module("onnxruntime")
        except ImportError:
            raise ValueError(
                "The onnxruntime python package is not installed. Please install it with `pip install onnxruntime`"
            )
        try:
            # Equivalent to from tokenizers import Tokenizer
            self.Tokenizer = importlib.import_module("tokenizers").Tokenizer
        except ImportError:
            raise ValueError(
                "The tokenizers python package is not installed. Please install it with `pip install tokenizers`"
            )
        try:
            # Equivalent to from tqdm import tqdm
            self.tqdm = importlib.import_module("tqdm").tqdm
        except ImportError:
            raise ValueError(
                "The tqdm python package is not installed. Please install it with `pip install tqdm`"
            )

    # Borrowed from https://gist.github.com/yanqd0/c13ed29e29432e3cf3e7c38467f42f51
    # Download with tqdm to preserve the sentence-transformers experience
    def _download(self, url: str, fname: str, chunk_size: int = 1024) -> None:
        resp = requests.get(url, stream=True)
        total = int(resp.headers.get("content-length", 0))
        with open(fname, "wb") as file, self.tqdm(
            desc=str(fname),
            total=total,
            unit="iB",
            unit_scale=True,
            unit_divisor=1024,
        ) as bar:
            for data in resp.iter_content(chunk_size=chunk_size):
                size = file.write(data)
                bar.update(size)

    # Use pytorches default epsilon for division by zero
    # https://pytorch.org/docs/stable/generated/torch.nn.functional.normalize.html
    def _normalize(self, v: npt.NDArray) -> npt.NDArray:  # type: ignore
        norm = np.linalg.norm(v, axis=1)
        norm[norm == 0] = 1e-12
        return v / norm[:, np.newaxis]  # type: ignore

    # type: ignore
    def _forward(self, documents: List[str], batch_size: int = 32) -> npt.NDArray:
        # We need to cast to the correct type because the type checker doesn't know that init_model_and_tokenizer will set the values
        self.tokenizer = cast(self.Tokenizer, self.tokenizer)  # type: ignore
        self.model = cast(self.ort.InferenceSession, self.model)  # type: ignore
        all_embeddings = []
        for i in range(0, len(documents), batch_size):
            batch = documents[i : i + batch_size]
            encoded = [self.tokenizer.encode(d) for d in batch]
            input_ids = np.array([e.ids for e in encoded])
            attention_mask = np.array([e.attention_mask for e in encoded])
            onnx_input = {
                "input_ids": np.array(input_ids, dtype=np.int64),
                "attention_mask": np.array(attention_mask, dtype=np.int64),
                "token_type_ids": np.array(
                    [np.zeros(len(e), dtype=np.int64) for e in input_ids],
                    dtype=np.int64,
                ),
            }
            model_output = self.model.run(None, onnx_input)
            last_hidden_state = model_output[0]
            # Perform mean pooling with attention weighting
            input_mask_expanded = np.broadcast_to(
                np.expand_dims(attention_mask, -1), last_hidden_state.shape
            )
            embeddings = np.sum(last_hidden_state * input_mask_expanded, 1) / np.clip(
                input_mask_expanded.sum(1), a_min=1e-9, a_max=None
            )
            embeddings = self._normalize(embeddings).astype(np.float32)
            all_embeddings.append(embeddings)
        return np.concatenate(all_embeddings)

    def _init_model_and_tokenizer(self) -> None:
        if self.model is None and self.tokenizer is None:
            self.tokenizer = self.Tokenizer.from_file(
                os.path.join(
                    self.DOWNLOAD_PATH, self.EXTRACTED_FOLDER_NAME, "tokenizer.json"
                )
            )
            # max_seq_length = 256, for some reason sentence-transformers uses 256 even though the HF config has a max length of 128
            # https://github.com/UKPLab/sentence-transformers/blob/3e1929fddef16df94f8bc6e3b10598a98f46e62d/docs/_static/html/models_en_sentence_embeddings.html#LL480
            self.tokenizer.enable_truncation(max_length=256)
            self.tokenizer.enable_padding(pad_id=0, pad_token="[PAD]", length=256)

            if self._preferred_providers is None or len(self._preferred_providers) == 0:
                if len(self.ort.get_available_providers()) > 0:
                    logger.debug(
                        f"WARNING: No ONNX providers provided, defaulting to available providers: "
                        f"{self.ort.get_available_providers()}"
                    )
                self._preferred_providers = self.ort.get_available_providers()
            elif not set(self._preferred_providers).issubset(
                set(self.ort.get_available_providers())
            ):
                raise ValueError(
                    f"Preferred providers must be subset of available providers: {self.ort.get_available_providers()}"
                )
            self.model = self.ort.InferenceSession(
                os.path.join(
                    self.DOWNLOAD_PATH, self.EXTRACTED_FOLDER_NAME, "model.onnx"
                ),
                # Since 1.9 onnyx runtime requires providers to be specified when there are multiple available - https://onnxruntime.ai/docs/api/python/api_summary.html
                # This is probably not ideal but will improve DX as no exceptions will be raised in multi-provider envs
                providers=self._preferred_providers,
            )

    def __call__(self, input: Documents) -> Embeddings:
        # Only download the model when it is actually used
        self._download_model_if_not_exists()
        self._init_model_and_tokenizer()
        res = cast(Embeddings, self._forward(input).tolist())
        return res

    def _download_model_if_not_exists(self) -> None:
        onnx_files = [
            "config.json",
            "model.onnx",
            "special_tokens_map.json",
            "tokenizer_config.json",
            "tokenizer.json",
            "vocab.txt",
        ]
        extracted_folder = os.path.join(self.DOWNLOAD_PATH, self.EXTRACTED_FOLDER_NAME)
        onnx_files_exist = True
        for f in onnx_files:
            if not os.path.exists(os.path.join(extracted_folder, f)):
                onnx_files_exist = False
                break
        # Model is not downloaded yet
        if not onnx_files_exist:
            os.makedirs(self.DOWNLOAD_PATH, exist_ok=True)
            if not os.path.exists(
                os.path.join(self.DOWNLOAD_PATH, self.ARCHIVE_FILENAME)
            ):
                self._download(
                    url=self.MODEL_DOWNLOAD_URL,
                    fname=os.path.join(self.DOWNLOAD_PATH, self.ARCHIVE_FILENAME),
                )
            with tarfile.open(
                name=os.path.join(self.DOWNLOAD_PATH, self.ARCHIVE_FILENAME),
                mode="r:gz",
            ) as tar:
                tar.extractall(path=self.DOWNLOAD_PATH)


def DefaultEmbeddingFunction() -> Optional[EmbeddingFunction[Documents]]:
    if is_thin_client:
        return None
    else:
        return ONNXMiniLM_L6_V2()


class GooglePalmEmbeddingFunction(EmbeddingFunction[Documents]):
    """To use this EmbeddingFunction, you must have the google.generativeai Python package installed and have a PaLM API key."""

    def __init__(self, api_key: str, model_name: str = "models/embedding-gecko-001"):
        if not api_key:
            raise ValueError("Please provide a PaLM API key.")

        if not model_name:
            raise ValueError("Please provide the model name.")

        try:
            import google.generativeai as palm
        except ImportError:
            raise ValueError(
                "The Google Generative AI python package is not installed. Please install it with `pip install google-generativeai`"
            )

        palm.configure(api_key=api_key)
        self._palm = palm
        self._model_name = model_name

    def __call__(self, input: Documents) -> Embeddings:
        return [
            self._palm.generate_embeddings(model=self._model_name, text=text)[
                "embedding"
            ]
            for text in input
        ]


class GoogleVertexEmbeddingFunction(EmbeddingFunction[Documents]):
    # Follow API Quickstart for Google Vertex AI
    # https://cloud.google.com/vertex-ai/docs/generative-ai/start/quickstarts/api-quickstart
    # Information about the text embedding modules in Google Vertex AI
    # https://cloud.google.com/vertex-ai/docs/generative-ai/embeddings/get-text-embeddings
    def __init__(
        self,
        api_key: str,
        model_name: str = "textembedding-gecko",
        project_id: str = "cloud-large-language-models",
        region: str = "us-central1",
    ):
        self._api_url = f"https://{region}-aiplatform.googleapis.com/v1/projects/{project_id}/locations/{region}/publishers/goole/models/{model_name}:predict"
        self._session = requests.Session()
        self._session.headers.update({"Authorization": f"Bearer {api_key}"})

    def __call__(self, input: Documents) -> Embeddings:
        embeddings = []
        for text in input:
            response = self._session.post(
                self._api_url, json={"instances": [{"content": text}]}
            ).json()

            if "predictions" in response:
                embeddings.append(response["predictions"]["embeddings"]["values"])

        return embeddings


<<<<<<< HEAD
class CloudflareWorkersAIEmbeddingFunction(EmbeddingFunction):
    # Follow API Quickstart for Cloudflare Workers AI
    # https://developers.cloudflare.com/workers-ai/
    # Information about the text embedding modules in Google Vertex AI
    # https://developers.cloudflare.com/workers-ai/models/embedding/
    def __init__(
        self,
        api_token: str,
        account_id: str = None,
        model_name: str = "@cf/baai/bge-base-en-v1.5",
        gateway_url: str = None, # use Cloudflare AI Gateway instead of the usual endpoint
    ):
        self._api_base_url = gateway_url ? gateway_url : f"https://api.cloudflare.com/client/v4/accounts/{account_id}}/ai/run/"
        self._session = requests.Session()
        self._session.headers.update({"Authorization": f"Bearer {api_token}"})

    def __call__(self, texts: Documents) -> Embeddings:
        processed = []
        # Endpoint accepts up to 100 items at a time
        for i in range(0, len(texts), 100):
            batch = texts[i:i+100]
            response = self._session.post(
                f"{self._api_base_url}{self._model_name}", json={"text":batch}
            ).json()

            if 'result' in response:
                if 'data' in response["result"]
                    embeddings.append(response["result"]["data"])

        return embeddings


=======
class OpenCLIPEmbeddingFunction(EmbeddingFunction[Union[Documents, Images]]):
    def __init__(
        self, model_name: str = "ViT-B-32", checkpoint: str = "laion2b_s34b_b79k"
    ) -> None:
        try:
            import open_clip
        except ImportError:
            raise ValueError(
                "The open_clip python package is not installed. Please install it with `pip install open-clip-torch`. https://github.com/mlfoundations/open_clip"
            )
        try:
            self._torch = importlib.import_module("torch")
        except ImportError:
            raise ValueError(
                "The torch python package is not installed. Please install it with `pip install torch`"
            )

        try:
            self._PILImage = importlib.import_module("PIL.Image")
        except ImportError:
            raise ValueError(
                "The PIL python package is not installed. Please install it with `pip install pillow`"
            )

        model, _, preprocess = open_clip.create_model_and_transforms(
            model_name=model_name, pretrained=checkpoint
        )
        self._model = model
        self._preprocess = preprocess
        self._tokenizer = open_clip.get_tokenizer(model_name=model_name)

    def _encode_image(self, image: Image) -> Embedding:
        pil_image = self._PILImage.fromarray(image)
        with self._torch.no_grad():
            image_features = self._model.encode_image(
                self._preprocess(pil_image).unsqueeze(0)
            )
            image_features /= image_features.norm(dim=-1, keepdim=True)
            return cast(Embedding, image_features.squeeze().tolist())

    def _encode_text(self, text: Document) -> Embedding:
        with self._torch.no_grad():
            text_features = self._model.encode_text(self._tokenizer(text))
            text_features /= text_features.norm(dim=-1, keepdim=True)
            return cast(Embedding, text_features.squeeze().tolist())

    def __call__(self, input: Union[Documents, Images]) -> Embeddings:
        embeddings: Embeddings = []
        for item in input:
            if is_image(item):
                embeddings.append(self._encode_image(cast(Image, item)))
            elif is_document(item):
                embeddings.append(self._encode_text(cast(Document, item)))
        return embeddings


class HuggingFaceEmbeddingServer(EmbeddingFunction[Documents]):
    """
    This class is used to get embeddings for a list of texts using the HuggingFace Embedding server (https://github.com/huggingface/text-embeddings-inference).
    The embedding model is configured in the server.
    """

    def __init__(self, url: str):
        """
        Initialize the HuggingFaceEmbeddingServer.

        Args:
            url (str): The URL of the HuggingFace Embedding Server.
        """
        try:
            import requests
        except ImportError:
            raise ValueError(
                "The requests python package is not installed. Please install it with `pip install requests`"
            )
        self._api_url = f"{url}"
        self._session = requests.Session()

    def __call__(self, input: Documents) -> Embeddings:
        """
        Get the embeddings for a list of texts.

        Args:
            texts (Documents): A list of texts to get embeddings for.

        Returns:
            Embeddings: The embeddings for the texts.

        Example:
            >>> hugging_face = HuggingFaceEmbeddingServer(url="http://localhost:8080/embed")
            >>> texts = ["Hello, world!", "How are you?"]
            >>> embeddings = hugging_face(texts)
        """
        # Call HuggingFace Embedding Server API for each document
        return self._session.post(  # type: ignore
            self._api_url, json={"inputs": input}
        ).json()


>>>>>>> 661d5550
# List of all classes in this module
_classes = [
    name
    for name, obj in inspect.getmembers(sys.modules[__name__], inspect.isclass)
    if obj.__module__ == __name__
]


def get_builtins() -> List[str]:
    return _classes<|MERGE_RESOLUTION|>--- conflicted
+++ resolved
@@ -581,7 +581,106 @@
         return embeddings
 
 
-<<<<<<< HEAD
+
+class OpenCLIPEmbeddingFunction(EmbeddingFunction[Union[Documents, Images]]):
+    def __init__(
+        self, model_name: str = "ViT-B-32", checkpoint: str = "laion2b_s34b_b79k"
+    ) -> None:
+        try:
+            import open_clip
+        except ImportError:
+            raise ValueError(
+                "The open_clip python package is not installed. Please install it with `pip install open-clip-torch`. https://github.com/mlfoundations/open_clip"
+            )
+        try:
+            self._torch = importlib.import_module("torch")
+        except ImportError:
+            raise ValueError(
+                "The torch python package is not installed. Please install it with `pip install torch`"
+            )
+
+        try:
+            self._PILImage = importlib.import_module("PIL.Image")
+        except ImportError:
+            raise ValueError(
+                "The PIL python package is not installed. Please install it with `pip install pillow`"
+            )
+
+        model, _, preprocess = open_clip.create_model_and_transforms(
+            model_name=model_name, pretrained=checkpoint
+        )
+        self._model = model
+        self._preprocess = preprocess
+        self._tokenizer = open_clip.get_tokenizer(model_name=model_name)
+
+    def _encode_image(self, image: Image) -> Embedding:
+        pil_image = self._PILImage.fromarray(image)
+        with self._torch.no_grad():
+            image_features = self._model.encode_image(
+                self._preprocess(pil_image).unsqueeze(0)
+            )
+            image_features /= image_features.norm(dim=-1, keepdim=True)
+            return cast(Embedding, image_features.squeeze().tolist())
+
+    def _encode_text(self, text: Document) -> Embedding:
+        with self._torch.no_grad():
+            text_features = self._model.encode_text(self._tokenizer(text))
+            text_features /= text_features.norm(dim=-1, keepdim=True)
+            return cast(Embedding, text_features.squeeze().tolist())
+
+    def __call__(self, input: Union[Documents, Images]) -> Embeddings:
+        embeddings: Embeddings = []
+        for item in input:
+            if is_image(item):
+                embeddings.append(self._encode_image(cast(Image, item)))
+            elif is_document(item):
+                embeddings.append(self._encode_text(cast(Document, item)))
+        return embeddings
+
+
+class HuggingFaceEmbeddingServer(EmbeddingFunction[Documents]):
+    """
+    This class is used to get embeddings for a list of texts using the HuggingFace Embedding server (https://github.com/huggingface/text-embeddings-inference).
+    The embedding model is configured in the server.
+    """
+
+    def __init__(self, url: str):
+        """
+        Initialize the HuggingFaceEmbeddingServer.
+
+        Args:
+            url (str): The URL of the HuggingFace Embedding Server.
+        """
+        try:
+            import requests
+        except ImportError:
+            raise ValueError(
+                "The requests python package is not installed. Please install it with `pip install requests`"
+            )
+        self._api_url = f"{url}"
+        self._session = requests.Session()
+
+    def __call__(self, input: Documents) -> Embeddings:
+        """
+        Get the embeddings for a list of texts.
+
+        Args:
+            texts (Documents): A list of texts to get embeddings for.
+
+        Returns:
+            Embeddings: The embeddings for the texts.
+
+        Example:
+            >>> hugging_face = HuggingFaceEmbeddingServer(url="http://localhost:8080/embed")
+            >>> texts = ["Hello, world!", "How are you?"]
+            >>> embeddings = hugging_face(texts)
+        """
+        # Call HuggingFace Embedding Server API for each document
+        return self._session.post(  # type: ignore
+            self._api_url, json={"inputs": input}
+        ).json()
+
+
 class CloudflareWorkersAIEmbeddingFunction(EmbeddingFunction):
     # Follow API Quickstart for Cloudflare Workers AI
     # https://developers.cloudflare.com/workers-ai/
@@ -614,107 +713,6 @@
         return embeddings
 
 
-=======
-class OpenCLIPEmbeddingFunction(EmbeddingFunction[Union[Documents, Images]]):
-    def __init__(
-        self, model_name: str = "ViT-B-32", checkpoint: str = "laion2b_s34b_b79k"
-    ) -> None:
-        try:
-            import open_clip
-        except ImportError:
-            raise ValueError(
-                "The open_clip python package is not installed. Please install it with `pip install open-clip-torch`. https://github.com/mlfoundations/open_clip"
-            )
-        try:
-            self._torch = importlib.import_module("torch")
-        except ImportError:
-            raise ValueError(
-                "The torch python package is not installed. Please install it with `pip install torch`"
-            )
-
-        try:
-            self._PILImage = importlib.import_module("PIL.Image")
-        except ImportError:
-            raise ValueError(
-                "The PIL python package is not installed. Please install it with `pip install pillow`"
-            )
-
-        model, _, preprocess = open_clip.create_model_and_transforms(
-            model_name=model_name, pretrained=checkpoint
-        )
-        self._model = model
-        self._preprocess = preprocess
-        self._tokenizer = open_clip.get_tokenizer(model_name=model_name)
-
-    def _encode_image(self, image: Image) -> Embedding:
-        pil_image = self._PILImage.fromarray(image)
-        with self._torch.no_grad():
-            image_features = self._model.encode_image(
-                self._preprocess(pil_image).unsqueeze(0)
-            )
-            image_features /= image_features.norm(dim=-1, keepdim=True)
-            return cast(Embedding, image_features.squeeze().tolist())
-
-    def _encode_text(self, text: Document) -> Embedding:
-        with self._torch.no_grad():
-            text_features = self._model.encode_text(self._tokenizer(text))
-            text_features /= text_features.norm(dim=-1, keepdim=True)
-            return cast(Embedding, text_features.squeeze().tolist())
-
-    def __call__(self, input: Union[Documents, Images]) -> Embeddings:
-        embeddings: Embeddings = []
-        for item in input:
-            if is_image(item):
-                embeddings.append(self._encode_image(cast(Image, item)))
-            elif is_document(item):
-                embeddings.append(self._encode_text(cast(Document, item)))
-        return embeddings
-
-
-class HuggingFaceEmbeddingServer(EmbeddingFunction[Documents]):
-    """
-    This class is used to get embeddings for a list of texts using the HuggingFace Embedding server (https://github.com/huggingface/text-embeddings-inference).
-    The embedding model is configured in the server.
-    """
-
-    def __init__(self, url: str):
-        """
-        Initialize the HuggingFaceEmbeddingServer.
-
-        Args:
-            url (str): The URL of the HuggingFace Embedding Server.
-        """
-        try:
-            import requests
-        except ImportError:
-            raise ValueError(
-                "The requests python package is not installed. Please install it with `pip install requests`"
-            )
-        self._api_url = f"{url}"
-        self._session = requests.Session()
-
-    def __call__(self, input: Documents) -> Embeddings:
-        """
-        Get the embeddings for a list of texts.
-
-        Args:
-            texts (Documents): A list of texts to get embeddings for.
-
-        Returns:
-            Embeddings: The embeddings for the texts.
-
-        Example:
-            >>> hugging_face = HuggingFaceEmbeddingServer(url="http://localhost:8080/embed")
-            >>> texts = ["Hello, world!", "How are you?"]
-            >>> embeddings = hugging_face(texts)
-        """
-        # Call HuggingFace Embedding Server API for each document
-        return self._session.post(  # type: ignore
-            self._api_url, json={"inputs": input}
-        ).json()
-
-
->>>>>>> 661d5550
 # List of all classes in this module
 _classes = [
     name
