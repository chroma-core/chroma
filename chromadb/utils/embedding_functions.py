import hashlib
import logging
from functools import cached_property

from tenacity import stop_after_attempt, wait_random, retry, retry_if_exception

from chromadb.api.types import (
    Document,
    Documents,
    Embedding,
    Image,
    Images,
    EmbeddingFunction,
    Embeddings,
    is_image,
    is_document,
)
<<<<<<< HEAD
from io import BytesIO
=======

>>>>>>> 1cd2ced9
from pathlib import Path
import os
import tarfile
import requests
from typing import TYPE_CHECKING, Any, Dict, List, Mapping, Optional, Union, cast
import numpy as np
import numpy.typing as npt
import importlib
import inspect
import json
import sys
<<<<<<< HEAD
import base64
from typing import Optional
=======
>>>>>>> 1cd2ced9

try:
    from chromadb.is_thin_client import is_thin_client
except ImportError:
    is_thin_client = False

if TYPE_CHECKING:
    from onnxruntime import InferenceSession
    from tokenizers import Tokenizer

logger = logging.getLogger(__name__)


def _verify_sha256(fname: str, expected_sha256: str) -> bool:
    sha256_hash = hashlib.sha256()
    with open(fname, "rb") as f:
        # Read and update hash in chunks to avoid using too much memory
        for byte_block in iter(lambda: f.read(4096), b""):
            sha256_hash.update(byte_block)

    return sha256_hash.hexdigest() == expected_sha256


class SentenceTransformerEmbeddingFunction(EmbeddingFunction[Documents]):
    # Since we do dynamic imports we have to type this as Any
    models: Dict[str, Any] = {}

    # If you have a beefier machine, try "gtr-t5-large".
    # for a full list of options: https://huggingface.co/sentence-transformers, https://www.sbert.net/docs/pretrained_models.html
    def __init__(
        self,
        model_name: str = "all-MiniLM-L6-v2",
        device: str = "cpu",
        normalize_embeddings: bool = False,
        **kwargs: Any,
    ):
        """Initialize SentenceTransformerEmbeddingFunction.

        Args:
            model_name (str, optional): Identifier of the SentenceTransformer model, defaults to "all-MiniLM-L6-v2"
            device (str, optional): Device used for computation, defaults to "cpu"
            normalize_embeddings (bool, optional): Whether to normalize returned vectors, defaults to False
            **kwargs: Additional arguments to pass to the SentenceTransformer model.
        """
        if model_name not in self.models:
            try:
                from sentence_transformers import SentenceTransformer
            except ImportError:
                raise ValueError(
                    "The sentence_transformers python package is not installed. Please install it with `pip install sentence_transformers`"
                )
            self.models[model_name] = SentenceTransformer(
                model_name, device=device, **kwargs
            )
        self._model = self.models[model_name]
        self._normalize_embeddings = normalize_embeddings

    def __call__(self, input: Documents) -> Embeddings:
        return cast(
            Embeddings,
            self._model.encode(
                list(input),
                convert_to_numpy=True,
                normalize_embeddings=self._normalize_embeddings,
            ).tolist(),
        )


class Text2VecEmbeddingFunction(EmbeddingFunction[Documents]):
    def __init__(self, model_name: str = "shibing624/text2vec-base-chinese"):
        try:
            from text2vec import SentenceModel
        except ImportError:
            raise ValueError(
                "The text2vec python package is not installed. Please install it with `pip install text2vec`"
            )
        self._model = SentenceModel(model_name_or_path=model_name)

    def __call__(self, input: Documents) -> Embeddings:
        return cast(
            Embeddings, self._model.encode(list(input), convert_to_numpy=True).tolist()
        )  # noqa E501


class OpenAIEmbeddingFunction(EmbeddingFunction[Documents]):
    def __init__(
        self,
        api_key: Optional[str] = None,
        model_name: str = "text-embedding-ada-002",
        organization_id: Optional[str] = None,
        api_base: Optional[str] = None,
        api_type: Optional[str] = None,
        api_version: Optional[str] = None,
        deployment_id: Optional[str] = None,
        default_headers: Optional[Mapping[str, str]] = None,
    ):
        """
        Initialize the OpenAIEmbeddingFunction.
        Args:
            api_key (str, optional): Your API key for the OpenAI API. If not
                provided, it will raise an error to provide an OpenAI API key.
            organization_id(str, optional): The OpenAI organization ID if applicable
            model_name (str, optional): The name of the model to use for text
                embeddings. Defaults to "text-embedding-ada-002".
            api_base (str, optional): The base path for the API. If not provided,
                it will use the base path for the OpenAI API. This can be used to
                point to a different deployment, such as an Azure deployment.
            api_type (str, optional): The type of the API deployment. This can be
                used to specify a different deployment, such as 'azure'. If not
                provided, it will use the default OpenAI deployment.
            api_version (str, optional): The api version for the API. If not provided,
                it will use the api version for the OpenAI API. This can be used to
                point to a different deployment, such as an Azure deployment.
            deployment_id (str, optional): Deployment ID for Azure OpenAI.
            default_headers (Mapping, optional): A mapping of default headers to be sent with each API request.

        """
        try:
            import openai
        except ImportError:
            raise ValueError(
                "The openai python package is not installed. Please install it with `pip install openai`"
            )

        if api_key is not None:
            openai.api_key = api_key
        # If the api key is still not set, raise an error
        elif openai.api_key is None:
            raise ValueError(
                "Please provide an OpenAI API key. You can get one at https://platform.openai.com/account/api-keys"
            )

        if api_base is not None:
            openai.api_base = api_base

        if api_version is not None:
            openai.api_version = api_version

        self._api_type = api_type
        if api_type is not None:
            openai.api_type = api_type

        if organization_id is not None:
            openai.organization = organization_id

        self._v1 = openai.__version__.startswith("1.")
        if self._v1:
            if api_type == "azure":
                self._client = openai.AzureOpenAI(
                    api_key=api_key,
                    api_version=api_version,
                    azure_endpoint=api_base,
                    default_headers=default_headers,
                ).embeddings
            else:
                self._client = openai.OpenAI(
                    api_key=api_key, base_url=api_base, default_headers=default_headers
                ).embeddings
        else:
            self._client = openai.Embedding
        self._model_name = model_name
        self._deployment_id = deployment_id

    def __call__(self, input: Documents) -> Embeddings:
        # replace newlines, which can negatively affect performance.
        input = [t.replace("\n", " ") for t in input]

        # Call the OpenAI Embedding API
        if self._v1:
            embeddings = self._client.create(
                input=input, model=self._deployment_id or self._model_name
            ).data

            # Sort resulting embeddings by index
            sorted_embeddings = sorted(embeddings, key=lambda e: e.index)

            # Return just the embeddings
            return cast(Embeddings, [result.embedding for result in sorted_embeddings])
        else:
            if self._api_type == "azure":
                embeddings = self._client.create(
                    input=input, engine=self._deployment_id or self._model_name
                )["data"]
            else:
                embeddings = self._client.create(input=input, model=self._model_name)[
                    "data"
                ]

            # Sort resulting embeddings by index
            sorted_embeddings = sorted(embeddings, key=lambda e: e["index"])

            # Return just the embeddings
            return cast(
                Embeddings, [result["embedding"] for result in sorted_embeddings]
            )


class CohereEmbeddingFunction(EmbeddingFunction[Documents]):
    def __init__(self, api_key: str, model_name: str = "large"):
        try:
            import cohere
        except ImportError:
            raise ValueError(
                "The cohere python package is not installed. Please install it with `pip install cohere`"
            )

        self._client = cohere.Client(api_key)
        self._model_name = model_name

    def __call__(self, input: Documents) -> Embeddings:
        # Call Cohere Embedding API for each document.
        return [
            embeddings
            for embeddings in self._client.embed(
                texts=input, model=self._model_name, input_type="search_document"
            )
        ]


class HuggingFaceEmbeddingFunction(EmbeddingFunction[Documents]):
    """
    This class is used to get embeddings for a list of texts using the HuggingFace API.
    It requires an API key and a model name. The default model name is "sentence-transformers/all-MiniLM-L6-v2".
    """

    def __init__(
        self, api_key: str, model_name: str = "sentence-transformers/all-MiniLM-L6-v2"
    ):
        """
        Initialize the HuggingFaceEmbeddingFunction.

        Args:
            api_key (str): Your API key for the HuggingFace API.
            model_name (str, optional): The name of the model to use for text embeddings. Defaults to "sentence-transformers/all-MiniLM-L6-v2".
        """
        self._api_url = f"https://api-inference.huggingface.co/pipeline/feature-extraction/{model_name}"
        self._session = requests.Session()
        self._session.headers.update({"Authorization": f"Bearer {api_key}"})

    def __call__(self, input: Documents) -> Embeddings:
        """
        Get the embeddings for a list of texts.

        Args:
            texts (Documents): A list of texts to get embeddings for.

        Returns:
            Embeddings: The embeddings for the texts.

        Example:
            >>> hugging_face = HuggingFaceEmbeddingFunction(api_key="your_api_key")
            >>> texts = ["Hello, world!", "How are you?"]
            >>> embeddings = hugging_face(texts)
        """
        # Call HuggingFace Embedding API for each document
        return cast(
            Embeddings,
            self._session.post(
                self._api_url,
                json={"inputs": input, "options": {"wait_for_model": True}},
            ).json(),
        )


class JinaEmbeddingFunction(EmbeddingFunction[Documents]):
    """
    This class is used to get embeddings for a list of texts using the Jina AI API.
    It requires an API key and a model name. The default model name is "jina-embeddings-v2-base-en".
    """

    def __init__(self, api_key: str, model_name: str = "jina-embeddings-v2-base-en"):
        """
        Initialize the JinaEmbeddingFunction.

        Args:
            api_key (str): Your API key for the Jina AI API.
            model_name (str, optional): The name of the model to use for text embeddings. Defaults to "jina-embeddings-v2-base-en".
        """
        self._model_name = model_name
        self._api_url = "https://api.jina.ai/v1/embeddings"
        self._session = requests.Session()
        self._session.headers.update(
            {"Authorization": f"Bearer {api_key}", "Accept-Encoding": "identity"}
        )

    def __call__(self, input: Documents) -> Embeddings:
        """
        Get the embeddings for a list of texts.

        Args:
            texts (Documents): A list of texts to get embeddings for.

        Returns:
            Embeddings: The embeddings for the texts.

        Example:
            >>> jina_ai_fn = JinaEmbeddingFunction(api_key="your_api_key")
            >>> input = ["Hello, world!", "How are you?"]
            >>> embeddings = jina_ai_fn(input)
        """
        # Call Jina AI Embedding API
        resp = self._session.post(
            self._api_url, json={"input": input, "model": self._model_name}
        ).json()
        if "data" not in resp:
            raise RuntimeError(resp["detail"])

        embeddings = resp["data"]

        # Sort resulting embeddings by index
        sorted_embeddings = sorted(embeddings, key=lambda e: e["index"])

        # Return just the embeddings
        return cast(Embeddings, [result["embedding"] for result in sorted_embeddings])


class InstructorEmbeddingFunction(EmbeddingFunction[Documents]):
    # If you have a GPU with at least 6GB try model_name = "hkunlp/instructor-xl" and device = "cuda"
    # for a full list of options: https://github.com/HKUNLP/instructor-embedding#model-list
    def __init__(
        self,
        model_name: str = "hkunlp/instructor-base",
        device: str = "cpu",
        instruction: Optional[str] = None,
    ):
        try:
            from InstructorEmbedding import INSTRUCTOR
        except ImportError:
            raise ValueError(
                "The InstructorEmbedding python package is not installed. Please install it with `pip install InstructorEmbedding`"
            )
        self._model = INSTRUCTOR(model_name, device=device)
        self._instruction = instruction

    def __call__(self, input: Documents) -> Embeddings:
        if self._instruction is None:
            return cast(Embeddings, self._model.encode(input).tolist())

        texts_with_instructions = [[self._instruction, text] for text in input]

        return cast(Embeddings, self._model.encode(texts_with_instructions).tolist())


# In order to remove dependencies on sentence-transformers, which in turn depends on
# pytorch and sentence-piece we have created a default ONNX embedding function that
# implements the same functionality as "all-MiniLM-L6-v2" from sentence-transformers.
# visit https://github.com/chroma-core/onnx-embedding for the source code to generate
# and verify the ONNX model.
class ONNXMiniLM_L6_V2(EmbeddingFunction[Documents]):
    MODEL_NAME = "all-MiniLM-L6-v2"
    DOWNLOAD_PATH = Path.home() / ".cache" / "chroma" / "onnx_models" / MODEL_NAME
    EXTRACTED_FOLDER_NAME = "onnx"
    ARCHIVE_FILENAME = "onnx.tar.gz"
    MODEL_DOWNLOAD_URL = (
        "https://chroma-onnx-models.s3.amazonaws.com/all-MiniLM-L6-v2/onnx.tar.gz"
    )
    _MODEL_SHA256 = "913d7300ceae3b2dbc2c50d1de4baacab4be7b9380491c27fab7418616a16ec3"

    # https://github.com/python/mypy/issues/7291 mypy makes you type the constructor if
    # no args
    def __init__(self, preferred_providers: Optional[List[str]] = None) -> None:
        # Import dependencies on demand to mirror other embedding functions. This
        # breaks typechecking, thus the ignores.
        # convert the list to set for unique values
        if preferred_providers and not all(
            [isinstance(i, str) for i in preferred_providers]
        ):
            raise ValueError("Preferred providers must be a list of strings")
        # check for duplicate providers
        if preferred_providers and len(preferred_providers) != len(
            set(preferred_providers)
        ):
            raise ValueError("Preferred providers must be unique")
        self._preferred_providers = preferred_providers
        try:
            # Equivalent to import onnxruntime
            self.ort = importlib.import_module("onnxruntime")
        except ImportError:
            raise ValueError(
                "The onnxruntime python package is not installed. Please install it with `pip install onnxruntime`"
            )
        try:
            # Equivalent to from tokenizers import Tokenizer
            self.Tokenizer = importlib.import_module("tokenizers").Tokenizer
        except ImportError:
            raise ValueError(
                "The tokenizers python package is not installed. Please install it with `pip install tokenizers`"
            )
        try:
            # Equivalent to from tqdm import tqdm
            self.tqdm = importlib.import_module("tqdm").tqdm
        except ImportError:
            raise ValueError(
                "The tqdm python package is not installed. Please install it with `pip install tqdm`"
            )

    # Borrowed from https://gist.github.com/yanqd0/c13ed29e29432e3cf3e7c38467f42f51
    # Download with tqdm to preserve the sentence-transformers experience
    @retry(
        reraise=True,
        stop=stop_after_attempt(3),
        wait=wait_random(min=1, max=3),
        retry=retry_if_exception(lambda e: "does not match expected SHA256" in str(e)),
    )
    def _download(self, url: str, fname: str, chunk_size: int = 1024) -> None:
        resp = requests.get(url, stream=True)
        total = int(resp.headers.get("content-length", 0))
        with open(fname, "wb") as file, self.tqdm(
            desc=str(fname),
            total=total,
            unit="iB",
            unit_scale=True,
            unit_divisor=1024,
        ) as bar:
            for data in resp.iter_content(chunk_size=chunk_size):
                size = file.write(data)
                bar.update(size)
        if not _verify_sha256(fname, self._MODEL_SHA256):
            # if the integrity of the file is not verified, remove it
            os.remove(fname)
            raise ValueError(
                f"Downloaded file {fname} does not match expected SHA256 hash. Corrupted download or malicious file."
            )

    # Use pytorches default epsilon for division by zero
    # https://pytorch.org/docs/stable/generated/torch.nn.functional.normalize.html
    def _normalize(self, v: npt.NDArray) -> npt.NDArray:
        norm = np.linalg.norm(v, axis=1)
        norm[norm == 0] = 1e-12
        return cast(npt.NDArray, v / norm[:, np.newaxis])

    def _forward(self, documents: List[str], batch_size: int = 32) -> npt.NDArray:
        # We need to cast to the correct type because the type checker doesn't know that init_model_and_tokenizer will set the values
        self.tokenizer = cast(self.Tokenizer, self.tokenizer)
        self.model = cast(self.ort.InferenceSession, self.model)
        all_embeddings = []
        for i in range(0, len(documents), batch_size):
            batch = documents[i : i + batch_size]
            encoded = [self.tokenizer.encode(d) for d in batch]
            input_ids = np.array([e.ids for e in encoded])
            attention_mask = np.array([e.attention_mask for e in encoded])
            onnx_input = {
                "input_ids": np.array(input_ids, dtype=np.int64),
                "attention_mask": np.array(attention_mask, dtype=np.int64),
                "token_type_ids": np.array(
                    [np.zeros(len(e), dtype=np.int64) for e in input_ids],
                    dtype=np.int64,
                ),
            }
            model_output = self.model.run(None, onnx_input)
            last_hidden_state = model_output[0]
            # Perform mean pooling with attention weighting
            input_mask_expanded = np.broadcast_to(
                np.expand_dims(attention_mask, -1), last_hidden_state.shape
            )
            embeddings = np.sum(last_hidden_state * input_mask_expanded, 1) / np.clip(
                input_mask_expanded.sum(1), a_min=1e-9, a_max=None
            )
            embeddings = self._normalize(embeddings).astype(np.float32)
            all_embeddings.append(embeddings)
        return np.concatenate(all_embeddings)

    @cached_property
    def tokenizer(self) -> "Tokenizer":
        tokenizer = self.Tokenizer.from_file(
            os.path.join(
                self.DOWNLOAD_PATH, self.EXTRACTED_FOLDER_NAME, "tokenizer.json"
            )
        )
        # max_seq_length = 256, for some reason sentence-transformers uses 256 even though the HF config has a max length of 128
        # https://github.com/UKPLab/sentence-transformers/blob/3e1929fddef16df94f8bc6e3b10598a98f46e62d/docs/_static/html/models_en_sentence_embeddings.html#LL480
        tokenizer.enable_truncation(max_length=256)
        tokenizer.enable_padding(pad_id=0, pad_token="[PAD]", length=256)
        return tokenizer

    @cached_property
    def model(self) -> "InferenceSession":
        if self._preferred_providers is None or len(self._preferred_providers) == 0:
            if len(self.ort.get_available_providers()) > 0:
                logger.debug(
                    f"WARNING: No ONNX providers provided, defaulting to available providers: "
                    f"{self.ort.get_available_providers()}"
                )
            self._preferred_providers = self.ort.get_available_providers()
        elif not set(self._preferred_providers).issubset(
            set(self.ort.get_available_providers())
        ):
            raise ValueError(
                f"Preferred providers must be subset of available providers: {self.ort.get_available_providers()}"
            )

        # Suppress onnxruntime warnings. This produces logspew, mainly when onnx tries to use CoreML, which doesn't fit this model.
        so = self.ort.SessionOptions()
        so.log_severity_level = 3

        return self.ort.InferenceSession(
            os.path.join(self.DOWNLOAD_PATH, self.EXTRACTED_FOLDER_NAME, "model.onnx"),
            # Since 1.9 onnyx runtime requires providers to be specified when there are multiple available - https://onnxruntime.ai/docs/api/python/api_summary.html
            # This is probably not ideal but will improve DX as no exceptions will be raised in multi-provider envs
            providers=self._preferred_providers,
            sess_options=so,
        )

    def __call__(self, input: Documents) -> Embeddings:
        # Only download the model when it is actually used
        self._download_model_if_not_exists()
        return cast(Embeddings, self._forward(input).tolist())

    def _download_model_if_not_exists(self) -> None:
        onnx_files = [
            "config.json",
            "model.onnx",
            "special_tokens_map.json",
            "tokenizer_config.json",
            "tokenizer.json",
            "vocab.txt",
        ]
        extracted_folder = os.path.join(self.DOWNLOAD_PATH, self.EXTRACTED_FOLDER_NAME)
        onnx_files_exist = True
        for f in onnx_files:
            if not os.path.exists(os.path.join(extracted_folder, f)):
                onnx_files_exist = False
                break
        # Model is not downloaded yet
        if not onnx_files_exist:
            os.makedirs(self.DOWNLOAD_PATH, exist_ok=True)
            if not os.path.exists(
                os.path.join(self.DOWNLOAD_PATH, self.ARCHIVE_FILENAME)
            ) or not _verify_sha256(
                os.path.join(self.DOWNLOAD_PATH, self.ARCHIVE_FILENAME),
                self._MODEL_SHA256,
            ):
                self._download(
                    url=self.MODEL_DOWNLOAD_URL,
                    fname=os.path.join(self.DOWNLOAD_PATH, self.ARCHIVE_FILENAME),
                )
            with tarfile.open(
                name=os.path.join(self.DOWNLOAD_PATH, self.ARCHIVE_FILENAME),
                mode="r:gz",
            ) as tar:
                tar.extractall(path=self.DOWNLOAD_PATH)


def DefaultEmbeddingFunction() -> Optional[EmbeddingFunction[Documents]]:
    if is_thin_client:
        return None
    else:
        return ONNXMiniLM_L6_V2()


class GooglePalmEmbeddingFunction(EmbeddingFunction[Documents]):
    """To use this EmbeddingFunction, you must have the google.generativeai Python package installed and have a PaLM API key."""

    def __init__(self, api_key: str, model_name: str = "models/embedding-gecko-001"):
        if not api_key:
            raise ValueError("Please provide a PaLM API key.")

        if not model_name:
            raise ValueError("Please provide the model name.")

        try:
            import google.generativeai as palm
        except ImportError:
            raise ValueError(
                "The Google Generative AI python package is not installed. Please install it with `pip install google-generativeai`"
            )

        palm.configure(api_key=api_key)
        self._palm = palm
        self._model_name = model_name

    def __call__(self, input: Documents) -> Embeddings:
        return [
            self._palm.generate_embeddings(model=self._model_name, text=text)[
                "embedding"
            ]
            for text in input
        ]


class GoogleGenerativeAiEmbeddingFunction(EmbeddingFunction[Documents]):
    """To use this EmbeddingFunction, you must have the google.generativeai Python package installed and have a Google API key."""

    """Use RETRIEVAL_DOCUMENT for the task_type for embedding, and RETRIEVAL_QUERY for the task_type for retrieval."""

    def __init__(
        self,
        api_key: str,
        model_name: str = "models/embedding-001",
        task_type: str = "RETRIEVAL_DOCUMENT",
    ):
        if not api_key:
            raise ValueError("Please provide a Google API key.")

        if not model_name:
            raise ValueError("Please provide the model name.")

        try:
            import google.generativeai as genai
        except ImportError:
            raise ValueError(
                "The Google Generative AI python package is not installed. Please install it with `pip install google-generativeai`"
            )

        genai.configure(api_key=api_key)
        self._genai = genai
        self._model_name = model_name
        self._task_type = task_type
        self._task_title = None
        if self._task_type == "RETRIEVAL_DOCUMENT":
            self._task_title = "Embedding of single string"

    def __call__(self, input: Documents) -> Embeddings:
        return [
            self._genai.embed_content(
                model=self._model_name,
                content=text,
                task_type=self._task_type,
                title=self._task_title,
            )["embedding"]
            for text in input
        ]


class GoogleVertexEmbeddingFunction(EmbeddingFunction[Documents]):
    # Follow API Quickstart for Google Vertex AI
    # https://cloud.google.com/vertex-ai/docs/generative-ai/start/quickstarts/api-quickstart
    # Information about the text embedding modules in Google Vertex AI
    # https://cloud.google.com/vertex-ai/docs/generative-ai/embeddings/get-text-embeddings
    def __init__(
        self,
        api_key: str,
        model_name: str = "textembedding-gecko",
        project_id: str = "cloud-large-language-models",
        region: str = "us-central1",
    ):
        self._api_url = f"https://{region}-aiplatform.googleapis.com/v1/projects/{project_id}/locations/{region}/publishers/goole/models/{model_name}:predict"
        self._session = requests.Session()
        self._session.headers.update({"Authorization": f"Bearer {api_key}"})

    def __call__(self, input: Documents) -> Embeddings:
        embeddings = []
        for text in input:
            response = self._session.post(
                self._api_url, json={"instances": [{"content": text}]}
            ).json()

            if "predictions" in response:
                embeddings.append(response["predictions"]["embeddings"]["values"])

        return embeddings


class OpenCLIPEmbeddingFunction(EmbeddingFunction[Union[Documents, Images]]):
    def __init__(
        self,
        model_name: str = "ViT-B-32",
        checkpoint: str = "laion2b_s34b_b79k",
        device: Optional[str] = "cpu",
    ) -> None:
        try:
            import open_clip
        except ImportError:
            raise ValueError(
                "The open_clip python package is not installed. Please install it with `pip install open-clip-torch`. https://github.com/mlfoundations/open_clip"
            )
        try:
            self._torch = importlib.import_module("torch")
        except ImportError:
            raise ValueError(
                "The torch python package is not installed. Please install it with `pip install torch`"
            )

        try:
            self._PILImage = importlib.import_module("PIL.Image")
        except ImportError:
            raise ValueError(
                "The PIL python package is not installed. Please install it with `pip install pillow`"
            )

        model, _, preprocess = open_clip.create_model_and_transforms(
            model_name=model_name, pretrained=checkpoint
        )
        self._model = model
        self._model.to(device)
        self._preprocess = preprocess
        self._tokenizer = open_clip.get_tokenizer(model_name=model_name)

    def _encode_image(self, image: Image) -> Embedding:
        pil_image = self._PILImage.fromarray(image)
        with self._torch.no_grad():
            image_features = self._model.encode_image(
                self._preprocess(pil_image).unsqueeze(0)
            )
            image_features /= image_features.norm(dim=-1, keepdim=True)
            return cast(Embedding, image_features.squeeze().tolist())

    def _encode_text(self, text: Document) -> Embedding:
        with self._torch.no_grad():
            text_features = self._model.encode_text(self._tokenizer(text))
            text_features /= text_features.norm(dim=-1, keepdim=True)
            return cast(Embedding, text_features.squeeze().tolist())

    def __call__(self, input: Union[Documents, Images]) -> Embeddings:
        embeddings: Embeddings = []
        for item in input:
            if is_image(item):
                embeddings.append(self._encode_image(cast(Image, item)))
            elif is_document(item):
                embeddings.append(self._encode_text(cast(Document, item)))
        return embeddings


<<<<<<< HEAD
class RoboflowEmbeddingFunction(EmbeddingFunction[Union[Documents, Images]]):
    def __init__(
        self, api_key: str = "", api_url = "https://infer.roboflow.com"
    ) -> None:
        """
        Create a RoboflowEmbeddingFunction.

        Args:
            api_key (str): Your API key for the Roboflow API.
            api_url (str, optional): The URL of the Roboflow API. Defaults to "https://infer.roboflow.com".
        """
        if not api_key:
            api_key = os.environ.get("ROBOFLOW_API_KEY")

        self._api_url = api_url
        self._api_key = api_key 

        try:
            self._PILImage = importlib.import_module("PIL.Image")
        except ImportError:
            raise ValueError(
                "The PIL python package is not installed. Please install it with `pip install pillow`"
            )

    def __call__(self, input: Union[Documents, Images]) -> Embeddings:
        embeddings = []

        for item in input:
            if is_image(item):
                image = self._PILImage.fromarray(item)

                buffer = BytesIO()
                image.save(buffer, format="JPEG")
                base64_image = base64.b64encode(buffer.getvalue()).decode("utf-8")

                infer_clip_payload = {
                    "image": {
                        "type": "base64",
                        "value": base64_image,
                    },
                }

                res = requests.post(
                    f"{self._api_url}/clip/embed_image?api_key={self._api_key}",
                    json=infer_clip_payload,
                )

                result = res.json()['embeddings']

                embeddings.append(result[0])
            
            elif is_document(item):
                infer_clip_payload = {
                    "text": input,
                }

                res = requests.post(
                    f"{self._api_url}/clip/embed_text?api_key={self._api_key}",
                    json=infer_clip_payload,
                )

                result = res.json()['embeddings']

                embeddings.append(result[0])

        return embeddings

      
=======
class AmazonBedrockEmbeddingFunction(EmbeddingFunction[Documents]):
    def __init__(
        self,
        session: "boto3.Session",  # noqa: F821 # Quote for forward reference
        model_name: str = "amazon.titan-embed-text-v1",
        **kwargs: Any,
    ):
        """Initialize AmazonBedrockEmbeddingFunction.

        Args:
            session (boto3.Session): The boto3 session to use.
            model_name (str, optional): Identifier of the model, defaults to "amazon.titan-embed-text-v1"
            **kwargs: Additional arguments to pass to the boto3 client.

        Example:
            >>> import boto3
            >>> session = boto3.Session(profile_name="profile", region_name="us-east-1")
            >>> bedrock = AmazonBedrockEmbeddingFunction(session=session)
            >>> texts = ["Hello, world!", "How are you?"]
            >>> embeddings = bedrock(texts)
        """

        self._model_name = model_name

        self._client = session.client(
            service_name="bedrock-runtime",
            **kwargs,
        )

    def __call__(self, input: Documents) -> Embeddings:
        accept = "application/json"
        content_type = "application/json"
        embeddings = []
        for text in input:
            input_body = {"inputText": text}
            body = json.dumps(input_body)
            response = self._client.invoke_model(
                body=body,
                modelId=self._model_name,
                accept=accept,
                contentType=content_type,
            )
            embedding = json.load(response.get("body")).get("embedding")
            embeddings.append(embedding)
        return embeddings


>>>>>>> 1cd2ced9
class HuggingFaceEmbeddingServer(EmbeddingFunction[Documents]):
    """
    This class is used to get embeddings for a list of texts using the HuggingFace Embedding server (https://github.com/huggingface/text-embeddings-inference).
    The embedding model is configured in the server.
    """

    def __init__(self, url: str):
        """
        Initialize the HuggingFaceEmbeddingServer.

        Args:
            url (str): The URL of the HuggingFace Embedding Server.
        """
        try:
            import requests
        except ImportError:
            raise ValueError(
                "The requests python package is not installed. Please install it with `pip install requests`"
            )
        self._api_url = f"{url}"
        self._session = requests.Session()

    def __call__(self, input: Documents) -> Embeddings:
        """
        Get the embeddings for a list of texts.

        Args:
            texts (Documents): A list of texts to get embeddings for.

        Returns:
            Embeddings: The embeddings for the texts.

        Example:
            >>> hugging_face = HuggingFaceEmbeddingServer(url="http://localhost:8080/embed")
            >>> texts = ["Hello, world!", "How are you?"]
            >>> embeddings = hugging_face(texts)
        """
        # Call HuggingFace Embedding Server API for each document
        return cast(
            Embeddings, self._session.post(self._api_url, json={"inputs": input}).json()
        )


class OllamaEmbeddingFunction(EmbeddingFunction[Documents]):
    """
    This class is used to generate embeddings for a list of texts using the Ollama Embedding API (https://github.com/ollama/ollama/blob/main/docs/api.md#generate-embeddings).
    """

    def __init__(self, url: str, model_name: str) -> None:
        """
        Initialize the Ollama Embedding Function.

        Args:
            url (str): The URL of the Ollama Server.
            model_name (str): The name of the model to use for text embeddings. E.g. "nomic-embed-text" (see https://ollama.com/library for available models).
        """
        try:
            import requests
        except ImportError:
            raise ValueError(
                "The requests python package is not installed. Please install it with `pip install requests`"
            )
        self._api_url = f"{url}"
        self._model_name = model_name
        self._session = requests.Session()

    def __call__(self, input: Documents) -> Embeddings:
        """
        Get the embeddings for a list of texts.

        Args:
            input (Documents): A list of texts to get embeddings for.

        Returns:
            Embeddings: The embeddings for the texts.

        Example:
            >>> ollama_ef = OllamaEmbeddingFunction(url="http://localhost:11434/api/embeddings", model_name="nomic-embed-text")
            >>> texts = ["Hello, world!", "How are you?"]
            >>> embeddings = ollama_ef(texts)
        """
        # Call Ollama Server API for each document
        texts = input if isinstance(input, list) else [input]
        embeddings = [
            self._session.post(
                self._api_url, json={"model": self._model_name, "prompt": text}
            ).json()
            for text in texts
        ]
        return cast(
            Embeddings,
            [
                embedding["embedding"]
                for embedding in embeddings
                if "embedding" in embedding
            ],
        )

# List of all classes in this module
_classes = [
    name
    for name, obj in inspect.getmembers(sys.modules[__name__], inspect.isclass)
    if obj.__module__ == __name__
]


def get_builtins() -> List[str]:
    return _classes<|MERGE_RESOLUTION|>--- conflicted
+++ resolved
@@ -15,11 +15,8 @@
     is_image,
     is_document,
 )
-<<<<<<< HEAD
+
 from io import BytesIO
-=======
-
->>>>>>> 1cd2ced9
 from pathlib import Path
 import os
 import tarfile
@@ -31,11 +28,7 @@
 import inspect
 import json
 import sys
-<<<<<<< HEAD
 import base64
-from typing import Optional
-=======
->>>>>>> 1cd2ced9
 
 try:
     from chromadb.is_thin_client import is_thin_client
@@ -749,7 +742,6 @@
         return embeddings
 
 
-<<<<<<< HEAD
 class RoboflowEmbeddingFunction(EmbeddingFunction[Union[Documents, Images]]):
     def __init__(
         self, api_key: str = "", api_url = "https://infer.roboflow.com"
@@ -818,7 +810,6 @@
         return embeddings
 
       
-=======
 class AmazonBedrockEmbeddingFunction(EmbeddingFunction[Documents]):
     def __init__(
         self,
@@ -866,7 +857,6 @@
         return embeddings
 
 
->>>>>>> 1cd2ced9
 class HuggingFaceEmbeddingServer(EmbeddingFunction[Documents]):
     """
     This class is used to get embeddings for a list of texts using the HuggingFace Embedding server (https://github.com/huggingface/text-embeddings-inference).
