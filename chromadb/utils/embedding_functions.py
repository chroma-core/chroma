--- conflicted
+++ resolved
@@ -39,7 +39,18 @@
 
 logger = logging.getLogger(__name__)
 
-<<<<<<< HEAD
+
+      
+def _verify_sha256(fname: str, expected_sha256: str) -> bool:
+    sha256_hash = hashlib.sha256()
+    with open(fname, "rb") as f:
+        # Read and update hash in chunks to avoid using too much memory
+        for byte_block in iter(lambda: f.read(4096), b""):
+            sha256_hash.update(byte_block)
+
+    return sha256_hash.hexdigest() == expected_sha256
+
+
 class JinaWithPeftEmbeddingsFunction(EmbeddingFunction[Documents]):
     # Since we do dynamic imports we have to type this as Any
     models: Dict[str, Any] = {}
@@ -122,20 +133,7 @@
                 convert_to_numpy=True,
                 normalize_embeddings=self._normalize_embeddings,
             ).tolist()
-        
-=======
-
-def _verify_sha256(fname: str, expected_sha256: str) -> bool:
-    sha256_hash = hashlib.sha256()
-    with open(fname, "rb") as f:
-        # Read and update hash in chunks to avoid using too much memory
-        for byte_block in iter(lambda: f.read(4096), b""):
-            sha256_hash.update(byte_block)
-
-    return sha256_hash.hexdigest() == expected_sha256
-
-
->>>>>>> e5751fd6
+          
 class SentenceTransformerEmbeddingFunction(EmbeddingFunction[Documents]):
     # Since we do dynamic imports we have to type this as Any
     models: Dict[str, Any] = {}
