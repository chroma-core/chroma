import orjson as json
import logging
from typing import Optional, cast, Tuple
from typing import Sequence
from uuid import UUID
import requests
from overrides import override

import chromadb.errors as errors
from chromadb.types import Database, Tenant
import chromadb.utils.embedding_functions as ef
from chromadb.api import ServerAPI
from chromadb.api.models.Collection import Collection
from chromadb.api.types import (
    DataLoader,
    Documents,
    Embeddable,
    Embeddings,
    EmbeddingFunction,
    IDs,
    Include,
    Loadable,
    Metadatas,
    URIs,
    Where,
    WhereDocument,
    GetResult,
    QueryResult,
    CollectionMetadata,
    validate_batch,
)
from chromadb.auth import (
    ClientAuthProvider,
)
from chromadb.config import DEFAULT_DATABASE, DEFAULT_TENANT, Settings, System
from chromadb.telemetry.opentelemetry import (
    OpenTelemetryClient,
    OpenTelemetryGranularity,
    trace_method,
)
from chromadb.telemetry.product import ProductTelemetryClient
from urllib.parse import urlparse, urlunparse, quote
from chromadb.types import Collection as CollectionModel

logger = logging.getLogger(__name__)


class FastAPI(ServerAPI):
    _settings: Settings
    _max_batch_size: int = -1

    @staticmethod
    def _validate_host(host: str) -> None:
        parsed = urlparse(host)
        if "/" in host and parsed.scheme not in {"http", "https"}:
            raise ValueError(
                "Invalid URL. " f"Unrecognized protocol - {parsed.scheme}."
            )
        if "/" in host and (not host.startswith("http")):
            raise ValueError(
                "Invalid URL. "
                "Seems that you are trying to pass URL as a host but without \
                    specifying the protocol. "
                "Please add http:// or https:// to the host."
            )

    @staticmethod
    def resolve_url(
        chroma_server_host: str,
        chroma_server_ssl_enabled: Optional[bool] = False,
        default_api_path: Optional[str] = "",
        chroma_server_http_port: Optional[int] = 8000,
    ) -> str:
        _skip_port = False
        _chroma_server_host = chroma_server_host
        FastAPI._validate_host(_chroma_server_host)
        if _chroma_server_host.startswith("http"):
            logger.debug("Skipping port as the user is passing a full URL")
            _skip_port = True
        parsed = urlparse(_chroma_server_host)

        scheme = "https" if chroma_server_ssl_enabled else parsed.scheme or "http"
        net_loc = parsed.netloc or parsed.hostname or chroma_server_host
        port = (
            ":" + str(parsed.port or chroma_server_http_port) if not _skip_port else ""
        )
        path = parsed.path or default_api_path

        if not path or path == net_loc:
            path = default_api_path if default_api_path else ""
        if not path.endswith(default_api_path or ""):
            path = path + default_api_path if default_api_path else ""
        full_url = urlunparse(
            (scheme, f"{net_loc}{port}", quote(path.replace("//", "/")), "", "", "")
        )

        return full_url

    def __init__(self, system: System):
        super().__init__(system)
        system.settings.require("chroma_server_host")
        system.settings.require("chroma_server_http_port")

        self._opentelemetry_client = self.require(OpenTelemetryClient)
        self._product_telemetry_client = self.require(ProductTelemetryClient)
        self._settings = system.settings

        self._api_url = FastAPI.resolve_url(
            chroma_server_host=str(system.settings.chroma_server_host),
            chroma_server_http_port=system.settings.chroma_server_http_port,
            chroma_server_ssl_enabled=system.settings.chroma_server_ssl_enabled,
            default_api_path=system.settings.chroma_server_api_default_path,
        )

        self._session = requests.Session()

        self._header = system.settings.chroma_server_headers
        if self._header is not None:
            self._session.headers.update(self._header)
        if self._settings.chroma_server_ssl_verify is not None:
            self._session.verify = self._settings.chroma_server_ssl_verify

        if system.settings.chroma_client_auth_provider:
            self._auth_provider = self.require(ClientAuthProvider)
            _headers = self._auth_provider.authenticate()
            for header, value in _headers.items():
                self._session.headers[header] = value.get_secret_value()

    @trace_method("FastAPI.heartbeat", OpenTelemetryGranularity.OPERATION)
    @override
    def heartbeat(self) -> int:
        """Returns the current server time in nanoseconds to check if the server is alive"""
        resp = self._session.get(self._api_url)
        raise_chroma_error(resp)
        return int(json.loads(resp.text)["nanosecond heartbeat"])

    @trace_method("FastAPI.create_database", OpenTelemetryGranularity.OPERATION)
    @override
    def create_database(
        self,
        name: str,
        tenant: str = DEFAULT_TENANT,
    ) -> None:
        """Creates a database"""
        resp = self._session.post(
            self._api_url + "/databases",
            data=json.dumps({"name": name}),
            params={"tenant": tenant},
        )
        raise_chroma_error(resp)

    @trace_method("FastAPI.get_database", OpenTelemetryGranularity.OPERATION)
    @override
    def get_database(
        self,
        name: str,
        tenant: str = DEFAULT_TENANT,
    ) -> Database:
        """Returns a database"""
        resp = self._session.get(
            self._api_url + "/databases/" + name,
            params={"tenant": tenant},
        )
        raise_chroma_error(resp)
        resp_json = json.loads(resp.text)
        return Database(
            id=resp_json["id"], name=resp_json["name"], tenant=resp_json["tenant"]
        )

    @trace_method("FastAPI.create_tenant", OpenTelemetryGranularity.OPERATION)
    @override
    def create_tenant(self, name: str) -> None:
        resp = self._session.post(
            self._api_url + "/tenants",
            data=json.dumps({"name": name}),
        )
        raise_chroma_error(resp)

    @trace_method("FastAPI.get_tenant", OpenTelemetryGranularity.OPERATION)
    @override
    def get_tenant(self, name: str) -> Tenant:
        resp = self._session.get(
            self._api_url + "/tenants/" + name,
        )
        raise_chroma_error(resp)
        resp_json = json.loads(resp.text)
        return Tenant(name=resp_json["name"])

    @trace_method("FastAPI.list_collections", OpenTelemetryGranularity.OPERATION)
    @override
    def list_collections(
        self,
        limit: Optional[int] = None,
        offset: Optional[int] = None,
        tenant: str = DEFAULT_TENANT,
        database: str = DEFAULT_DATABASE,
    ) -> Sequence[Collection]:
        """Returns a list of all collections"""
        resp = self._session.get(
            self._api_url + "/collections",
            params={
                "tenant": tenant,
                "database": database,
                "limit": limit,
                "offset": offset,
            },
        )
        raise_chroma_error(resp)
        json_collections = json.loads(resp.text)
        collections = []
        for json_collection in json_collections:
            model = CollectionModel(
                id=json_collection["id"],
                name=json_collection["name"],
                metadata=json_collection["metadata"],
                dimension=json_collection["dimension"],
                tenant=json_collection["tenant"],
                database=json_collection["database"],
                version=json_collection["version"],
            )
            collections.append(Collection(self, model=model))

        return collections

    @trace_method("FastAPI.count_collections", OpenTelemetryGranularity.OPERATION)
    @override
    def count_collections(
        self, tenant: str = DEFAULT_TENANT, database: str = DEFAULT_DATABASE
    ) -> int:
        """Returns a count of collections"""
        resp = self._session.get(
            self._api_url + "/count_collections",
            params={"tenant": tenant, "database": database},
        )
        raise_chroma_error(resp)
        return cast(int, json.loads(resp.text))

    @trace_method("FastAPI.create_collection", OpenTelemetryGranularity.OPERATION)
    @override
    def create_collection(
        self,
        name: str,
        metadata: Optional[CollectionMetadata] = None,
        embedding_function: Optional[
            EmbeddingFunction[Embeddable]
        ] = ef.DefaultEmbeddingFunction(),  # type: ignore
        data_loader: Optional[DataLoader[Loadable]] = None,
        get_or_create: bool = False,
        tenant: str = DEFAULT_TENANT,
        database: str = DEFAULT_DATABASE,
    ) -> Collection:
        """Creates a collection"""
        resp = self._session.post(
            self._api_url + "/collections",
            data=json.dumps(
                {
                    "name": name,
                    "metadata": metadata,
                    "get_or_create": get_or_create,
                }
            ),
            params={"tenant": tenant, "database": database},
        )
        raise_chroma_error(resp)
        resp_json = json.loads(resp.text)
        model = CollectionModel(
            id=resp_json["id"],
            name=resp_json["name"],
            metadata=resp_json["metadata"],
            dimension=resp_json["dimension"],
            tenant=resp_json["tenant"],
            database=resp_json["database"],
            version=resp_json["version"],
        )
        return Collection(
            client=self,
            model=model,
            embedding_function=embedding_function,
            data_loader=data_loader,
        )

    @trace_method("FastAPI.get_collection", OpenTelemetryGranularity.OPERATION)
    @override
    def get_collection(
        self,
        name: str,
        id: Optional[UUID] = None,
        embedding_function: Optional[
            EmbeddingFunction[Embeddable]
        ] = ef.DefaultEmbeddingFunction(),  # type: ignore
        data_loader: Optional[DataLoader[Loadable]] = None,
        tenant: str = DEFAULT_TENANT,
        database: str = DEFAULT_DATABASE,
    ) -> Collection:
        """Returns a collection"""
        if (name is None and id is None) or (name is not None and id is not None):
            raise ValueError("Name or id must be specified, but not both")

        _params = {"tenant": tenant, "database": database}
        if id is not None:
            _params["type"] = str(id)
        resp = self._session.get(
            self._api_url + "/collections/" + name if name else str(id), params=_params
        )
        raise_chroma_error(resp)
        resp_json = json.loads(resp.text)
        model = CollectionModel(
            id=resp_json["id"],
            name=resp_json["name"],
            metadata=resp_json["metadata"],
            dimension=resp_json["dimension"],
            tenant=resp_json["tenant"],
            database=resp_json["database"],
            version=resp_json["version"],
        )
        return Collection(
            client=self,
            model=model,
            embedding_function=embedding_function,
            data_loader=data_loader,
        )

    @trace_method(
        "FastAPI.get_or_create_collection", OpenTelemetryGranularity.OPERATION
    )
    @override
    def get_or_create_collection(
        self,
        name: str,
        metadata: Optional[CollectionMetadata] = None,
        embedding_function: Optional[
            EmbeddingFunction[Embeddable]
        ] = ef.DefaultEmbeddingFunction(),  # type: ignore
        data_loader: Optional[DataLoader[Loadable]] = None,
        tenant: str = DEFAULT_TENANT,
        database: str = DEFAULT_DATABASE,
    ) -> Collection:
        return cast(
            Collection,
            self.create_collection(
                name=name,
                metadata=metadata,
                embedding_function=embedding_function,
                data_loader=data_loader,
                get_or_create=True,
                tenant=tenant,
                database=database,
            ),
        )

    @trace_method("FastAPI._modify", OpenTelemetryGranularity.OPERATION)
    @override
    def _modify(
        self,
        id: UUID,
        new_name: Optional[str] = None,
        new_metadata: Optional[CollectionMetadata] = None,
    ) -> None:
        """Updates a collection"""
        resp = self._session.put(
            self._api_url + "/collections/" + str(id),
            data=json.dumps({"new_metadata": new_metadata, "new_name": new_name}),
        )
        raise_chroma_error(resp)

    @trace_method("FastAPI.delete_collection", OpenTelemetryGranularity.OPERATION)
    @override
    def delete_collection(
        self,
        name: str,
        tenant: str = DEFAULT_TENANT,
        database: str = DEFAULT_DATABASE,
    ) -> None:
        """Deletes a collection"""
        resp = self._session.delete(
            self._api_url + "/collections/" + name,
            params={"tenant": tenant, "database": database},
        )
        raise_chroma_error(resp)

    @trace_method("FastAPI._count", OpenTelemetryGranularity.OPERATION)
    @override
    def _count(
        self,
        collection_id: UUID,
    ) -> int:
        """Returns the number of embeddings in the database"""
        resp = self._session.get(
            self._api_url + "/collections/" + str(collection_id) + "/count"
        )
        raise_chroma_error(resp)
        return cast(int, json.loads(resp.text))

    @trace_method("FastAPI._peek", OpenTelemetryGranularity.OPERATION)
    @override
    def _peek(
        self,
        collection_id: UUID,
        n: int = 10,
    ) -> GetResult:
        return cast(
            GetResult,
            self._get(
                collection_id,
                limit=n,
                include=["embeddings", "documents", "metadatas"],
            ),
        )

    @trace_method("FastAPI._get", OpenTelemetryGranularity.OPERATION)
    @override
    def _get(
        self,
        collection_id: UUID,
        ids: Optional[IDs] = None,
        where: Optional[Where] = {},
        sort: Optional[str] = None,
        limit: Optional[int] = None,
        offset: Optional[int] = None,
        page: Optional[int] = None,
        page_size: Optional[int] = None,
        where_document: Optional[WhereDocument] = {},
        include: Include = ["metadatas", "documents"],
    ) -> GetResult:
        if page and page_size:
            offset = (page - 1) * page_size
            limit = page_size

        resp = self._session.post(
            self._api_url + "/collections/" + str(collection_id) + "/get",
            data=json.dumps(
                {
                    "ids": ids,
                    "where": where,
                    "sort": sort,
                    "limit": limit,
                    "offset": offset,
                    "where_document": where_document,
                    "include": include,
                }
            ),
        )

        raise_chroma_error(resp)
        body = json.loads(resp.text)
        return GetResult(
            ids=body["ids"],
            embeddings=body.get("embeddings", None),
            metadatas=body.get("metadatas", None),
            documents=body.get("documents", None),
            data=None,
            uris=body.get("uris", None),
            included=body["included"],
        )

    @trace_method("FastAPI._delete", OpenTelemetryGranularity.OPERATION)
    @override
    def _delete(
        self,
        collection_id: UUID,
        ids: Optional[IDs] = None,
        where: Optional[Where] = {},
        where_document: Optional[WhereDocument] = {},
    ) -> IDs:
        """Deletes embeddings from the database"""
        resp = self._session.post(
            self._api_url + "/collections/" + str(collection_id) + "/delete",
            data=json.dumps(
                {"where": where, "ids": ids, "where_document": where_document}
            ),
        )

        raise_chroma_error(resp)
        return cast(IDs, json.loads(resp.text))

    @trace_method("FastAPI._submit_batch", OpenTelemetryGranularity.ALL)
    def _submit_batch(
        self,
        batch: Tuple[
            IDs,
            Optional[Embeddings],
            Optional[Metadatas],
            Optional[Documents],
            Optional[URIs],
        ],
        url: str,
    ) -> requests.Response:
        """
        Submits a batch of embeddings to the database
        """
        resp = self._session.post(
            self._api_url + url,
            data=json.dumps(
                {
                    "ids": batch[0],
                    "embeddings": batch[1],
                    "metadatas": batch[2],
                    "documents": batch[3],
                    "uris": batch[4],
                }
            ),
        )
        return resp

    @trace_method("FastAPI._add", OpenTelemetryGranularity.ALL)
    @override
    def _add(
        self,
        ids: IDs,
        collection_id: UUID,
        embeddings: Embeddings,
        metadatas: Optional[Metadatas] = None,
        documents: Optional[Documents] = None,
        uris: Optional[URIs] = None,
    ) -> bool:
        """
        Adds a batch of embeddings to the database
        - pass in column oriented data lists
        """
        batch = (ids, embeddings, metadatas, documents, uris)
        validate_batch(batch, {"max_batch_size": self.get_max_batch_size()})
        resp = self._submit_batch(batch, "/collections/" + str(collection_id) + "/add")
        raise_chroma_error(resp)
        return True

    @trace_method("FastAPI._update", OpenTelemetryGranularity.ALL)
    @override
    def _update(
        self,
        collection_id: UUID,
        ids: IDs,
        embeddings: Optional[Embeddings] = None,
        metadatas: Optional[Metadatas] = None,
        documents: Optional[Documents] = None,
        uris: Optional[URIs] = None,
    ) -> bool:
        """
        Updates a batch of embeddings in the database
        - pass in column oriented data lists
        """
        batch = (ids, embeddings, metadatas, documents, uris)
        validate_batch(batch, {"max_batch_size": self.get_max_batch_size()})
        resp = self._submit_batch(
            batch, "/collections/" + str(collection_id) + "/update"
        )
        raise_chroma_error(resp)
        return True

    @trace_method("FastAPI._upsert", OpenTelemetryGranularity.ALL)
    @override
    def _upsert(
        self,
        collection_id: UUID,
        ids: IDs,
        embeddings: Embeddings,
        metadatas: Optional[Metadatas] = None,
        documents: Optional[Documents] = None,
        uris: Optional[URIs] = None,
    ) -> bool:
        """
        Upserts a batch of embeddings in the database
        - pass in column oriented data lists
        """
        batch = (ids, embeddings, metadatas, documents, uris)
        validate_batch(batch, {"max_batch_size": self.get_max_batch_size()})
        resp = self._submit_batch(
            batch, "/collections/" + str(collection_id) + "/upsert"
        )
        raise_chroma_error(resp)
        return True

    @trace_method("FastAPI._query", OpenTelemetryGranularity.ALL)
    @override
    def _query(
        self,
        collection_id: UUID,
        query_embeddings: Embeddings,
        n_results: int = 10,
        where: Optional[Where] = {},
        where_document: Optional[WhereDocument] = {},
        include: Include = ["metadatas", "documents", "distances"],
    ) -> QueryResult:
        """Gets the nearest neighbors of a single embedding"""
        resp = self._session.post(
            self._api_url + "/collections/" + str(collection_id) + "/query",
            data=json.dumps(
                {
                    "query_embeddings": query_embeddings,
                    "n_results": n_results,
                    "where": where,
                    "where_document": where_document,
                    "include": include,
                }
            ),
        )

        raise_chroma_error(resp)
        body = json.loads(resp.text)

        return QueryResult(
            ids=body["ids"],
            distances=body.get("distances", None),
            embeddings=body.get("embeddings", None),
            metadatas=body.get("metadatas", None),
            documents=body.get("documents", None),
            uris=body.get("uris", None),
            data=None,
            included=body["included"],
        )

    @trace_method("FastAPI.reset", OpenTelemetryGranularity.ALL)
    @override
    def reset(self) -> bool:
        """Resets the database"""
        resp = self._session.post(self._api_url + "/reset")
        raise_chroma_error(resp)
        return cast(bool, json.loads(resp.text))

    @trace_method("FastAPI.get_version", OpenTelemetryGranularity.OPERATION)
    @override
    def get_version(self) -> str:
        """Returns the version of the server"""
        resp = self._session.get(self._api_url + "/version")
        raise_chroma_error(resp)
        return cast(str, json.loads(resp.text))

    @override
    def get_settings(self) -> Settings:
        """Returns the settings of the client"""
        return self._settings

    @trace_method("FastAPI.get_max_batch_size", OpenTelemetryGranularity.OPERATION)
    @override
<<<<<<< HEAD
    async def get_max_batch_size(self) -> int:
=======
    def get_max_batch_size(self) -> int:
>>>>>>> 9fb71fd3
        if self._max_batch_size == -1:
            resp = self._session.get(self._api_url + "/pre-flight-checks")
            raise_chroma_error(resp)
            self._max_batch_size = cast(int, json.loads(resp.text)["max_batch_size"])
        return self._max_batch_size


def raise_chroma_error(resp: requests.Response) -> None:
    """Raises an error if the response is not ok, using a ChromaError if possible"""
    if resp.ok:
        return

    chroma_error = None
    try:
        body = json.loads(resp.text)
        if "error" in body:
            if body["error"] in errors.error_types:
                chroma_error = errors.error_types[body["error"]](body["message"])

    except BaseException:
        pass

    if chroma_error:
        raise chroma_error

    try:
        resp.raise_for_status()
    except requests.HTTPError:
        raise (Exception(resp.text))<|MERGE_RESOLUTION|>--- conflicted
+++ resolved
@@ -631,11 +631,7 @@
 
     @trace_method("FastAPI.get_max_batch_size", OpenTelemetryGranularity.OPERATION)
     @override
-<<<<<<< HEAD
-    async def get_max_batch_size(self) -> int:
-=======
     def get_max_batch_size(self) -> int:
->>>>>>> 9fb71fd3
         if self._max_batch_size == -1:
             resp = self._session.get(self._api_url + "/pre-flight-checks")
             raise_chroma_error(resp)
