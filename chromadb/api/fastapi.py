--- conflicted
+++ resolved
@@ -254,13 +254,9 @@
     def get_collection(
         self,
         name: str,
-<<<<<<< HEAD
         embedding_function: Optional[EmbeddingFunction[Embeddable]] = ef.DefaultEmbeddingFunction(),  # type: ignore
-=======
-        embedding_function: Optional[EmbeddingFunction] = ef.DefaultEmbeddingFunction(),
         tenant: str = DEFAULT_TENANT,
         database: str = DEFAULT_DATABASE,
->>>>>>> f5ee5816
     ) -> Collection:
         """Returns a collection"""
         resp = self._session.get(
@@ -285,21 +281,20 @@
         self,
         name: str,
         metadata: Optional[CollectionMetadata] = None,
-<<<<<<< HEAD
         embedding_function: Optional[EmbeddingFunction[Embeddable]] = ef.DefaultEmbeddingFunction(),  # type: ignore
-=======
-        embedding_function: Optional[EmbeddingFunction] = ef.DefaultEmbeddingFunction(),
         tenant: str = DEFAULT_TENANT,
         database: str = DEFAULT_DATABASE,
->>>>>>> f5ee5816
     ) -> Collection:
-        return self.create_collection(
-            name,
-            metadata,
-            embedding_function,
-            get_or_create=True,
-            tenant=tenant,
-            database=database,
+        return cast(
+            Collection,
+            self.create_collection(
+                name,
+                metadata,
+                embedding_function,
+                get_or_create=True,
+                tenant=tenant,
+                database=database,
+            ),
         )
 
     @trace_method("FastAPI._modify", OpenTelemetryGranularity.OPERATION)
@@ -352,10 +347,13 @@
         collection_id: UUID,
         n: int = 10,
     ) -> GetResult:
-        return self._get(
-            collection_id,
-            limit=n,
-            include=["embeddings", "documents", "metadatas"],
+        return cast(
+            GetResult,
+            self._get(
+                collection_id,
+                limit=n,
+                include=["embeddings", "documents", "metadatas"],
+            ),
         )
 
     @trace_method("FastAPI._get", OpenTelemetryGranularity.OPERATION)
