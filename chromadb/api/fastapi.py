--- conflicted
+++ resolved
@@ -359,9 +359,8 @@
         raise_chroma_error(resp)
         return cast(int, resp.json())
 
-    @trace_method("FastAPI._peek", OpenTelemetryGranularity.OPERATION)
-    @override
-<<<<<<< HEAD
+    @trace_method("FastAPI._dimensions", OpenTelemetryGranularity.OPERATION)
+    @override
     def _dimensions(self, collection_id: UUID) -> int:
         """Returns the dimensionality of the embeddings in the collection"""
         resp = self._session.get(
@@ -370,13 +369,8 @@
         raise_chroma_error(resp)
         return cast(int, resp.json())
 
-    @override
-    def _peek(self, collection_id: UUID, n: int = 10) -> GetResult:
-        return self._get(
-            collection_id,
-            limit=n,
-            include=["embeddings", "documents", "metadatas"],
-=======
+    @trace_method("FastAPI._peek", OpenTelemetryGranularity.OPERATION)
+    @override
     def _peek(
         self,
         collection_id: UUID,
@@ -389,7 +383,6 @@
                 limit=n,
                 include=["embeddings", "documents", "metadatas"],
             ),
->>>>>>> aa4702b6
         )
 
     @trace_method("FastAPI._get", OpenTelemetryGranularity.OPERATION)
