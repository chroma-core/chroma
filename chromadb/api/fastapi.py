import json
<<<<<<< HEAD
from typing import Optional, cast, Tuple
=======
import logging
from typing import Optional, cast
>>>>>>> 831c027f
from typing import Sequence
from uuid import UUID

import requests
from overrides import override

import chromadb.errors as errors
import chromadb.utils.embedding_functions as ef
from chromadb.api import API
from chromadb.api.models.Collection import Collection
from chromadb.api.types import (
    Documents,
    Embeddings,
    EmbeddingFunction,
    IDs,
    Include,
    Metadatas,
    Where,
    WhereDocument,
    GetResult,
    QueryResult,
    CollectionMetadata,
    validate_batch,
)
from chromadb.auth import (
    ClientAuthProvider,
)
from chromadb.auth.providers import RequestsClientAuthProtocolAdapter
from chromadb.auth.registry import resolve_provider
from chromadb.config import Settings, System
from chromadb.telemetry import Telemetry
from urllib.parse import urlparse, urlunparse, quote

logger = logging.getLogger(__name__)


class FastAPI(API):
    _settings: Settings
    _max_batch_size: int = -1

    @staticmethod
    def _validate_host(host: str) -> None:
        parsed = urlparse(host)
        if "/" in host and parsed.scheme not in {"http", "https"}:
            raise ValueError(
                "Invalid URL. " f"Unrecognized protocol - {parsed.scheme}."
            )
        if "/" in host and (not host.startswith("http")):
            raise ValueError(
                "Invalid URL. "
                "Seems that you are trying to pass URL as a host but without specifying the protocol. "
                "Please add http:// or https:// to the host."
            )

    @staticmethod
    def resolve_url(
        chroma_server_host: str,
        chroma_server_ssl_enabled: Optional[bool] = False,
        default_api_path: Optional[str] = "",
        chroma_server_http_port: Optional[int] = 8000,
    ) -> str:
        _skip_port = False
        _chroma_server_host = chroma_server_host
        FastAPI._validate_host(_chroma_server_host)
        if _chroma_server_host.startswith("http"):
            logger.debug("Skipping port as the user is passing a full URL")
            _skip_port = True
        parsed = urlparse(_chroma_server_host)

        scheme = "https" if chroma_server_ssl_enabled else parsed.scheme or "http"
        net_loc = parsed.netloc or parsed.hostname or chroma_server_host
        port = (
            ":" + str(parsed.port or chroma_server_http_port) if not _skip_port else ""
        )
        path = parsed.path or default_api_path

        if not path or path == net_loc:
            path = default_api_path if default_api_path else ""
        if not path.endswith(default_api_path or ""):
            path = path + default_api_path if default_api_path else ""
        full_url = urlunparse(
            (scheme, f"{net_loc}{port}", quote(path.replace("//", "/")), "", "", "")
        )

        return full_url

    def __init__(self, system: System):
        super().__init__(system)
        system.settings.require("chroma_server_host")
        system.settings.require("chroma_server_http_port")

        self._telemetry_client = self.require(Telemetry)
        self._settings = system.settings

        self._api_url = FastAPI.resolve_url(
            chroma_server_host=str(system.settings.chroma_server_host),
            chroma_server_http_port=int(str(system.settings.chroma_server_http_port)),
            chroma_server_ssl_enabled=system.settings.chroma_server_ssl_enabled,
            default_api_path=system.settings.chroma_server_api_default_path,
        )

        self._header = system.settings.chroma_server_headers
        if (
            system.settings.chroma_client_auth_provider
            and system.settings.chroma_client_auth_protocol_adapter
        ):
            self._auth_provider = self.require(
                resolve_provider(
                    system.settings.chroma_client_auth_provider, ClientAuthProvider
                )
            )
            self._adapter = cast(
                RequestsClientAuthProtocolAdapter,
                system.require(
                    resolve_provider(
                        system.settings.chroma_client_auth_protocol_adapter,
                        RequestsClientAuthProtocolAdapter,
                    )
                ),
            )
            self._session = self._adapter.session
        else:
            self._session = requests.Session()
        if self._header is not None:
            self._session.headers.update(self._header)

    @override
    def heartbeat(self) -> int:
        """Returns the current server time in nanoseconds to check if the server is alive"""
        resp = self._session.get(self._api_url)
        raise_chroma_error(resp)
        return int(resp.json()["nanosecond heartbeat"])

    @override
    def list_collections(self) -> Sequence[Collection]:
        """Returns a list of all collections"""
        resp = self._session.get(self._api_url + "/collections")
        raise_chroma_error(resp)
        json_collections = resp.json()
        collections = []
        for json_collection in json_collections:
            collections.append(Collection(self, **json_collection))

        return collections

    @override
    def create_collection(
        self,
        name: str,
        metadata: Optional[CollectionMetadata] = None,
        embedding_function: Optional[EmbeddingFunction] = ef.DefaultEmbeddingFunction(),
        get_or_create: bool = False,
    ) -> Collection:
        """Creates a collection"""
        resp = self._session.post(
            self._api_url + "/collections",
            data=json.dumps(
                {"name": name, "metadata": metadata, "get_or_create": get_or_create}
            ),
        )
        raise_chroma_error(resp)
        resp_json = resp.json()
        return Collection(
            client=self,
            id=resp_json["id"],
            name=resp_json["name"],
            embedding_function=embedding_function,
            metadata=resp_json["metadata"],
        )

    @override
    def get_collection(
        self,
        name: str,
        embedding_function: Optional[EmbeddingFunction] = ef.DefaultEmbeddingFunction(),
    ) -> Collection:
        """Returns a collection"""
        resp = self._session.get(self._api_url + "/collections/" + name)
        raise_chroma_error(resp)
        resp_json = resp.json()
        return Collection(
            client=self,
            name=resp_json["name"],
            id=resp_json["id"],
            embedding_function=embedding_function,
            metadata=resp_json["metadata"],
        )

    @override
    def get_or_create_collection(
        self,
        name: str,
        metadata: Optional[CollectionMetadata] = None,
        embedding_function: Optional[EmbeddingFunction] = ef.DefaultEmbeddingFunction(),
    ) -> Collection:
        return self.create_collection(
            name, metadata, embedding_function, get_or_create=True
        )

    @override
    def _modify(
        self,
        id: UUID,
        new_name: Optional[str] = None,
        new_metadata: Optional[CollectionMetadata] = None,
    ) -> None:
        """Updates a collection"""
        resp = self._session.put(
            self._api_url + "/collections/" + str(id),
            data=json.dumps({"new_metadata": new_metadata, "new_name": new_name}),
        )
        raise_chroma_error(resp)

    @override
    def delete_collection(self, name: str) -> None:
        """Deletes a collection"""
        resp = self._session.delete(self._api_url + "/collections/" + name)
        raise_chroma_error(resp)

    @override
    def _count(self, collection_id: UUID) -> int:
        """Returns the number of embeddings in the database"""
        resp = self._session.get(
            self._api_url + "/collections/" + str(collection_id) + "/count"
        )
        raise_chroma_error(resp)
        return cast(int, resp.json())

    @override
    def _peek(self, collection_id: UUID, n: int = 10) -> GetResult:
        return self._get(
            collection_id,
            limit=n,
            include=["embeddings", "documents", "metadatas"],
        )

    @override
    def _get(
        self,
        collection_id: UUID,
        ids: Optional[IDs] = None,
        where: Optional[Where] = {},
        sort: Optional[str] = None,
        limit: Optional[int] = None,
        offset: Optional[int] = None,
        page: Optional[int] = None,
        page_size: Optional[int] = None,
        where_document: Optional[WhereDocument] = {},
        include: Include = ["metadatas", "documents"],
    ) -> GetResult:
        if page and page_size:
            offset = (page - 1) * page_size
            limit = page_size

        resp = self._session.post(
            self._api_url + "/collections/" + str(collection_id) + "/get",
            data=json.dumps(
                {
                    "ids": ids,
                    "where": where,
                    "sort": sort,
                    "limit": limit,
                    "offset": offset,
                    "where_document": where_document,
                    "include": include,
                }
            ),
        )

        raise_chroma_error(resp)
        body = resp.json()
        return GetResult(
            ids=body["ids"],
            embeddings=body.get("embeddings", None),
            metadatas=body.get("metadatas", None),
            documents=body.get("documents", None),
        )

    @override
    def _delete(
        self,
        collection_id: UUID,
        ids: Optional[IDs] = None,
        where: Optional[Where] = {},
        where_document: Optional[WhereDocument] = {},
    ) -> IDs:
        """Deletes embeddings from the database"""
        resp = self._session.post(
            self._api_url + "/collections/" + str(collection_id) + "/delete",
            data=json.dumps(
                {"where": where, "ids": ids, "where_document": where_document}
            ),
        )

        raise_chroma_error(resp)
        return cast(IDs, resp.json())

    def _submit_batch(
        self,
        batch: Tuple[
            IDs, Optional[Embeddings], Optional[Metadatas], Optional[Documents]
        ],
        url: str,
    ) -> requests.Response:
        """
        Submits a batch of embeddings to the database
        """
        resp = self._session.post(
            self._api_url + url,
            data=json.dumps(
                {
                    "ids": batch[0],
                    "embeddings": batch[1],
                    "metadatas": batch[2],
                    "documents": batch[3],
                }
            ),
        )
        return resp

    @override
    def _add(
        self,
        ids: IDs,
        collection_id: UUID,
        embeddings: Embeddings,
        metadatas: Optional[Metadatas] = None,
        documents: Optional[Documents] = None,
    ) -> bool:
        """
        Adds a batch of embeddings to the database
        - pass in column oriented data lists
        """
        batch = (ids, embeddings, metadatas, documents)
        validate_batch(batch, {"max_batch_size": self.max_batch_size})
        resp = self._submit_batch(batch, "/collections/" + str(collection_id) + "/add")
        raise_chroma_error(resp)
        return True

    @override
    def _update(
        self,
        collection_id: UUID,
        ids: IDs,
        embeddings: Optional[Embeddings] = None,
        metadatas: Optional[Metadatas] = None,
        documents: Optional[Documents] = None,
    ) -> bool:
        """
        Updates a batch of embeddings in the database
        - pass in column oriented data lists
        """
        batch = (ids, embeddings, metadatas, documents)
        validate_batch(batch, {"max_batch_size": self.max_batch_size})
        resp = self._submit_batch(
            batch, "/collections/" + str(collection_id) + "/update"
        )
        resp.raise_for_status()
        return True

    @override
    def _upsert(
        self,
        collection_id: UUID,
        ids: IDs,
        embeddings: Embeddings,
        metadatas: Optional[Metadatas] = None,
        documents: Optional[Documents] = None,
    ) -> bool:
        """
        Upserts a batch of embeddings in the database
        - pass in column oriented data lists
        """
        batch = (ids, embeddings, metadatas, documents)
        validate_batch(batch, {"max_batch_size": self.max_batch_size})
        resp = self._submit_batch(
            batch, "/collections/" + str(collection_id) + "/upsert"
        )
        resp.raise_for_status()
        return True

    @override
    def _query(
        self,
        collection_id: UUID,
        query_embeddings: Embeddings,
        n_results: int = 10,
        where: Optional[Where] = {},
        where_document: Optional[WhereDocument] = {},
        include: Include = ["metadatas", "documents", "distances"],
    ) -> QueryResult:
        """Gets the nearest neighbors of a single embedding"""
        resp = self._session.post(
            self._api_url + "/collections/" + str(collection_id) + "/query",
            data=json.dumps(
                {
                    "query_embeddings": query_embeddings,
                    "n_results": n_results,
                    "where": where,
                    "where_document": where_document,
                    "include": include,
                }
            ),
        )

        raise_chroma_error(resp)
        body = resp.json()

        return QueryResult(
            ids=body["ids"],
            distances=body.get("distances", None),
            embeddings=body.get("embeddings", None),
            metadatas=body.get("metadatas", None),
            documents=body.get("documents", None),
        )

    @override
    def reset(self) -> bool:
        """Resets the database"""
        resp = self._session.post(self._api_url + "/reset")
        raise_chroma_error(resp)
        return cast(bool, resp.json())

    @override
    def get_version(self) -> str:
        """Returns the version of the server"""
        resp = self._session.get(self._api_url + "/version")
        raise_chroma_error(resp)
        return cast(str, resp.json())

    @override
    def get_settings(self) -> Settings:
        """Returns the settings of the client"""
        return self._settings

    @property
    @override
    def max_batch_size(self) -> int:
        resp = self._session.get(self._api_url + "/pre-flight-checks")
        raise_chroma_error(resp)
        if self._max_batch_size == -1:
            self._max_batch_size = cast(int, resp.json()["max_batch_size"])
        return self._max_batch_size


def raise_chroma_error(resp: requests.Response) -> None:
    """Raises an error if the response is not ok, using a ChromaError if possible"""
    if resp.ok:
        return

    chroma_error = None
    try:
        body = resp.json()
        if "error" in body:
            if body["error"] in errors.error_types:
                chroma_error = errors.error_types[body["error"]](body["message"])

    except BaseException:
        pass

    if chroma_error:
        raise chroma_error

    try:
        resp.raise_for_status()
    except requests.HTTPError:
        raise (Exception(resp.text))<|MERGE_RESOLUTION|>--- conflicted
+++ resolved
@@ -1,10 +1,6 @@
 import json
-<<<<<<< HEAD
+import logging
 from typing import Optional, cast, Tuple
-=======
-import logging
-from typing import Optional, cast
->>>>>>> 831c027f
 from typing import Sequence
 from uuid import UUID
 
