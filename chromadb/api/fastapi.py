--- conflicted
+++ resolved
@@ -49,23 +49,15 @@
 
     @override
     def heartbeat(self) -> int:
-<<<<<<< HEAD
         """Returns the current server time in nanoseconds to check if the server is alive"""
         resp = self._session.get(self._api_url)
-=======
-        resp = requests.get(self._api_url)
->>>>>>> b5065f4d
         raise_chroma_error(resp)
         return int(resp.json()["nanosecond heartbeat"])
 
     @override
     def list_collections(self) -> Sequence[Collection]:
-<<<<<<< HEAD
         """Returns a list of all collections"""
         resp = self._session.get(self._api_url + "/collections")
-=======
-        resp = requests.get(self._api_url + "/collections")
->>>>>>> b5065f4d
         raise_chroma_error(resp)
         json_collections = resp.json()
         collections = []
@@ -82,12 +74,8 @@
         embedding_function: Optional[EmbeddingFunction] = ef.DefaultEmbeddingFunction(),
         get_or_create: bool = False,
     ) -> Collection:
-<<<<<<< HEAD
         """Creates a collection"""
         resp = self._session.post(
-=======
-        resp = requests.post(
->>>>>>> b5065f4d
             self._api_url + "/collections",
             data=json.dumps(
                 {"name": name, "metadata": metadata, "get_or_create": get_or_create}
@@ -109,12 +97,8 @@
         name: str,
         embedding_function: Optional[EmbeddingFunction] = ef.DefaultEmbeddingFunction(),
     ) -> Collection:
-<<<<<<< HEAD
         """Returns a collection"""
         resp = self._session.get(self._api_url + "/collections/" + name)
-=======
-        resp = requests.get(self._api_url + "/collections/" + name)
->>>>>>> b5065f4d
         raise_chroma_error(resp)
         resp_json = resp.json()
         return Collection(
@@ -152,12 +136,8 @@
 
     @override
     def delete_collection(self, name: str) -> None:
-<<<<<<< HEAD
         """Deletes a collection"""
         resp = self._session.delete(self._api_url + "/collections/" + name)
-=======
-        resp = requests.delete(self._api_url + "/collections/" + name)
->>>>>>> b5065f4d
         raise_chroma_error(resp)
 
     @override
@@ -227,13 +207,9 @@
         where: Optional[Where] = {},
         where_document: Optional[WhereDocument] = {},
     ) -> IDs:
-<<<<<<< HEAD
         """Deletes embeddings from the database"""
 
         resp = self._session.post(
-=======
-        resp = requests.post(
->>>>>>> b5065f4d
             self._api_url + "/collections/" + str(collection_id) + "/delete",
             data=json.dumps(
                 {"where": where, "ids": ids, "where_document": where_document}
@@ -253,7 +229,6 @@
         documents: Optional[Documents] = None,
         increment_index: bool = True,
     ) -> bool:
-<<<<<<< HEAD
         """
         Adds a batch of embeddings to the database
         - pass in column oriented data lists
@@ -261,9 +236,6 @@
         -     and then manually create the index yourself with collection.create_index()
         """
         resp = self._session.post(
-=======
-        resp = requests.post(
->>>>>>> b5065f4d
             self._api_url + "/collections/" + str(collection_id) + "/add",
             data=json.dumps(
                 {
@@ -288,16 +260,12 @@
         metadatas: Optional[Metadatas] = None,
         documents: Optional[Documents] = None,
     ) -> bool:
-<<<<<<< HEAD
         """
         Updates a batch of embeddings in the database
         - pass in column oriented data lists
         """
 
         resp = self._session.post(
-=======
-        resp = requests.post(
->>>>>>> b5065f4d
             self._api_url + "/collections/" + str(collection_id) + "/update",
             data=json.dumps(
                 {
@@ -322,16 +290,12 @@
         documents: Optional[Documents] = None,
         increment_index: bool = True,
     ) -> bool:
-<<<<<<< HEAD
         """
         Updates a batch of embeddings in the database
         - pass in column oriented data lists
         """
 
         resp = self._session.post(
-=======
-        resp = requests.post(
->>>>>>> b5065f4d
             self._api_url + "/collections/" + str(collection_id) + "/upsert",
             data=json.dumps(
                 {
@@ -357,13 +321,9 @@
         where_document: Optional[WhereDocument] = {},
         include: Include = ["metadatas", "documents", "distances"],
     ) -> QueryResult:
-<<<<<<< HEAD
         """Gets the nearest neighbors of a single embedding"""
 
         resp = self._session.post(
-=======
-        resp = requests.post(
->>>>>>> b5065f4d
             self._api_url + "/collections/" + str(collection_id) + "/query",
             data=json.dumps(
                 {
@@ -388,36 +348,23 @@
         )
 
     @override
-<<<<<<< HEAD
     def reset(self) -> None:
         """Resets the database"""
         resp = self._session.post(self._api_url + "/reset")
-=======
-    def reset(self) -> bool:
-        resp = requests.post(self._api_url + "/reset")
->>>>>>> b5065f4d
         raise_chroma_error(resp)
         return cast(bool, resp.json())
 
     @override
     def persist(self) -> bool:
-<<<<<<< HEAD
         """Persists the database"""
         resp = self._session.post(self._api_url + "/persist")
-=======
-        resp = requests.post(self._api_url + "/persist")
->>>>>>> b5065f4d
         raise_chroma_error(resp)
         return cast(bool, resp.json())
 
     @override
     def raw_sql(self, sql: str) -> pd.DataFrame:
-<<<<<<< HEAD
         """Runs a raw SQL query against the database"""
         resp = self._session.post(
-=======
-        resp = requests.post(
->>>>>>> b5065f4d
             self._api_url + "/raw_sql", data=json.dumps({"raw_sql": sql})
         )
         raise_chroma_error(resp)
@@ -425,12 +372,8 @@
 
     @override
     def create_index(self, collection_name: str) -> bool:
-<<<<<<< HEAD
         """Creates an index for the given space key"""
         resp = self._session.post(
-=======
-        resp = requests.post(
->>>>>>> b5065f4d
             self._api_url + "/collections/" + collection_name + "/create_index"
         )
         raise_chroma_error(resp)
@@ -438,12 +381,8 @@
 
     @override
     def get_version(self) -> str:
-<<<<<<< HEAD
         """Returns the version of the server"""
         resp = self._session.get(self._api_url + "/version")
-=======
-        resp = requests.get(self._api_url + "/version")
->>>>>>> b5065f4d
         raise_chroma_error(resp)
         return cast(str, resp.json())
 
