import orjson
import logging
from typing import Any, Dict, Optional, cast, Tuple
from typing import Sequence
from uuid import UUID
import httpx
import urllib.parse
from overrides import override

<<<<<<< HEAD
from chromadb.api.collection_configuration import (
    CreateCollectionConfiguration,
    UpdateCollectionConfiguration,
    create_collection_configuration_to_json,
    update_collection_configuration_to_json,
)
=======
from chromadb import __version__
from chromadb.api.configuration import CollectionConfigurationInternal
>>>>>>> df0d5d54
from chromadb.api.base_http_client import BaseHTTPClient
from chromadb.types import Database, Tenant, Collection as CollectionModel
from chromadb.api import ServerAPI

from chromadb.api.types import (
    Documents,
    Embeddings,
    PyEmbeddings,
    IDs,
    Include,
    Metadatas,
    URIs,
    Where,
    WhereDocument,
    GetResult,
    QueryResult,
    CollectionMetadata,
    validate_batch,
    convert_np_embeddings_to_list,
)
from chromadb.auth import UserIdentity
from chromadb.auth import (
    ClientAuthProvider,
)
from chromadb.config import DEFAULT_DATABASE, DEFAULT_TENANT, Settings, System
from chromadb.telemetry.opentelemetry import (
    OpenTelemetryClient,
    OpenTelemetryGranularity,
    trace_method,
)
from chromadb.telemetry.product import ProductTelemetryClient

logger = logging.getLogger(__name__)


class FastAPI(BaseHTTPClient, ServerAPI):
    def __init__(self, system: System):
        super().__init__(system)
        system.settings.require("chroma_server_host")
        system.settings.require("chroma_server_http_port")

        self._opentelemetry_client = self.require(OpenTelemetryClient)
        self._product_telemetry_client = self.require(ProductTelemetryClient)
        self._settings = system.settings

        self._api_url = FastAPI.resolve_url(
            chroma_server_host=str(system.settings.chroma_server_host),
            chroma_server_http_port=system.settings.chroma_server_http_port,
            chroma_server_ssl_enabled=system.settings.chroma_server_ssl_enabled,
            default_api_path=system.settings.chroma_server_api_default_path,
        )

        self._session = httpx.Client(timeout=None)

        self._header = system.settings.chroma_server_headers or {}
        self._header["Content-Type"] = "application/json"
        self._header["User-Agent"] = (
            "Chroma Python Client v"
            + __version__
            + " (https://github.com/chroma-core/chroma)"
        )

        if self._settings.chroma_server_ssl_verify is not None:
            self._session = httpx.Client(verify=self._settings.chroma_server_ssl_verify)
        if self._header is not None:
            self._session.headers.update(self._header)

        if system.settings.chroma_client_auth_provider:
            self._auth_provider = self.require(ClientAuthProvider)
            _headers = self._auth_provider.authenticate()
            for header, value in _headers.items():
                self._session.headers[header] = value.get_secret_value()

    def _make_request(self, method: str, path: str, **kwargs: Dict[str, Any]) -> Any:
        # If the request has json in kwargs, use orjson to serialize it,
        # remove it from kwargs, and add it to the content parameter
        # This is because httpx uses a slower json serializer
        if "json" in kwargs:
            data = orjson.dumps(kwargs.pop("json"))
            kwargs["content"] = data

        # Unlike requests, httpx does not automatically escape the path
        escaped_path = urllib.parse.quote(path, safe="/", encoding=None, errors=None)
        url = self._api_url + escaped_path

        response = self._session.request(method, url, **cast(Any, kwargs))
        BaseHTTPClient._raise_chroma_error(response)
        return orjson.loads(response.text)

    @trace_method("FastAPI.heartbeat", OpenTelemetryGranularity.OPERATION)
    @override
    def heartbeat(self) -> int:
        """Returns the current server time in nanoseconds to check if the server is alive"""
        resp_json = self._make_request("get", "/heartbeat")
        return int(resp_json["nanosecond heartbeat"])

    # Migrated to rust in distributed.
    @trace_method("FastAPI.create_database", OpenTelemetryGranularity.OPERATION)
    @override
    def create_database(
        self,
        name: str,
        tenant: str = DEFAULT_TENANT,
    ) -> None:
        """Creates a database"""
        self._make_request(
            "post",
            f"/tenants/{tenant}/databases",
            json={"name": name},
        )

    # Migrated to rust in distributed.
    @trace_method("FastAPI.get_database", OpenTelemetryGranularity.OPERATION)
    @override
    def get_database(
        self,
        name: str,
        tenant: str = DEFAULT_TENANT,
    ) -> Database:
        """Returns a database"""
        resp_json = self._make_request(
            "get",
            f"/tenants/{tenant}/databases/{name}",
        )
        return Database(
            id=resp_json["id"], name=resp_json["name"], tenant=resp_json["tenant"]
        )

    @trace_method("FastAPI.delete_database", OpenTelemetryGranularity.OPERATION)
    @override
    def delete_database(
        self,
        name: str,
        tenant: str = DEFAULT_TENANT,
    ) -> None:
        """Deletes a database"""
        self._make_request(
            "delete",
            f"/tenants/{tenant}/databases/{name}",
        )

    @trace_method("FastAPI.list_databases", OpenTelemetryGranularity.OPERATION)
    @override
    def list_databases(
        self,
        limit: Optional[int] = None,
        offset: Optional[int] = None,
        tenant: str = DEFAULT_TENANT,
    ) -> Sequence[Database]:
        """Returns a list of all databases"""
        json_databases = self._make_request(
            "get",
            f"/tenants/{tenant}/databases",
            params=BaseHTTPClient._clean_params(
                {
                    "limit": limit,
                    "offset": offset,
                }
            ),
        )
        databases = [
            Database(id=db["id"], name=db["name"], tenant=db["tenant"])
            for db in json_databases
        ]
        return databases

    @trace_method("FastAPI.create_tenant", OpenTelemetryGranularity.OPERATION)
    @override
    def create_tenant(self, name: str) -> None:
        self._make_request("post", "/tenants", json={"name": name})

    @trace_method("FastAPI.get_tenant", OpenTelemetryGranularity.OPERATION)
    @override
    def get_tenant(self, name: str) -> Tenant:
        resp_json = self._make_request("get", "/tenants/" + name)
        return Tenant(name=resp_json["name"])

    @trace_method("FastAPI.get_user_identity", OpenTelemetryGranularity.OPERATION)
    @override
    def get_user_identity(self) -> UserIdentity:
        return UserIdentity(**self._make_request("get", "/auth/identity"))

    @trace_method("FastAPI.list_collections", OpenTelemetryGranularity.OPERATION)
    @override
    def list_collections(
        self,
        limit: Optional[int] = None,
        offset: Optional[int] = None,
        tenant: str = DEFAULT_TENANT,
        database: str = DEFAULT_DATABASE,
    ) -> Sequence[CollectionModel]:
        """Returns a list of all collections"""
        json_collections = self._make_request(
            "get",
            f"/tenants/{tenant}/databases/{database}/collections",
            params=BaseHTTPClient._clean_params(
                {
                    "limit": limit,
                    "offset": offset,
                }
            ),
        )
        collection_models = [
            CollectionModel.from_json(json_collection)
            for json_collection in json_collections
        ]

        return collection_models

    @trace_method("FastAPI.count_collections", OpenTelemetryGranularity.OPERATION)
    @override
    def count_collections(
        self, tenant: str = DEFAULT_TENANT, database: str = DEFAULT_DATABASE
    ) -> int:
        """Returns a count of collections"""
        resp_json = self._make_request(
            "get",
            f"/tenants/{tenant}/databases/{database}/collections_count",
        )
        return cast(int, resp_json)

    @trace_method("FastAPI.create_collection", OpenTelemetryGranularity.OPERATION)
    @override
    def create_collection(
        self,
        name: str,
        configuration: Optional[CreateCollectionConfiguration] = None,
        metadata: Optional[CollectionMetadata] = None,
        get_or_create: bool = False,
        tenant: str = DEFAULT_TENANT,
        database: str = DEFAULT_DATABASE,
    ) -> CollectionModel:
        """Creates a collection"""
        resp_json = self._make_request(
            "post",
            f"/tenants/{tenant}/databases/{database}/collections",
            json={
                "name": name,
                "metadata": metadata,
                "configuration": create_collection_configuration_to_json(configuration)
                if configuration
                else None,
                "get_or_create": get_or_create,
            },
        )

        model = CollectionModel.from_json(resp_json)
        return model

    @trace_method("FastAPI.get_collection", OpenTelemetryGranularity.OPERATION)
    @override
    def get_collection(
        self,
        name: str,
        tenant: str = DEFAULT_TENANT,
        database: str = DEFAULT_DATABASE,
    ) -> CollectionModel:
        """Returns a collection"""
        resp_json = self._make_request(
            "get",
            f"/tenants/{tenant}/databases/{database}/collections/{name}",
        )

        model = CollectionModel.from_json(resp_json)
        return model

    @trace_method(
        "FastAPI.get_or_create_collection", OpenTelemetryGranularity.OPERATION
    )
    @override
    def get_or_create_collection(
        self,
        name: str,
        configuration: Optional[CreateCollectionConfiguration] = None,
        metadata: Optional[CollectionMetadata] = None,
        tenant: str = DEFAULT_TENANT,
        database: str = DEFAULT_DATABASE,
    ) -> CollectionModel:
        return self.create_collection(
            name=name,
            metadata=metadata,
            configuration=configuration,
            get_or_create=True,
            tenant=tenant,
            database=database,
        )

    @trace_method("FastAPI._modify", OpenTelemetryGranularity.OPERATION)
    @override
    def _modify(
        self,
        id: UUID,
        new_name: Optional[str] = None,
        new_metadata: Optional[CollectionMetadata] = None,
        new_configuration: Optional[UpdateCollectionConfiguration] = None,
        tenant: str = DEFAULT_TENANT,
        database: str = DEFAULT_DATABASE,
    ) -> None:
        """Updates a collection"""
        self._make_request(
            "put",
            f"/tenants/{tenant}/databases/{database}/collections/{id}",
            json={
                "new_metadata": new_metadata,
                "new_name": new_name,
                "new_configuration": update_collection_configuration_to_json(
                    new_configuration
                )
                if new_configuration
                else None,
            },
        )

    @trace_method("FastAPI.delete_collection", OpenTelemetryGranularity.OPERATION)
    @override
    def delete_collection(
        self,
        name: str,
        tenant: str = DEFAULT_TENANT,
        database: str = DEFAULT_DATABASE,
    ) -> None:
        """Deletes a collection"""
        self._make_request(
            "delete",
            f"/tenants/{tenant}/databases/{database}/collections/{name}",
        )

    @trace_method("FastAPI._count", OpenTelemetryGranularity.OPERATION)
    @override
    def _count(
        self,
        collection_id: UUID,
        tenant: str = DEFAULT_TENANT,
        database: str = DEFAULT_DATABASE,
    ) -> int:
        """Returns the number of embeddings in the database"""
        resp_json = self._make_request(
            "get",
            f"/tenants/{tenant}/databases/{database}/collections/{collection_id}/count",
        )
        return cast(int, resp_json)

    @trace_method("FastAPI._peek", OpenTelemetryGranularity.OPERATION)
    @override
    def _peek(
        self,
        collection_id: UUID,
        n: int = 10,
        tenant: str = DEFAULT_TENANT,
        database: str = DEFAULT_DATABASE,
    ) -> GetResult:
        return cast(
            GetResult,
            self._get(
                collection_id,
                tenant=tenant,
                database=database,
                limit=n,
                include=["embeddings", "documents", "metadatas"],  # type: ignore[list-item]
            ),
        )

    @trace_method("FastAPI._get", OpenTelemetryGranularity.OPERATION)
    @override
    def _get(
        self,
        collection_id: UUID,
        ids: Optional[IDs] = None,
        where: Optional[Where] = None,
        sort: Optional[str] = None,
        limit: Optional[int] = None,
        offset: Optional[int] = None,
        page: Optional[int] = None,
        page_size: Optional[int] = None,
        where_document: Optional[WhereDocument] = None,
        include: Include = ["metadatas", "documents"],  # type: ignore[list-item]
        tenant: str = DEFAULT_TENANT,
        database: str = DEFAULT_DATABASE,
    ) -> GetResult:
        if page and page_size:
            offset = (page - 1) * page_size
            limit = page_size

        # Servers do not support receiving "data", as that is hydrated by the client as a loadable
        filtered_include = [i for i in include if i != "data"]

        resp_json = self._make_request(
            "post",
            f"/tenants/{tenant}/databases/{database}/collections/{collection_id}/get",
            json={
                "ids": ids,
                "where": where,
                "sort": sort,
                "limit": limit,
                "offset": offset,
                "where_document": where_document,
                "include": filtered_include,
            },
        )

        return GetResult(
            ids=resp_json["ids"],
            embeddings=resp_json.get("embeddings", None),
            metadatas=resp_json.get("metadatas", None),
            documents=resp_json.get("documents", None),
            data=None,
            uris=resp_json.get("uris", None),
            included=include,
        )

    @trace_method("FastAPI._delete", OpenTelemetryGranularity.OPERATION)
    @override
    def _delete(
        self,
        collection_id: UUID,
        ids: Optional[IDs] = None,
        where: Optional[Where] = None,
        where_document: Optional[WhereDocument] = None,
        tenant: str = DEFAULT_TENANT,
        database: str = DEFAULT_DATABASE,
    ) -> None:
        """Deletes embeddings from the database"""
        self._make_request(
            "post",
            f"/tenants/{tenant}/databases/{database}/collections/{collection_id}/delete",
            json={
                "ids": ids,
                "where": where,
                "where_document": where_document,
            },
        )
        return None

    @trace_method("FastAPI._submit_batch", OpenTelemetryGranularity.ALL)
    def _submit_batch(
        self,
        batch: Tuple[
            IDs,
            Optional[PyEmbeddings],
            Optional[Metadatas],
            Optional[Documents],
            Optional[URIs],
        ],
        url: str,
    ) -> None:
        """
        Submits a batch of embeddings to the database
        """
        self._make_request(
            "post",
            url,
            json={
                "ids": batch[0],
                "embeddings": batch[1],
                "metadatas": batch[2],
                "documents": batch[3],
                "uris": batch[4],
            },
        )

    @trace_method("FastAPI._add", OpenTelemetryGranularity.ALL)
    @override
    def _add(
        self,
        ids: IDs,
        collection_id: UUID,
        embeddings: Embeddings,
        metadatas: Optional[Metadatas] = None,
        documents: Optional[Documents] = None,
        uris: Optional[URIs] = None,
        tenant: str = DEFAULT_TENANT,
        database: str = DEFAULT_DATABASE,
    ) -> bool:
        """
        Adds a batch of embeddings to the database
        - pass in column oriented data lists
        """
        batch = (
            ids,
            convert_np_embeddings_to_list(embeddings),
            metadatas,
            documents,
            uris,
        )
        validate_batch(batch, {"max_batch_size": self.get_max_batch_size()})
        self._submit_batch(
            batch,
            f"/tenants/{tenant}/databases/{database}/collections/{str(collection_id)}/add",
        )
        return True

    @trace_method("FastAPI._update", OpenTelemetryGranularity.ALL)
    @override
    def _update(
        self,
        collection_id: UUID,
        ids: IDs,
        embeddings: Optional[Embeddings] = None,
        metadatas: Optional[Metadatas] = None,
        documents: Optional[Documents] = None,
        uris: Optional[URIs] = None,
        tenant: str = DEFAULT_TENANT,
        database: str = DEFAULT_DATABASE,
    ) -> bool:
        """
        Updates a batch of embeddings in the database
        - pass in column oriented data lists
        """
        batch = (
            ids,
            convert_np_embeddings_to_list(embeddings)
            if embeddings is not None
            else None,
            metadatas,
            documents,
            uris,
        )
        validate_batch(batch, {"max_batch_size": self.get_max_batch_size()})
        self._submit_batch(
            batch,
            f"/tenants/{tenant}/databases/{database}/collections/{str(collection_id)}/update",
        )
        return True

    @trace_method("FastAPI._upsert", OpenTelemetryGranularity.ALL)
    @override
    def _upsert(
        self,
        collection_id: UUID,
        ids: IDs,
        embeddings: Embeddings,
        metadatas: Optional[Metadatas] = None,
        documents: Optional[Documents] = None,
        uris: Optional[URIs] = None,
        tenant: str = DEFAULT_TENANT,
        database: str = DEFAULT_DATABASE,
    ) -> bool:
        """
        Upserts a batch of embeddings in the database
        - pass in column oriented data lists
        """
        batch = (
            ids,
            convert_np_embeddings_to_list(embeddings),
            metadatas,
            documents,
            uris,
        )
        validate_batch(batch, {"max_batch_size": self.get_max_batch_size()})
        self._submit_batch(
            batch,
            f"/tenants/{tenant}/databases/{database}/collections/{str(collection_id)}/upsert",
        )
        return True

    @trace_method("FastAPI._query", OpenTelemetryGranularity.ALL)
    @override
    def _query(
        self,
        collection_id: UUID,
        query_embeddings: Embeddings,
        n_results: int = 10,
        where: Optional[Where] = None,
        where_document: Optional[WhereDocument] = None,
        include: Include = ["metadatas", "documents", "distances"],  # type: ignore[list-item]
        tenant: str = DEFAULT_TENANT,
        database: str = DEFAULT_DATABASE,
    ) -> QueryResult:
        # Clients do not support receiving "data", as that is hydrated by the client as a loadable
        filtered_include = [i for i in include if i != "data"]

        """Gets the nearest neighbors of a single embedding"""
        resp_json = self._make_request(
            "post",
            f"/tenants/{tenant}/databases/{database}/collections/{collection_id}/query",
            json={
                "query_embeddings": convert_np_embeddings_to_list(query_embeddings)
                if query_embeddings is not None
                else None,
                "n_results": n_results,
                "where": where,
                "where_document": where_document,
                "include": filtered_include,
            },
        )

        return QueryResult(
            ids=resp_json["ids"],
            distances=resp_json.get("distances", None),
            embeddings=resp_json.get("embeddings", None),
            metadatas=resp_json.get("metadatas", None),
            documents=resp_json.get("documents", None),
            uris=resp_json.get("uris", None),
            data=None,
            included=include,
        )

    @trace_method("FastAPI.reset", OpenTelemetryGranularity.ALL)
    @override
    def reset(self) -> bool:
        """Resets the database"""
        resp_json = self._make_request("post", "/reset")
        return cast(bool, resp_json)

    @trace_method("FastAPI.get_version", OpenTelemetryGranularity.OPERATION)
    @override
    def get_version(self) -> str:
        """Returns the version of the server"""
        resp_json = self._make_request("get", "/version")
        return cast(str, resp_json)

    @override
    def get_settings(self) -> Settings:
        """Returns the settings of the client"""
        return self._settings

    @trace_method("FastAPI.get_max_batch_size", OpenTelemetryGranularity.OPERATION)
    @override
    def get_max_batch_size(self) -> int:
        if self._max_batch_size == -1:
            resp_json = self._make_request("get", "/pre-flight-checks")
            self._max_batch_size = cast(int, resp_json["max_batch_size"])
        return self._max_batch_size<|MERGE_RESOLUTION|>--- conflicted
+++ resolved
@@ -7,17 +7,13 @@
 import urllib.parse
 from overrides import override
 
-<<<<<<< HEAD
 from chromadb.api.collection_configuration import (
     CreateCollectionConfiguration,
     UpdateCollectionConfiguration,
     create_collection_configuration_to_json,
     update_collection_configuration_to_json,
 )
-=======
 from chromadb import __version__
-from chromadb.api.configuration import CollectionConfigurationInternal
->>>>>>> df0d5d54
 from chromadb.api.base_http_client import BaseHTTPClient
 from chromadb.types import Database, Tenant, Collection as CollectionModel
 from chromadb.api import ServerAPI
