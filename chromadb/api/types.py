--- conflicted
+++ resolved
@@ -266,16 +266,8 @@
             f"Expected each embedding in the embeddings to be a list, got {embeddings}"
         )
     for embedding in embeddings:
-<<<<<<< HEAD
-        for value in embedding:
-            if not isinstance(value, (int, float)):
-                raise ValueError(
-                    f"Expected embeddings to be a int, float, got {embeddings}"
-                )
-=======
         if not all([isinstance(value, (int, float)) for value in embedding]):
             raise ValueError(
                 f"Expected each value in the embedding to be a int or float, got {embeddings}"
             )
->>>>>>> faa0946b
     return embeddings