--- conflicted
+++ resolved
@@ -1,19 +1,5 @@
-<<<<<<< HEAD
 from enum import Enum
-from typing import (
-    Optional,
-    Sequence,
-    Union,
-    TypeVar,
-    List,
-    Dict,
-    Any,
-    Tuple,
-    cast,
-)
-=======
 from typing import Optional, Union, TypeVar, List, Dict, Any, Tuple, cast
->>>>>>> 85e52f16
 from numpy.typing import NDArray
 import numpy as np
 from typing_extensions import Literal, TypedDict, Protocol
@@ -194,7 +180,6 @@
     time_created: float
 
 
-<<<<<<< HEAD
 class OperatingMode(str, Enum):
     HTTP_CLIENT = "http client"
     PERSISTENT_CLIENT = "persistent client"
@@ -240,8 +225,6 @@
 D = TypeVar("D", bound=Embeddable, contravariant=True)
 
 
-=======
->>>>>>> 85e52f16
 class EmbeddingFunction(Protocol[D]):
     def __call__(self, input: D) -> Embeddings:
         ...
