--- conflicted
+++ resolved
@@ -17,8 +17,6 @@
 
 Document = str
 Documents = List[Document]
-
-N_results = int
 
 Parameter = TypeVar("Parameter", Embedding, Document, Metadata, ID)
 T = TypeVar("T")
@@ -236,8 +234,7 @@
     return include
 
 
-<<<<<<< HEAD
-def validate_n_results(n_results: N_results) -> N_results:
+def validate_n_results(n_results: int) -> int:
     """Validates n_results to ensure it is a positive Integer. Since hnswlib does not allow n_results to be negative."""
     # Check Number of requested results
     if not isinstance(n_results, int):
@@ -245,7 +242,8 @@
     if n_results < 0:
         raise TypeError(f"Number of requested results {n_results}, cannot be negative.")
     return n_results
-=======
+
+
 def validate_embeddings(embeddings: Embeddings) -> Embeddings:
     """Validates embeddings to ensure it is a list of list of ints, or floats"""
     if not isinstance(embeddings, list):
@@ -255,6 +253,7 @@
     for embedding in embeddings:
         for value in embedding:
             if not isinstance(value, (int, float)):
-                raise ValueError(f"Expected embeddings to be a int, float, got {embeddings}")
-    return embeddings
->>>>>>> 8ca1969f
+                raise ValueError(
+                    f"Expected embeddings to be a int, float, got {embeddings}"
+                )
+    return embeddings