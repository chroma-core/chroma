from typing import Any, Optional, Union, Dict, Sequence, TypeVar, List
from typing_extensions import Literal, TypedDict, Protocol
import chromadb.errors as errors

ID = str
IDs = List[ID]

Number = Union[int, float]
Embedding = List[Number]
Embeddings = List[Embedding]


Metadata = Dict[str, Union[str, int, float]]
Metadatas = List[Metadata]

CollectionMetadata = Dict[Any, Any]

Document = str
Documents = List[Document]

Parameter = TypeVar("Parameter", Embedding, Document, Metadata, ID)
T = TypeVar("T")
OneOrMany = Union[T, List[T]]

Include = List[Literal["documents", "embeddings", "metadatas", "distances"]]

# Grammar for where expressions
LiteralValue = Union[str, int, float]
LogicalOperator = Literal["$and", "$or"]
WhereOperator = Literal["$gt", "$gte", "$lt", "$lte", "$ne", "$eq"]
OperatorExpression = Dict[Union[WhereOperator, LogicalOperator], LiteralValue]

Where = Dict[
    Union[str, LogicalOperator], Union[LiteralValue, OperatorExpression, List["Where"]]
]

WhereDocumentOperator = Literal["$contains", LogicalOperator]
WhereDocument = Dict[WhereDocumentOperator, Union[str, List["WhereDocument"]]]


class GetResult(TypedDict):
    ids: List[ID]
    embeddings: Optional[List[Embedding]]
    documents: Optional[List[Document]]
    metadatas: Optional[List[Metadata]]


class QueryResult(TypedDict):
    ids: List[IDs]
    embeddings: Optional[List[List[Embedding]]]
    documents: Optional[List[List[Document]]]
    metadatas: Optional[List[List[Metadata]]]
    distances: Optional[List[List[float]]]


class IndexMetadata(TypedDict):
    dimensionality: int
    # The current number of elements in the index (total = additions - deletes)
    curr_elements: int
    # The auto-incrementing ID of the last inserted element, never decreases so
    # can be used as a count of total historical size. Should increase by 1 every add.
    # Assume cannot overflow
    total_elements_added: int
    time_created: float


class EmbeddingFunction(Protocol):
    def __call__(self, texts: Documents) -> Embeddings:
        ...


def maybe_cast_one_to_many(
    target: OneOrMany[Parameter],
) -> List[Parameter]:
    """Infers if target is Embedding, Metadata, or Document and casts it to a many object if its one"""

    if isinstance(target, Sequence):
        # One Document or ID
        if isinstance(target, str) and target is not None:
            return [target]
        # One Embedding
        if isinstance(target[0], (int, float)):
            return [target]  # type: ignore
    # One Metadata dict
    if isinstance(target, dict):
        return [target]
    # Already a sequence
    return target  # type: ignore


def validate_ids(ids: IDs) -> IDs:
    """Validates ids to ensure it is a list of strings"""
    if not isinstance(ids, list):
        raise ValueError(f"Expected IDs to be a list, got {ids}")
    if len(ids) == 0:
        raise ValueError(f"Expected IDs to be a non-empty list, got {ids}")
    for id in ids:
        if not isinstance(id, str):
            raise ValueError(f"Expected ID to be a str, got {id}")
    if len(ids) != len(set(ids)):
        dups = set([x for x in ids if ids.count(x) > 1])
        raise errors.DuplicateIDError(
            f"Expected IDs to be unique, found duplicates for: {dups}"
        )
    return ids


def validate_metadata(metadata: Metadata) -> Metadata:
    """Validates metadata to ensure it is a dictionary of strings to strings, ints, or floats"""
    if not isinstance(metadata, dict):
        raise ValueError(f"Expected metadata to be a dict, got {metadata}")
    for key, value in metadata.items():
        if not isinstance(key, str):
            raise ValueError(f"Expected metadata key to be a str, got {key}")
        if not isinstance(value, (str, int, float)):
            raise ValueError(
                f"Expected metadata value to be a str, int, or float, got {value}"
            )
    return metadata


def validate_metadatas(metadatas: Metadatas) -> Metadatas:
    """Validates metadatas to ensure it is a list of dictionaries of strings to strings, ints, or floats"""
    if not isinstance(metadatas, list):
        raise ValueError(f"Expected metadatas to be a list, got {metadatas}")
    for metadata in metadatas:
        validate_metadata(metadata)
    return metadatas


def validate_where(where: Where) -> Where:
    """
    Validates where to ensure it is a dictionary of strings to strings, ints, floats or operator expressions,
    or in the case of $and and $or, a list of where expressions
    """
    if not isinstance(where, dict):
        raise ValueError(f"Expected where to be a dict, got {where}")
    for key, value in where.items():
        if not isinstance(key, str):
            raise ValueError(f"Expected where key to be a str, got {key}")
        if (
            key != "$and"
            and key != "$or"
            and not isinstance(value, (str, int, float, dict))
        ):
            raise ValueError(
                f"Expected where value to be a str, int, float, or operator expression, got {value}"
            )
        if key == "$and" or key == "$or":
            if not isinstance(value, list):
                raise ValueError(
                    f"Expected where value for $and or $or to be a list of where expressions, got {value}"
                )
            if len(value) <= 1:
                raise ValueError(
                    f"Expected where value for $and or $or to be a list with at least two where expressions, got {value}"
                )
            for where_expression in value:
                validate_where(where_expression)
        # Value is a operator expression
        if isinstance(value, dict):
            # Ensure there is only one operator
            if len(value) != 1:
                raise ValueError(
                    f"Expected operator expression to have exactly one operator, got {value}"
                )

            for operator, operand in value.items():
                # Only numbers can be compared with gt, gte, lt, lte
                if operator in ["$gt", "$gte", "$lt", "$lte"]:
                    if not isinstance(operand, (int, float)):
                        raise ValueError(
                            f"Expected operand value to be an int or a float for operator {operator}, got {operand}"
                        )

                if operator not in ["$gt", "$gte", "$lt", "$lte", "$ne", "$eq"]:
                    raise ValueError(
                        f"Expected where operator to be one of $gt, $gte, $lt, $lte, $ne, $eq, got {operator}"
                    )

                if not isinstance(operand, (str, int, float)):
                    raise ValueError(
                        f"Expected where operand value to be a str, int, or float, got {operand}"
                    )
    return where


def validate_where_document(where_document: WhereDocument) -> WhereDocument:
    """
    Validates where_document to ensure it is a dictionary of WhereDocumentOperator to strings, or in the case of $and and $or,
    a list of where_document expressions
    """
    if not isinstance(where_document, dict):
        raise ValueError(
            f"Expected where document to be a dictionary, got {where_document}"
        )
    if len(where_document) != 1:
        raise ValueError(
            f"Expected where document to have exactly one operator, got {where_document}"
        )
    for operator, operand in where_document.items():
        if operator not in ["$contains", "$and", "$or"]:
            raise ValueError(
                f"Expected where document operator to be one of $contains, $and, $or, got {operator}"
            )
        if operator == "$and" or operator == "$or":
            if not isinstance(operand, list):
                raise ValueError(
                    f"Expected document value for $and or $or to be a list of where document expressions, got {operand}"
                )
            if len(operand) <= 1:
                raise ValueError(
                    f"Expected document value for $and or $or to be a list with at least two where document expressions, got {operand}"
                )
            for where_document_expression in operand:
                validate_where_document(where_document_expression)
        # Value is a $contains operator
        elif not isinstance(operand, str):
            raise ValueError(
                f"Expected where document operand value for operator $contains to be a str, got {operand}"
            )
    return where_document


def validate_include(include: Include, allow_distances: bool) -> Include:
    """Validates include to ensure it is a list of strings. Since get does not allow distances, allow_distances is used
    to control if distances is allowed"""

    if not isinstance(include, list):
        raise ValueError(f"Expected include to be a list, got {include}")
    for item in include:
        if not isinstance(item, str):
            raise ValueError(f"Expected include item to be a str, got {item}")
        allowed_values = ["embeddings", "documents", "metadatas"]
        if allow_distances:
            allowed_values.append("distances")
        if item not in allowed_values:
            raise ValueError(
                f"Expected include item to be one of {', '.join(allowed_values)}, got {item}"
            )
    return include


def validate_embeddings(embeddings: Embeddings) -> Embeddings:
    """Validates embeddings to ensure it is a list of list of ints, or floats"""
    if not isinstance(embeddings, list):
        raise ValueError(f"Expected embeddings to be a list, got {embeddings}")
    if len(embeddings) == 0:
        raise ValueError(
            f"Expected embeddings to be a list with at least one item, got {embeddings}"
        )
    if not all([isinstance(e, list) for e in embeddings]):
        raise ValueError(
            f"Expected each embedding in the embeddings to be a list, got {embeddings}"
        )
    for embedding in embeddings:
<<<<<<< HEAD
        if not all([isinstance(value, (int, float)) for value in embedding]):
            raise ValueError(
                f"Expected each value in the embedding to be a int or float, got {embeddings}"
            )
=======
        for value in embedding:
            if not isinstance(value, (int, float)):
                raise ValueError(
                    f"Expected embeddings to be a int, float, got {embeddings}"
                )
>>>>>>> 740751b2
    return embeddings<|MERGE_RESOLUTION|>--- conflicted
+++ resolved
@@ -254,16 +254,8 @@
             f"Expected each embedding in the embeddings to be a list, got {embeddings}"
         )
     for embedding in embeddings:
-<<<<<<< HEAD
         if not all([isinstance(value, (int, float)) for value in embedding]):
             raise ValueError(
                 f"Expected each value in the embedding to be a int or float, got {embeddings}"
             )
-=======
-        for value in embedding:
-            if not isinstance(value, (int, float)):
-                raise ValueError(
-                    f"Expected embeddings to be a int, float, got {embeddings}"
-                )
->>>>>>> 740751b2
     return embeddings