<<<<<<< HEAD
from typing import (
    Optional,
    Union,
    Sequence,
    TypeVar,
    List,
    Dict,
    Any,
    Tuple,
    NamedTuple,
)
=======
from typing import Optional, Sequence, Union, TypeVar, List, Dict, Any, Tuple, cast
from numpy.typing import NDArray
import numpy as np
>>>>>>> aa4702b6
from typing_extensions import Literal, TypedDict, Protocol
import chromadb.errors as errors
from chromadb.types import (
    Metadata,
    UpdateMetadata,
    Vector,
    LiteralValue,
    LogicalOperator,
    WhereOperator,
    OperatorExpression,
    Where,
    WhereDocumentOperator,
    WhereDocument,
)
from inspect import signature

# Re-export types from chromadb.types
__all__ = ["Metadata", "Where", "WhereDocument", "UpdateCollectionMetadata"]

T = TypeVar("T")
OneOrMany = Union[T, List[T]]

# URIs
URI = str
URIs = List[URI]


def maybe_cast_one_to_many_uri(target: OneOrMany[URI]) -> URIs:
    if isinstance(target, str):
        # One URI
        return cast(URIs, [target])
    # Already a sequence
    return cast(URIs, target)


# IDs
ID = str
IDs = List[ID]


def maybe_cast_one_to_many_ids(target: OneOrMany[ID]) -> IDs:
    if isinstance(target, str):
        # One ID
        return cast(IDs, [target])
    # Already a sequence
    return cast(IDs, target)


# Embeddings
Embedding = Vector
Embeddings = List[Embedding]


def maybe_cast_one_to_many_embedding(target: OneOrMany[Embedding]) -> Embeddings:
    if isinstance(target, List):
        # One Embedding
        if isinstance(target[0], (int, float)):
            return cast(Embeddings, [target])
    # Already a sequence
    return cast(Embeddings, target)


# Metadatas
Metadatas = List[Metadata]


def maybe_cast_one_to_many_metadata(target: OneOrMany[Metadata]) -> Metadatas:
    # One Metadata dict
    if isinstance(target, dict):
        return cast(Metadatas, [target])
    # Already a sequence
    return cast(Metadatas, target)


CollectionMetadata = Dict[str, Any]
UpdateCollectionMetadata = UpdateMetadata

# Documents
Document = str
Documents = List[Document]


def is_document(target: Any) -> bool:
    if not isinstance(target, str):
        return False
    return True


def maybe_cast_one_to_many_document(target: OneOrMany[Document]) -> Documents:
    # One Document
    if is_document(target):
        return cast(Documents, [target])
    # Already a sequence
    return cast(Documents, target)


# Images
ImageDType = Union[np.uint, np.int_, np.float_]
Image = NDArray[ImageDType]
Images = List[Image]


def is_image(target: Any) -> bool:
    if not isinstance(target, np.ndarray):
        return False
    if len(target.shape) < 2:
        return False
    return True


def maybe_cast_one_to_many_image(target: OneOrMany[Image]) -> Images:
    if is_image(target):
        return cast(Images, [target])
    # Already a sequence
    return cast(Images, target)


Parameter = TypeVar("Parameter", Document, Image, Embedding, Metadata, ID)

# This should ust be List[Literal["documents", "embeddings", "metadatas", "distances"]]
# However, this provokes an incompatibility with the Overrides library and Python 3.7
Include = List[
    Union[
        Literal["documents"],
        Literal["embeddings"],
        Literal["metadatas"],
        Literal["distances"],
        Literal["uris"],
        Literal["data"],
    ]
]

# Re-export types from chromadb.types
LiteralValue = LiteralValue
LogicalOperator = LogicalOperator
WhereOperator = WhereOperator
OperatorExpression = OperatorExpression
Where = Where
WhereDocumentOperator = WhereDocumentOperator

Embeddable = Union[Documents, Images]
D = TypeVar("D", bound=Embeddable, contravariant=True)


class EmbeddingFunction(Protocol[D]):
    def __call__(self, input: D) -> Embeddings:
        ...


Loadable = List[Optional[Image]]
L = TypeVar("L", covariant=True, bound=Loadable)


class DataLoader(Protocol[L]):
    def __call__(self, uris: Sequence[Optional[URI]]) -> L:
        ...


class GetResult(TypedDict):
    ids: List[ID]
    embeddings: Optional[List[Embedding]]
    documents: Optional[List[Document]]
    uris: Optional[URIs]
    data: Optional[Loadable]
    metadatas: Optional[List[Metadata]]


class QueryResult(TypedDict):
    ids: List[IDs]
    embeddings: Optional[List[List[Embedding]]]
    documents: Optional[List[List[Document]]]
    uris: Optional[List[List[URI]]]
    data: Optional[List[Loadable]]
    metadatas: Optional[List[List[Metadata]]]
    distances: Optional[List[List[float]]]


class IndexMetadata(TypedDict):
    dimensionality: int
    # The current number of elements in the index (total = additions - deletes)
    curr_elements: int
    # The auto-incrementing ID of the last inserted element, never decreases so
    # can be used as a count of total historical size. Should increase by 1 every add.
    # Assume cannot overflow
    total_elements_added: int
    time_created: float


<<<<<<< HEAD
class SystemInfoFlags(NamedTuple):
    """
    Flags for the system info endpoint
    """

    python_version: bool = True
    os_info: bool = True
    memory_info: bool = True
    cpu_info: bool = True
    disk_info: bool = False
    network_info: bool = False
    env_vars: bool = False
    collections_info: bool = False


class EmbeddingFunction(Protocol):
    def __call__(self, texts: Documents) -> Embeddings:
=======
Embeddable = Union[Documents, Images]
D = TypeVar("D", bound=Embeddable, contravariant=True)


class EmbeddingFunction(Protocol[D]):
    def __call__(self, input: D) -> Embeddings:
>>>>>>> aa4702b6
        ...


def validate_embedding_function(
    embedding_function: EmbeddingFunction[Embeddable],
) -> None:
    function_signature = signature(
        embedding_function.__class__.__call__
    ).parameters.keys()
    protocol_signature = signature(EmbeddingFunction.__call__).parameters.keys()

    if not function_signature == protocol_signature:
        raise ValueError(
            f"Expected EmbeddingFunction.__call__ to have the following signature: {protocol_signature}, got {function_signature}\n"
            "Please see https://docs.trychroma.com/embeddings for details of the EmbeddingFunction interface.\n"
            "Please note the recent change to the EmbeddingFunction interface: https://docs.trychroma.com/migration#migration-to-0416---november-7-2023 \n"
        )

L = TypeVar("L", covariant=True)

class DataLoader(Protocol[L]):
    def __call__(self, uris: URIs) -> L:
        ...


def validate_ids(ids: IDs) -> IDs:
    """Validates ids to ensure it is a list of strings"""
    if not isinstance(ids, list):
        raise ValueError(f"Expected IDs to be a list, got {ids}")
    if len(ids) == 0:
        raise ValueError(f"Expected IDs to be a non-empty list, got {ids}")
    seen = set()
    dups = set()
    for id_ in ids:
        if not isinstance(id_, str):
            raise ValueError(f"Expected ID to be a str, got {id_}")
        if id_ in seen:
            dups.add(id_)
        else:
            seen.add(id_)
    if dups:
        n_dups = len(dups)
        if n_dups < 10:
            example_string = ", ".join(dups)
            message = (
                f"Expected IDs to be unique, found duplicates of: {example_string}"
            )
        else:
            examples = []
            for idx, dup in enumerate(dups):
                examples.append(dup)
                if idx == 10:
                    break
            example_string = (
                f"{', '.join(examples[:5])}, ..., {', '.join(examples[-5:])}"
            )
            message = f"Expected IDs to be unique, found {n_dups} duplicated IDs: {example_string}"
        raise errors.DuplicateIDError(message)
    return ids


def validate_metadata(metadata: Metadata) -> Metadata:
    """Validates metadata to ensure it is a dictionary of strings to strings, ints, floats or bools"""
    if not isinstance(metadata, dict) and metadata is not None:
        raise ValueError(f"Expected metadata to be a dict or None, got {metadata}")
    if metadata is None:
        return metadata
    if len(metadata) == 0:
        raise ValueError(f"Expected metadata to be a non-empty dict, got {metadata}")
    for key, value in metadata.items():
        if not isinstance(key, str):
            raise ValueError(
                f"Expected metadata key to be a str, got {key} which is a {type(key)}"
            )
        # isinstance(True, int) evaluates to True, so we need to check for bools separately
        if not isinstance(value, bool) and not isinstance(value, (str, int, float)):
            raise ValueError(
                f"Expected metadata value to be a str, int, float or bool, got {value} which is a {type(value)}"
            )
    return metadata


def validate_update_metadata(metadata: UpdateMetadata) -> UpdateMetadata:
    """Validates metadata to ensure it is a dictionary of strings to strings, ints, floats or bools"""
    if not isinstance(metadata, dict) and metadata is not None:
        raise ValueError(f"Expected metadata to be a dict or None, got {metadata}")
    if metadata is None:
        return metadata
    if len(metadata) == 0:
        raise ValueError(f"Expected metadata to be a non-empty dict, got {metadata}")
    for key, value in metadata.items():
        if not isinstance(key, str):
            raise ValueError(f"Expected metadata key to be a str, got {key}")
        # isinstance(True, int) evaluates to True, so we need to check for bools separately
        if not isinstance(value, bool) and not isinstance(
            value, (str, int, float, type(None))
        ):
            raise ValueError(
                f"Expected metadata value to be a str, int, or float, got {value}"
            )
    return metadata


def validate_metadatas(metadatas: Metadatas) -> Metadatas:
    """Validates metadatas to ensure it is a list of dictionaries of strings to strings, ints, floats or bools"""
    if not isinstance(metadatas, list):
        raise ValueError(f"Expected metadatas to be a list, got {metadatas}")
    for metadata in metadatas:
        validate_metadata(metadata)
    return metadatas


def validate_where(where: Where) -> Where:
    """
    Validates where to ensure it is a dictionary of strings to strings, ints, floats or operator expressions,
    or in the case of $and and $or, a list of where expressions
    """
    if not isinstance(where, dict):
        raise ValueError(f"Expected where to be a dict, got {where}")
    if len(where) != 1:
        raise ValueError(f"Expected where to have exactly one operator, got {where}")
    for key, value in where.items():
        if not isinstance(key, str):
            raise ValueError(f"Expected where key to be a str, got {key}")
        if (
            key != "$and"
            and key != "$or"
            and key != "$in"
            and key != "$nin"
            and not isinstance(value, (str, int, float, dict))
        ):
            raise ValueError(
                f"Expected where value to be a str, int, float, or operator expression, got {value}"
            )
        if key == "$and" or key == "$or":
            if not isinstance(value, list):
                raise ValueError(
                    f"Expected where value for $and or $or to be a list of where expressions, got {value}"
                )
            if len(value) <= 1:
                raise ValueError(
                    f"Expected where value for $and or $or to be a list with at least two where expressions, got {value}"
                )
            for where_expression in value:
                validate_where(where_expression)
        # Value is a operator expression
        if isinstance(value, dict):
            # Ensure there is only one operator
            if len(value) != 1:
                raise ValueError(
                    f"Expected operator expression to have exactly one operator, got {value}"
                )

            for operator, operand in value.items():
                # Only numbers can be compared with gt, gte, lt, lte
                if operator in ["$gt", "$gte", "$lt", "$lte"]:
                    if not isinstance(operand, (int, float)):
                        raise ValueError(
                            f"Expected operand value to be an int or a float for operator {operator}, got {operand}"
                        )
                if operator in ["$in", "$nin"]:
                    if not isinstance(operand, list):
                        raise ValueError(
                            f"Expected operand value to be an list for operator {operator}, got {operand}"
                        )
                if operator not in [
                    "$gt",
                    "$gte",
                    "$lt",
                    "$lte",
                    "$ne",
                    "$eq",
                    "$in",
                    "$nin",
                ]:
                    raise ValueError(
                        f"Expected where operator to be one of $gt, $gte, $lt, $lte, $ne, $eq, $in, $nin, "
                        f"got {operator}"
                    )

                if not isinstance(operand, (str, int, float, list)):
                    raise ValueError(
                        f"Expected where operand value to be a str, int, float, or list of those type, got {operand}"
                    )
                if isinstance(operand, list) and (
                    len(operand) == 0
                    or not all(isinstance(x, type(operand[0])) for x in operand)
                ):
                    raise ValueError(
                        f"Expected where operand value to be a non-empty list, and all values to obe of the same type "
                        f"got {operand}"
                    )
    return where


def validate_where_document(where_document: WhereDocument) -> WhereDocument:
    """
    Validates where_document to ensure it is a dictionary of WhereDocumentOperator to strings, or in the case of $and and $or,
    a list of where_document expressions
    """
    if not isinstance(where_document, dict):
        raise ValueError(
            f"Expected where document to be a dictionary, got {where_document}"
        )
    if len(where_document) != 1:
        raise ValueError(
            f"Expected where document to have exactly one operator, got {where_document}"
        )
    for operator, operand in where_document.items():
        if operator not in ["$contains", "$and", "$or"]:
            raise ValueError(
                f"Expected where document operator to be one of $contains, $and, $or, got {operator}"
            )
        if operator == "$and" or operator == "$or":
            if not isinstance(operand, list):
                raise ValueError(
                    f"Expected document value for $and or $or to be a list of where document expressions, got {operand}"
                )
            if len(operand) <= 1:
                raise ValueError(
                    f"Expected document value for $and or $or to be a list with at least two where document expressions, got {operand}"
                )
            for where_document_expression in operand:
                validate_where_document(where_document_expression)
        # Value is a $contains operator
        elif not isinstance(operand, str):
            raise ValueError(
                f"Expected where document operand value for operator $contains to be a str, got {operand}"
            )
        elif len(operand) == 0:
            raise ValueError(
                "Expected where document operand value for operator $contains to be a non-empty str"
            )
    return where_document


def validate_include(include: Include, allow_distances: bool) -> Include:
    """Validates include to ensure it is a list of strings. Since get does not allow distances, allow_distances is used
    to control if distances is allowed"""

    if not isinstance(include, list):
        raise ValueError(f"Expected include to be a list, got {include}")
    for item in include:
        if not isinstance(item, str):
            raise ValueError(f"Expected include item to be a str, got {item}")
        allowed_values = ["embeddings", "documents", "metadatas", "uris", "data"]
        if allow_distances:
            allowed_values.append("distances")
        if item not in allowed_values:
            raise ValueError(
                f"Expected include item to be one of {', '.join(allowed_values)}, got {item}"
            )
    return include


def validate_n_results(n_results: int) -> int:
    """Validates n_results to ensure it is a positive Integer. Since hnswlib does not allow n_results to be negative."""
    # Check Number of requested results
    if not isinstance(n_results, int):
        raise ValueError(
            f"Expected requested number of results to be a int, got {n_results}"
        )
    if n_results <= 0:
        raise TypeError(
            f"Number of requested results {n_results}, cannot be negative, or zero."
        )
    return n_results


def validate_embeddings(embeddings: Embeddings) -> Embeddings:
    """Validates embeddings to ensure it is a list of list of ints, or floats"""
    if not isinstance(embeddings, list):
        raise ValueError(f"Expected embeddings to be a list, got {embeddings}")
    if len(embeddings) == 0:
        raise ValueError(
            f"Expected embeddings to be a list with at least one item, got {embeddings}"
        )
    if not all([isinstance(e, list) for e in embeddings]):
        raise ValueError(
            f"Expected each embedding in the embeddings to be a list, got {embeddings}"
        )
    for embedding in embeddings:
        if not all([isinstance(value, (int, float)) for value in embedding]):
            raise ValueError(
                f"Expected each value in the embedding to be a int or float, got {embeddings}"
            )
    return embeddings


def validate_batch(
    batch: Tuple[
        IDs,
        Optional[Embeddings],
        Optional[Metadatas],
        Optional[Documents],
        Optional[URIs],
    ],
    limits: Dict[str, Any],
) -> None:
    if len(batch[0]) > limits["max_batch_size"]:
        raise ValueError(
            f"Batch size {len(batch[0])} exceeds maximum batch size {limits['max_batch_size']}"
        )<|MERGE_RESOLUTION|>--- conflicted
+++ resolved
@@ -1,20 +1,6 @@
-<<<<<<< HEAD
-from typing import (
-    Optional,
-    Union,
-    Sequence,
-    TypeVar,
-    List,
-    Dict,
-    Any,
-    Tuple,
-    NamedTuple,
-)
-=======
-from typing import Optional, Sequence, Union, TypeVar, List, Dict, Any, Tuple, cast
+from typing import Optional, Sequence, Union, TypeVar, List, Dict, Any, Tuple, NamedTuple, cast
 from numpy.typing import NDArray
 import numpy as np
->>>>>>> aa4702b6
 from typing_extensions import Literal, TypedDict, Protocol
 import chromadb.errors as errors
 from chromadb.types import (
@@ -202,8 +188,6 @@
     total_elements_added: int
     time_created: float
 
-
-<<<<<<< HEAD
 class SystemInfoFlags(NamedTuple):
     """
     Flags for the system info endpoint
@@ -218,17 +202,12 @@
     env_vars: bool = False
     collections_info: bool = False
 
-
-class EmbeddingFunction(Protocol):
-    def __call__(self, texts: Documents) -> Embeddings:
-=======
 Embeddable = Union[Documents, Images]
 D = TypeVar("D", bound=Embeddable, contravariant=True)
 
 
 class EmbeddingFunction(Protocol[D]):
     def __call__(self, input: D) -> Embeddings:
->>>>>>> aa4702b6
         ...
 
 
