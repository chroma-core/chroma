from typing import (
    Optional,
    Set,
    Union,
    TypeVar,
    List,
    Dict,
    Any,
    Tuple,
    cast,
    Literal,
    get_args,
    TYPE_CHECKING,
)
from numpy.typing import NDArray
import numpy as np
from typing_extensions import TypedDict, Protocol, runtime_checkable
import chromadb.errors as errors
from chromadb.base_types import (
    Metadata,
    UpdateMetadata,
    Vector,
    PyVector,
    LiteralValue,
    LogicalOperator,
    WhereOperator,
    OperatorExpression,
    Where,
    WhereDocumentOperator,
    WhereDocument,
    SparseVector,
)

if TYPE_CHECKING:
    from chromadb.execution.expression.operator import SelectField
from inspect import signature
from tenacity import retry
from abc import abstractmethod
import pybase64
from functools import lru_cache
import struct
import math

# Re-export types from chromadb.types
__all__ = [
    "Metadata",
    "Where",
    "WhereDocument",
    "UpdateCollectionMetadata",
    "UpdateMetadata",
    "SearchResult",
    "SparseVector",
    "is_valid_sparse_vector",
    "validate_sparse_vector",
]
META_KEY_CHROMA_DOCUMENT = "chroma:document"
T = TypeVar("T")
OneOrMany = Union[T, List[T]]


def maybe_cast_one_to_many(target: Optional[OneOrMany[T]]) -> Optional[List[T]]:
    if target is None:
        return None
    if isinstance(target, list):
        return target
    return [target]


# URIs
URI = str
URIs = List[URI]

# IDs
ID = str
IDs = List[ID]

# Embeddings
PyEmbedding = PyVector
PyEmbeddings = List[PyEmbedding]
Embedding = Vector
Embeddings = List[Embedding]  # todo: update

Space = Literal["cosine", "l2", "ip"]


@lru_cache
def _get_struct(vector_length: int) -> struct.Struct:
    return struct.Struct(f"<{vector_length}f")


def _to_f32(value: float) -> float:
    F32_MAX = np.finfo(np.float32).max
    F32_MIN = np.finfo(np.float32).min
    if math.isnan(value):
        return float("nan")
    if value > F32_MAX:
        return float("inf")
    if value < F32_MIN:
        return float("-inf")
    return value


def pack_embedding_safely(pyEmbedding: PyEmbedding) -> str:
    try:
        return pybase64.b64encode_as_string(  # type: ignore
            _get_struct(len(pyEmbedding)).pack(*pyEmbedding)
        )
    except OverflowError:
        return pybase64.b64encode_as_string(  # type: ignore
            _get_struct(len(pyEmbedding)).pack(
                *[_to_f32(value) for value in pyEmbedding]
            )
        )


# returns base64 encoded embeddings or None if the embedding is None
# currently, PyEmbeddings can't have None, but this is to future proof, we want to be able to handle None embeddings
def optional_embeddings_to_base64_strings(
    pyEmbeddings: Optional[PyEmbeddings],
) -> Optional[list[Union[str, None]]]:
    if pyEmbeddings is None:
        return None
    return [
        pack_embedding_safely(pyEmbedding) if pyEmbedding is not None else None
        for pyEmbedding in pyEmbeddings
    ]


def optional_base64_strings_to_embeddings(
    b64_strings: Optional[list[Union[str, None]]],
) -> Optional[PyEmbeddings]:
    if b64_strings is None:
        return None

    embeddings: PyEmbeddings = []
    for b64_string in b64_strings:
        if b64_string is None:
            embeddings.append(None)  # type: ignore
        else:
            packed_data = pybase64.b64decode(b64_string)
            vector_length = len(packed_data) // 4
            embedding_tuple = _get_struct(vector_length).unpack(packed_data)
            embeddings.append(list(embedding_tuple))
    return embeddings


def normalize_embeddings(
    target: Optional[Union[OneOrMany[Embedding], OneOrMany[PyEmbedding]]]
) -> Optional[Embeddings]:
    if target is None:
        return None

    if len(target) == 0:
        raise ValueError(
            f"Expected Embeddings to be non-empty list or numpy array, got {target}"
        )

    if isinstance(target, np.ndarray):
        if target.ndim == 1:
            return [target]
        elif target.ndim == 2:
            return [row for row in target]
    elif isinstance(target, list):
        # One PyEmbedding
        if isinstance(target[0], (int, float)) and not isinstance(target[0], bool):
            return [np.array(target, dtype=np.float32)]
        elif isinstance(target[0], np.ndarray):
            return cast(Embeddings, target)
        elif isinstance(target[0], list):
            if isinstance(target[0][0], (int, float)) and not isinstance(
                target[0][0], bool
            ):
                return [np.array(row, dtype=np.float32) for row in target]

    raise ValueError(
        f"Expected embeddings to be a list of floats or ints, a list of lists, a numpy array, or a list of numpy arrays, got {target}"
    )


# Metadatas
Metadatas = List[Metadata]

CollectionMetadata = Dict[str, Any]
UpdateCollectionMetadata = UpdateMetadata

# Documents
Document = str
Documents = List[Document]


def is_document(target: Any) -> bool:
    if not isinstance(target, str):
        return False
    return True


# Images
ImageDType = Union[np.uint, np.int64, np.float64]
Image = NDArray[ImageDType]
Images = List[Image]


def is_image(target: Any) -> bool:
    if not isinstance(target, np.ndarray):
        return False
    if len(target.shape) < 2:
        return False
    return True


class BaseRecordSet(TypedDict):
    """
    The base record set includes 'data' fields which can be embedded, and embeddings.
    """

    embeddings: Optional[Embeddings]
    documents: Optional[Documents]
    images: Optional[Images]
    uris: Optional[URIs]


def get_default_embeddable_record_set_fields() -> Set[str]:
    """
    Returns the set of fields that can be embedded on a Record Set.
    This is a way to avoid hardcoding the fields in multiple places,
    and keeps them immutable.
    """
    return {"documents", "images", "uris"}


class InsertRecordSet(BaseRecordSet):
    """
    A set of records for inserting.
    """

    ids: IDs
    metadatas: Optional[Metadatas]


def normalize_base_record_set(
    embeddings: Optional[Union[OneOrMany[Embedding], OneOrMany[PyEmbedding]]] = None,
    documents: Optional[OneOrMany[Document]] = None,
    images: Optional[OneOrMany[Image]] = None,
    uris: Optional[OneOrMany[URI]] = None,
) -> BaseRecordSet:
    """
    Unpacks and normalizes the fields of a BaseRecordSet.
    """

    return BaseRecordSet(
        embeddings=normalize_embeddings(embeddings),
        documents=maybe_cast_one_to_many(documents),
        images=maybe_cast_one_to_many(images),
        uris=maybe_cast_one_to_many(uris),
    )


def normalize_insert_record_set(
    ids: OneOrMany[ID],
    embeddings: Optional[
        Union[
            OneOrMany[Embedding],
            OneOrMany[PyEmbedding],
        ]
    ],
    metadatas: Optional[OneOrMany[Metadata]] = None,
    documents: Optional[OneOrMany[Document]] = None,
    images: Optional[OneOrMany[Image]] = None,
    uris: Optional[OneOrMany[URI]] = None,
) -> InsertRecordSet:
    """
    Unpacks and normalizes the fields of an InsertRecordSet.
    """
    base_record_set = normalize_base_record_set(
        embeddings=embeddings, documents=documents, images=images, uris=uris
    )

    return InsertRecordSet(
        ids=cast(IDs, maybe_cast_one_to_many(ids)),
        metadatas=maybe_cast_one_to_many(metadatas),
        embeddings=base_record_set["embeddings"],
        documents=base_record_set["documents"],
        images=base_record_set["images"],
        uris=base_record_set["uris"],
    )


def validate_base_record_set(record_set: BaseRecordSet) -> None:
    """
    Validates the RecordSet, ensuring that all fields are of the right type and length.
    """
    _validate_record_set_length_consistency(record_set)

    if record_set["embeddings"] is not None:
        validate_embeddings(embeddings=record_set["embeddings"])
    if record_set["documents"] is not None:
        validate_documents(
            documents=record_set["documents"],
            # If embeddings are present, some documents can be None
            nullable=(record_set["embeddings"] is not None),
        )
    if record_set["images"] is not None:
        validate_images(images=record_set["images"])

    # TODO: Validate URIs


def validate_insert_record_set(record_set: InsertRecordSet) -> None:
    """
    Validates the InsertRecordSet, ensuring that all fields are of the right type and length.
    """
    _validate_record_set_length_consistency(record_set)
    validate_base_record_set(record_set)

    validate_ids(record_set["ids"])
    if record_set["metadatas"] is not None:
        validate_metadatas(record_set["metadatas"])


def _validate_record_set_length_consistency(record_set: BaseRecordSet) -> None:
    lengths = [len(lst) for lst in record_set.values() if lst is not None]  # type: ignore[arg-type]

    if not lengths:
        raise ValueError(
            f"At least one of one of {', '.join(record_set.keys())} must be provided"
        )

    zero_lengths = [
        key for key, lst in record_set.items() if lst is not None and len(lst) == 0  # type: ignore[arg-type]
    ]

    if zero_lengths:
        raise ValueError(f"Non-empty lists are required for {zero_lengths}")

    if len(set(lengths)) > 1:
        error_str = ", ".join(
            f"{key}: {len(lst)}" for key, lst in record_set.items() if lst is not None  # type: ignore[arg-type]
        )
        raise ValueError(f"Unequal lengths for fields: {error_str}")


def validate_record_set_for_embedding(
    record_set: BaseRecordSet, embeddable_fields: Optional[Set[str]] = None
) -> None:
    """
    Validates that the Record is ready to be embedded, i.e. that it contains exactly one of the embeddable fields.
    """
    if record_set["embeddings"] is not None:
        raise ValueError("Attempting to embed a record that already has embeddings.")
    if embeddable_fields is None:
        embeddable_fields = get_default_embeddable_record_set_fields()
    validate_record_set_contains_one(record_set, embeddable_fields)


def validate_record_set_contains_any(
    record_set: BaseRecordSet, contains_any: Set[str]
) -> None:
    """
    Validates that at least one of the fields in contains_any is not None.
    """
    _validate_record_set_contains(record_set, contains_any)

    if not any(record_set[field] is not None for field in contains_any):  # type: ignore[literal-required]
        raise ValueError(f"At least one of {', '.join(contains_any)} must be provided")


def validate_record_set_contains_one(
    record_set: BaseRecordSet, contains_one: Set[str]
) -> None:
    """
    Validates that exactly one of the fields in contains_one is not None.
    """
    _validate_record_set_contains(record_set, contains_one)
    if sum(record_set[field] is not None for field in contains_one) != 1:  # type: ignore[literal-required]
        raise ValueError(f"Exactly one of {', '.join(contains_one)} must be provided")


def _validate_record_set_contains(
    record_set: BaseRecordSet, contains: Set[str]
) -> None:
    """
    Validates that all fields in contains are valid fields of the Record.
    """
    if any(field not in record_set for field in contains):
        raise ValueError(
            f"Invalid field in contains: {', '.join(contains)}, available fields: {', '.join(record_set.keys())}"
        )


Parameter = TypeVar("Parameter", Document, Image, Embedding, Metadata, ID)

Include = List[
    Literal["documents", "embeddings", "metadatas", "distances", "uris", "data"]
]
IncludeMetadataDocuments: Include = ["metadatas", "documents"]
IncludeMetadataDocumentsEmbeddings: Include = ["metadatas", "documents", "embeddings"]
IncludeMetadataDocumentsEmbeddingsDistances: Include = [
    "metadatas",
    "documents",
    "embeddings",
    "distances",
]
IncludeMetadataDocumentsDistances: Include = ["metadatas", "documents", "distances"]

# Re-export types from chromadb.types
LiteralValue = LiteralValue
LogicalOperator = LogicalOperator
WhereOperator = WhereOperator
OperatorExpression = OperatorExpression
Where = Where
WhereDocumentOperator = WhereDocumentOperator


class FilterSet(TypedDict):
    where: Optional[Where]
    where_document: Optional[WhereDocument]


def validate_filter_set(filter_set: FilterSet) -> None:
    if filter_set["where"] is not None:
        validate_where(filter_set["where"])
    if filter_set["where_document"] is not None:
        validate_where_document(filter_set["where_document"])


Embeddable = Union[Documents, Images]
D = TypeVar("D", bound=Embeddable, contravariant=True)


Loadable = List[Optional[Image]]
L = TypeVar("L", covariant=True, bound=Loadable)


class AddRequest(TypedDict):
    ids: IDs
    embeddings: Embeddings
    metadatas: Optional[Metadatas]
    documents: Optional[Documents]
    uris: Optional[URIs]


# Add result doesn't exist.


class GetRequest(TypedDict):
    ids: Optional[IDs]
    where: Optional[Where]
    where_document: Optional[WhereDocument]
    include: Include


class GetResult(TypedDict):
    ids: List[ID]
    embeddings: Optional[
        Union[Embeddings, PyEmbeddings, NDArray[Union[np.int32, np.float32]]]
    ]
    documents: Optional[List[Document]]
    uris: Optional[URIs]
    data: Optional[Loadable]
    metadatas: Optional[List[Metadata]]
    included: Include


class QueryRequest(TypedDict):
    embeddings: Embeddings
    ids: Optional[IDs]
    where: Optional[Where]
    where_document: Optional[WhereDocument]
    include: Include
    n_results: int


class QueryResult(TypedDict):
    ids: List[IDs]
    embeddings: Optional[
        Union[
            List[Embeddings],
            List[PyEmbeddings],
            List[NDArray[Union[np.int32, np.float32]]],
        ]
    ]
    documents: Optional[List[List[Document]]]
    uris: Optional[List[List[URI]]]
    data: Optional[List[Loadable]]
    metadatas: Optional[List[List[Metadata]]]
    distances: Optional[List[List[float]]]
    included: Include


<<<<<<< HEAD
class SearchRecord(TypedDict):
    """Individual record returned from a search operation"""

    id: str
    document: Optional[str]
    embedding: Optional[List[float]]
    metadata: Optional[Metadata]
    score: Optional[float]


# SearchResult is a list of results for each search payload
SearchResult = List[List[SearchRecord]]
=======
class SearchResult(TypedDict):
    """Column-major response from the search API matching Rust SearchResponse structure.
    
    This is the format returned to users:
    - ids: Always present, list of result IDs for each search payload
    - documents: Optional per payload, None if not requested
    - embeddings: Optional per payload, None if not requested
    - metadatas: Optional per payload, None if not requested
    - scores: Optional per payload, None if not requested
    - select: List of selected fields for each payload (sorted)
    
    Each top-level list index corresponds to a search payload.
    Within each payload, the inner lists are aligned by record index.
    """
    ids: List[List[str]]
    documents: List[Optional[List[Optional[str]]]]
    embeddings: List[Optional[List[Optional[List[float]]]]]
    metadatas: List[Optional[List[Optional[Dict[str, Any]]]]]
    scores: List[Optional[List[Optional[float]]]]
    select: List[List[Union["SelectField", str]]]  # List of SelectField enums or string field names for each payload
>>>>>>> dcb9b49e


class UpdateRequest(TypedDict):
    ids: IDs
    embeddings: Optional[Embeddings]
    metadatas: Optional[Metadatas]
    documents: Optional[Documents]
    uris: Optional[URIs]


# Update result doesn't exist.


class UpsertRequest(TypedDict):
    ids: IDs
    embeddings: Embeddings
    metadatas: Optional[Metadatas]
    documents: Optional[Documents]
    uris: Optional[URIs]


# Upsert result doesn't exist.


class DeleteRequest(TypedDict):
    ids: Optional[IDs]
    where: Optional[Where]
    where_document: Optional[WhereDocument]


# Delete result doesn't exist.


class IndexMetadata(TypedDict):
    dimensionality: int
    # The current number of elements in the index (total = additions - deletes)
    curr_elements: int
    # The auto-incrementing ID of the last inserted element, never decreases so
    # can be used as a count of total historical size. Should increase by 1 every add.
    # Assume cannot overflow
    total_elements_added: int
    time_created: float


# TODO: make warnings prettier and add link to migration docs
@runtime_checkable
class EmbeddingFunction(Protocol[D]):
    """
    A protocol for embedding functions. To implement a new embedding function,
    you need to implement the following methods at minimum:
    - __call__

    For future compatibility, it is strongly recommended to also implement:
    - __init__
    - name
    - build_from_config
    - get_config
    """

    @abstractmethod
    def __call__(self, input: D) -> Embeddings:
        ...

    def __init_subclass__(cls) -> None:
        super().__init_subclass__()
        # Raise an exception if __call__ is not defined since it is expected to be defined
        call = getattr(cls, "__call__")

        def __call__(self: EmbeddingFunction[D], input: D) -> Embeddings:
            result = call(self, input)
            assert result is not None
            return validate_embeddings(cast(Embeddings, normalize_embeddings(result)))

        setattr(cls, "__call__", __call__)

    def embed_with_retries(
        self, input: D, **retry_kwargs: Dict[str, Any]
    ) -> Embeddings:
        return cast(Embeddings, retry(**retry_kwargs)(self.__call__)(input))

    def __init__(self, *args: Any, **kwargs: Any) -> None:
        """
        Initialize the embedding function.
        Pass any arguments that will be needed to build the embedding function
        config.

        Note: This method is provided for backward compatibility.
        Future implementations should override this method.
        """
        import warnings

        warnings.warn(
            f"The class {self.__class__.__name__} does not implement __init__. "
            "This will be required in a future version.",
            DeprecationWarning,
            stacklevel=2,
        )

    @staticmethod
    def name() -> str:
        """
        Return the name of the embedding function.

        Note: This method is provided for backward compatibility.
        Future implementations should override this method.
        """
        import warnings

        warnings.warn(
            "The EmbeddingFunction class does not implement name(). "
            "This will be required in a future version.",
            DeprecationWarning,
            stacklevel=2,
        )
        return NotImplemented

    def default_space(self) -> Space:
        """
        Return the default space for the embedding function.
        """
        return "l2"

    def supported_spaces(self) -> List[Space]:
        """
        Return the supported spaces for the embedding function.
        """
        return ["cosine", "l2", "ip"]

    @staticmethod
    def build_from_config(config: Dict[str, Any]) -> "EmbeddingFunction[D]":
        """
        Build the embedding function from a config, which will be used to
        deserialize the embedding function.

        Note: This method is provided for backward compatibility.
        Future implementations should override this method.
        """
        import warnings

        warnings.warn(
            "The EmbeddingFunction class does not implement build_from_config(). "
            "This will be required in a future version.",
            DeprecationWarning,
            stacklevel=2,
        )
        return NotImplemented

    def get_config(self) -> Dict[str, Any]:
        """
        Return the config for the embedding function, which will be used to
        serialize the embedding function.

        Note: This method is provided for backward compatibility.
        Future implementations should override this method.
        """
        import warnings

        warnings.warn(
            f"The class {self.__class__.__name__} does not implement get_config(). "
            "This will be required in a future version.",
            DeprecationWarning,
            stacklevel=2,
        )
        return NotImplemented

    def validate_config_update(
        self, old_config: Dict[str, Any], new_config: Dict[str, Any]
    ) -> None:
        """
        Validate the update to the config.
        """
        return

    @staticmethod
    def validate_config(config: Dict[str, Any]) -> None:
        """
        Validate the config.
        """
        return

    def is_legacy(self) -> bool:
        if (
            self.name() is NotImplemented
            or self.get_config() is NotImplemented
            or self.build_from_config(self.get_config()) is NotImplemented
        ):
            return True
        return False


def validate_embedding_function(
    embedding_function: EmbeddingFunction[Embeddable],
) -> None:
    function_signature = signature(
        embedding_function.__class__.__call__
    ).parameters.keys()
    protocol_signature = signature(EmbeddingFunction.__call__).parameters.keys()

    if not function_signature == protocol_signature:
        raise ValueError(
            f"Expected EmbeddingFunction.__call__ to have the following signature: {protocol_signature}, got {function_signature}\n"
            "Please see https://docs.trychroma.com/guides/embeddings for details of the EmbeddingFunction interface.\n"
            "Please note the recent change to the EmbeddingFunction interface: https://docs.trychroma.com/deployment/migration#migration-to-0.4.16---november-7,-2023 \n"
        )


class DataLoader(Protocol[L]):
    def __call__(self, uris: URIs) -> L:
        ...


def validate_ids(ids: IDs) -> IDs:
    """Validates ids to ensure it is a list of strings"""
    if not isinstance(ids, list):
        raise ValueError(f"Expected IDs to be a list, got {type(ids).__name__} as IDs")
    if len(ids) == 0:
        raise ValueError(f"Expected IDs to be a non-empty list, got {len(ids)} IDs")
    seen = set()
    dups = set()
    for id_ in ids:
        if not isinstance(id_, str):
            raise ValueError(f"Expected ID to be a str, got {id_}")
        if id_ in seen:
            dups.add(id_)
        else:
            seen.add(id_)
    if dups:
        n_dups = len(dups)
        if n_dups < 10:
            example_string = ", ".join(dups)
            message = (
                f"Expected IDs to be unique, found duplicates of: {example_string}"
            )
        else:
            examples = []
            for idx, dup in enumerate(dups):
                examples.append(dup)
                if idx == 10:
                    break
            example_string = (
                f"{', '.join(examples[:5])}, ..., {', '.join(examples[-5:])}"
            )
            message = f"Expected IDs to be unique, found {n_dups} duplicated IDs: {example_string}"
        raise errors.DuplicateIDError(message)
    return ids


def is_valid_sparse_vector(value: Any) -> bool:
    """Check if a value looks like a SparseVector (has indices and values keys)."""
    return isinstance(value, dict) and "indices" in value and "values" in value


def validate_sparse_vector(value: Any) -> None:
    """Validate that a value is a properly formed SparseVector.

    Args:
        value: The value to validate as a SparseVector

    Raises:
        ValueError: If the value is not a valid SparseVector
    """
    if not isinstance(value, dict):
        raise ValueError(
            f"Expected SparseVector to be a dict, got {type(value).__name__}"
        )

    if "indices" not in value or "values" not in value:
        raise ValueError("SparseVector must have 'indices' and 'values' keys")

    indices = value.get("indices")
    values = value.get("values")

    # Validate indices
    if not isinstance(indices, list):
        raise ValueError(
            f"Expected SparseVector indices to be a list, got {type(indices).__name__}"
        )

    # Validate values
    if not isinstance(values, list):
        raise ValueError(
            f"Expected SparseVector values to be a list, got {type(values).__name__}"
        )

    # Check lengths match
    if len(indices) != len(values):
        raise ValueError(
            f"SparseVector indices and values must have the same length, "
            f"got {len(indices)} indices and {len(values)} values"
        )

    # Validate each index
    for i, idx in enumerate(indices):
        if not isinstance(idx, int):
            raise ValueError(
                f"SparseVector indices must be integers, got {type(idx).__name__} at position {i}"
            )
        if idx < 0:
            raise ValueError(
                f"SparseVector indices must be non-negative, got {idx} at position {i}"
            )

    # Validate each value
    for i, val in enumerate(values):
        if not isinstance(val, (int, float)):
            raise ValueError(
                f"SparseVector values must be numbers, got {type(val).__name__} at position {i}"
            )


def validate_metadata(metadata: Metadata) -> Metadata:
    """Validates metadata to ensure it is a dictionary of strings to strings, ints, floats, bools, or SparseVectors"""
    if not isinstance(metadata, dict) and metadata is not None:
        raise ValueError(
            f"Expected metadata to be a dict or None, got {type(metadata).__name__} as metadata"
        )
    if metadata is None:
        return metadata
    if len(metadata) == 0:
        raise ValueError(
            f"Expected metadata to be a non-empty dict, got {len(metadata)} metadata attributes"
        )
    for key, value in metadata.items():
        if key == META_KEY_CHROMA_DOCUMENT:
            raise ValueError(
                f"Expected metadata to not contain the reserved key {META_KEY_CHROMA_DOCUMENT}"
            )
        if not isinstance(key, str):
            raise TypeError(
                f"Expected metadata key to be a str, got {key} which is a {type(key).__name__}"
            )
        # Check if value is a SparseVector
        if is_valid_sparse_vector(value):
            try:
                validate_sparse_vector(value)
            except ValueError as e:
                raise ValueError(f"Invalid SparseVector for key '{key}': {e}")
        # isinstance(True, int) evaluates to True, so we need to check for bools separately
        elif not isinstance(value, bool) and not isinstance(
            value, (str, int, float, type(None))
        ):
            raise ValueError(
                f"Expected metadata value to be a str, int, float, bool, SparseVector, or None, got {value} which is a {type(value).__name__}"
            )
    return metadata


def validate_update_metadata(metadata: UpdateMetadata) -> UpdateMetadata:
    """Validates metadata to ensure it is a dictionary of strings to strings, ints, floats, bools, or SparseVectors"""
    if not isinstance(metadata, dict) and metadata is not None:
        raise ValueError(
            f"Expected metadata to be a dict or None, got {type(metadata)}"
        )
    if metadata is None:
        return metadata
    if len(metadata) == 0:
        raise ValueError(f"Expected metadata to be a non-empty dict, got {metadata}")
    for key, value in metadata.items():
        if not isinstance(key, str):
            raise ValueError(f"Expected metadata key to be a str, got {key}")
        # Check if value is a SparseVector
        if is_valid_sparse_vector(value):
            try:
                validate_sparse_vector(value)
            except ValueError as e:
                raise ValueError(f"Invalid SparseVector for key '{key}': {e}")
        # isinstance(True, int) evaluates to True, so we need to check for bools separately
        elif not isinstance(value, bool) and not isinstance(
            value, (str, int, float, type(None))
        ):
            raise ValueError(
                f"Expected metadata value to be a str, int, float, bool, SparseVector, or None, got {value}"
            )
    return metadata


def validate_metadatas(metadatas: Metadatas) -> Metadatas:
    """Validates metadatas to ensure it is a list of dictionaries of strings to strings, ints, floats or bools"""
    if not isinstance(metadatas, list):
        raise ValueError(f"Expected metadatas to be a list, got {metadatas}")
    for metadata in metadatas:
        validate_metadata(metadata)
    return metadatas


def validate_where(where: Where) -> None:
    """
    Validates where to ensure it is a dictionary of strings to strings, ints, floats or operator expressions,
    or in the case of $and and $or, a list of where expressions
    """
    if not isinstance(where, dict):
        raise ValueError(f"Expected where to be a dict, got {where}")
    if len(where) != 1:
        raise ValueError(f"Expected where to have exactly one operator, got {where}")
    for key, value in where.items():
        if not isinstance(key, str):
            raise ValueError(f"Expected where key to be a str, got {key}")
        if (
            key != "$and"
            and key != "$or"
            and key != "$in"
            and key != "$nin"
            and not isinstance(value, (str, int, float, dict))
        ):
            raise ValueError(
                f"Expected where value to be a str, int, float, or operator expression, got {value}"
            )
        if key == "$and" or key == "$or":
            if not isinstance(value, list):
                raise ValueError(
                    f"Expected where value for $and or $or to be a list of where expressions, got {value}"
                )
            if len(value) <= 1:
                raise ValueError(
                    f"Expected where value for $and or $or to be a list with at least two where expressions, got {value}"
                )
            for where_expression in value:
                validate_where(where_expression)
        # Value is a operator expression
        if isinstance(value, dict):
            # Ensure there is only one operator
            if len(value) != 1:
                raise ValueError(
                    f"Expected operator expression to have exactly one operator, got {value}"
                )

            for operator, operand in value.items():
                # Only numbers can be compared with gt, gte, lt, lte
                if operator in ["$gt", "$gte", "$lt", "$lte"]:
                    if not isinstance(operand, (int, float)):
                        raise ValueError(
                            f"Expected operand value to be an int or a float for operator {operator}, got {operand}"
                        )
                if operator in ["$in", "$nin"]:
                    if not isinstance(operand, list):
                        raise ValueError(
                            f"Expected operand value to be an list for operator {operator}, got {operand}"
                        )
                if operator not in [
                    "$gt",
                    "$gte",
                    "$lt",
                    "$lte",
                    "$ne",
                    "$eq",
                    "$in",
                    "$nin",
                ]:
                    raise ValueError(
                        f"Expected where operator to be one of $gt, $gte, $lt, $lte, $ne, $eq, $in, $nin, "
                        f"got {operator}"
                    )

                if not isinstance(operand, (str, int, float, list)):
                    raise ValueError(
                        f"Expected where operand value to be a str, int, float, or list of those type, got {operand}"
                    )
                if isinstance(operand, list) and (
                    len(operand) == 0
                    or not all(isinstance(x, type(operand[0])) for x in operand)
                ):
                    raise ValueError(
                        f"Expected where operand value to be a non-empty list, and all values to be of the same type "
                        f"got {operand}"
                    )


def validate_where_document(where_document: WhereDocument) -> None:
    """
    Validates where_document to ensure it is a dictionary of WhereDocumentOperator to strings, or in the case of $and and $or,
    a list of where_document expressions
    """
    if not isinstance(where_document, dict):
        raise ValueError(
            f"Expected where document to be a dictionary, got {where_document}"
        )
    if len(where_document) != 1:
        raise ValueError(
            f"Expected where document to have exactly one operator, got {where_document}"
        )
    for operator, operand in where_document.items():
        if operator not in [
            "$contains",
            "$not_contains",
            "$regex",
            "$not_regex",
            "$and",
            "$or",
        ]:
            raise ValueError(
                f"Expected where document operator to be one of $contains, $not_contains, $regex, $not_regex, $and, $or, got {operator}"
            )
        if operator == "$and" or operator == "$or":
            if not isinstance(operand, list):
                raise ValueError(
                    f"Expected document value for $and or $or to be a list of where document expressions, got {operand}"
                )
            if len(operand) <= 1:
                raise ValueError(
                    f"Expected document value for $and or $or to be a list with at least two where document expressions, got {operand}"
                )
            for where_document_expression in operand:
                validate_where_document(where_document_expression)
        # Value is $contains/$not_contains/$regex/$not_regex operator
        elif not isinstance(operand, str):
            raise ValueError(
                f"Expected where document operand value for operator {operator} to be a str, got {operand}"
            )
        elif len(operand) == 0:
            raise ValueError(
                f"Expected where document operand value for operator {operator} to be a non-empty str"
            )


def validate_include(include: Include, dissalowed: Optional[Include] = None) -> None:
    """Validates include to ensure it is a list of strings. Since get does not allow distances, allow_distances is used
    to control if distances is allowed"""

    if not isinstance(include, list):
        raise ValueError(f"Expected include to be a list, got {include}")
    for item in include:
        if not isinstance(item, str):
            raise ValueError(f"Expected include item to be a str, got {item}")

        # Get the valid items from the Literal type inside the List
        valid_items = get_args(get_args(Include)[0])
        if item not in valid_items:
            raise ValueError(
                f"Expected include item to be one of {', '.join(valid_items)}, got {item}"
            )

        if dissalowed is not None and any(item == e for e in dissalowed):
            raise ValueError(
                f"Include item cannot be one of {', '.join(dissalowed)}, got {item}"
            )


def validate_n_results(n_results: int) -> int:
    """Validates n_results to ensure it is a positive Integer. Since hnswlib does not allow n_results to be negative."""
    # Check Number of requested results
    if not isinstance(n_results, int):
        raise ValueError(
            f"Expected requested number of results to be a int, got {n_results}"
        )
    if n_results <= 0:
        raise TypeError(
            f"Number of requested results {n_results}, cannot be negative, or zero."
        )
    return n_results


def validate_embeddings(embeddings: Embeddings) -> Embeddings:
    """Validates embeddings to ensure it is a list of numpy arrays of ints, or floats"""
    if not isinstance(embeddings, (list, np.ndarray)):
        raise ValueError(
            f"Expected embeddings to be a list, got {type(embeddings).__name__}"
        )
    if len(embeddings) == 0:
        raise ValueError(
            f"Expected embeddings to be a list with at least one item, got {len(embeddings)} embeddings"
        )
    if not all([isinstance(e, np.ndarray) for e in embeddings]):
        raise ValueError(
            "Expected each embedding in the embeddings to be a numpy array, got "
            f"{list(set([type(e).__name__ for e in embeddings]))}"
        )
    for i, embedding in enumerate(embeddings):
        if embedding.ndim == 0:
            raise ValueError(
                f"Expected a 1-dimensional array, got a 0-dimensional array {embedding}"
            )
        if embedding.size == 0:
            raise ValueError(
                f"Expected each embedding in the embeddings to be a 1-dimensional numpy array with at least 1 int/float value. Got a 1-dimensional numpy array with no values at pos {i}"
            )

        if embedding.dtype not in [np.float32, np.float64, np.int32, np.int64]:
            raise ValueError(
                "Expected each value in the embedding to be a int or float, got an embedding with "
                f"{embedding.dtype} - {embedding}"
            )
    return embeddings


def validate_documents(documents: Documents, nullable: bool = False) -> None:
    """Validates documents to ensure it is a list of strings"""
    if not isinstance(documents, list):
        raise ValueError(
            f"Expected documents to be a list, got {type(documents).__name__}"
        )
    if len(documents) == 0:
        raise ValueError(
            f"Expected documents to be a non-empty list, got {len(documents)} documents"
        )
    for document in documents:
        # If embeddings are present, some documents can be None
        if document is None and nullable:
            continue
        if not is_document(document):
            raise ValueError(f"Expected document to be a str, got {document}")


def validate_images(images: Images) -> None:
    """Validates images to ensure it is a list of numpy arrays"""
    if not isinstance(images, list):
        raise ValueError(f"Expected images to be a list, got {type(images).__name__}")
    if len(images) == 0:
        raise ValueError(
            f"Expected images to be a non-empty list, got {len(images)} images"
        )
    for image in images:
        if not is_image(image):
            raise ValueError(f"Expected image to be a numpy array, got {image}")


def validate_batch(
    batch: Tuple[
        IDs,
        Optional[Union[Embeddings, PyEmbeddings]],
        Optional[Metadatas],
        Optional[Documents],
        Optional[URIs],
    ],
    limits: Dict[str, Any],
) -> None:
    if len(batch[0]) > limits["max_batch_size"]:
        raise ValueError(
            f"Batch size {len(batch[0])} exceeds maximum batch size {limits['max_batch_size']}"
        )


def convert_np_embeddings_to_list(embeddings: Embeddings) -> PyEmbeddings:
    # Cast the result to PyEmbeddings to ensure type compatibility
    return cast(PyEmbeddings, [embedding.tolist() for embedding in embeddings])


def convert_list_embeddings_to_np(embeddings: PyEmbeddings) -> Embeddings:
    return [np.array(embedding) for embedding in embeddings]<|MERGE_RESOLUTION|>--- conflicted
+++ resolved
@@ -487,23 +487,9 @@
     included: Include
 
 
-<<<<<<< HEAD
-class SearchRecord(TypedDict):
-    """Individual record returned from a search operation"""
-
-    id: str
-    document: Optional[str]
-    embedding: Optional[List[float]]
-    metadata: Optional[Metadata]
-    score: Optional[float]
-
-
-# SearchResult is a list of results for each search payload
-SearchResult = List[List[SearchRecord]]
-=======
 class SearchResult(TypedDict):
     """Column-major response from the search API matching Rust SearchResponse structure.
-    
+
     This is the format returned to users:
     - ids: Always present, list of result IDs for each search payload
     - documents: Optional per payload, None if not requested
@@ -511,17 +497,19 @@
     - metadatas: Optional per payload, None if not requested
     - scores: Optional per payload, None if not requested
     - select: List of selected fields for each payload (sorted)
-    
+
     Each top-level list index corresponds to a search payload.
     Within each payload, the inner lists are aligned by record index.
     """
+
     ids: List[List[str]]
     documents: List[Optional[List[Optional[str]]]]
     embeddings: List[Optional[List[Optional[List[float]]]]]
     metadatas: List[Optional[List[Optional[Dict[str, Any]]]]]
     scores: List[Optional[List[Optional[float]]]]
-    select: List[List[Union["SelectField", str]]]  # List of SelectField enums or string field names for each payload
->>>>>>> dcb9b49e
+    select: List[
+        List[Union["SelectField", str]]
+    ]  # List of SelectField enums or string field names for each payload
 
 
 class UpdateRequest(TypedDict):
