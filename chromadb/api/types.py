from typing import Any, Optional, Union, Dict, Sequence, TypeVar, List
from typing_extensions import Literal, TypedDict, Protocol
import chromadb.errors as errors
from chromadb.types import (
    Metadata,
    Vector,
    LiteralValue,
    LogicalOperator,
    WhereOperator,
    OperatorExpression,
    Where,
    WhereDocumentOperator,
    WhereDocument,
)

# Re-export types from chromadb.types
__all__ = ["Metadata", "Where", "WhereDocument"]

ID = str
IDs = List[ID]

Embedding = Vector
Embeddings = List[Embedding]

Metadatas = List[Metadata]

CollectionMetadata = Dict[Any, Any]

Document = str
Documents = List[Document]

Parameter = TypeVar("Parameter", Embedding, Document, Metadata, ID)
T = TypeVar("T")
OneOrMany = Union[T, List[T]]

# This should ust be List[Literal["documents", "embeddings", "metadatas", "distances"]]
# However, this provokes an incompatibility with the Overrides library and Python 3.7
Include = List[
    Union[
        Literal["documents"],
        Literal["embeddings"],
        Literal["metadatas"],
        Literal["distances"],
    ]
]

# Re-export types from chromadb.types
LiteralValue = LiteralValue
LogicalOperator = LogicalOperator
WhereOperator = WhereOperator
OperatorExpression = OperatorExpression
Where = Where
WhereDocumentOperator = WhereDocumentOperator


class GetResult(TypedDict):
    ids: List[ID]
    embeddings: Optional[List[Embedding]]
    documents: Optional[List[Document]]
    metadatas: Optional[List[Metadata]]


class QueryResult(TypedDict):
    ids: List[IDs]
    embeddings: Optional[List[List[Embedding]]]
    documents: Optional[List[List[Document]]]
    metadatas: Optional[List[List[Metadata]]]
    distances: Optional[List[List[float]]]


class IndexMetadata(TypedDict):
    dimensionality: int
    # The current number of elements in the index (total = additions - deletes)
    curr_elements: int
    # The auto-incrementing ID of the last inserted element, never decreases so
    # can be used as a count of total historical size. Should increase by 1 every add.
    # Assume cannot overflow
    total_elements_added: int
    time_created: float


class EmbeddingFunction(Protocol):
    def __call__(self, texts: Documents) -> Embeddings:
        ...


def maybe_cast_one_to_many(
    target: OneOrMany[Parameter],
) -> List[Parameter]:
    """Infers if target is Embedding, Metadata, or Document and casts it to a many object if its one"""

    if isinstance(target, Sequence):
        # One Document or ID
        if isinstance(target, str) and target is not None:
            return [target]
        # One Embedding
        if isinstance(target[0], (int, float)):
            return [target]  # type: ignore
    # One Metadata dict
    if isinstance(target, dict):
        return [target]
    # Already a sequence
    return target  # type: ignore


def validate_ids(ids: IDs) -> IDs:
    """Validates ids to ensure it is a list of strings"""
    if not isinstance(ids, list):
        raise ValueError(f"Expected IDs to be a list, got {ids}")
    if len(ids) == 0:
        raise ValueError(f"Expected IDs to be a non-empty list, got {ids}")
    for id in ids:
        if not isinstance(id, str):
            raise ValueError(f"Expected ID to be a str, got {id}")
    if len(ids) != len(set(ids)):
        dups = set([x for x in ids if ids.count(x) > 1])
        raise errors.DuplicateIDError(
            f"Expected IDs to be unique, found duplicates for: {dups}"
        )
    return ids


def validate_metadata(metadata: Metadata) -> Metadata:
    """Validates metadata to ensure it is a dictionary of strings to strings, ints, or floats"""
    if not isinstance(metadata, dict):
        raise ValueError(f"Expected metadata to be a dict, got {metadata}")
    for key, value in metadata.items():
        if not isinstance(key, str):
<<<<<<< HEAD
            raise ValueError(f"Expected metadata key to be a str, got {key}")
        if not isinstance(value, (str, int, float, bool)):
            raise ValueError(
                f"Expected metadata value to be a str, int, float or bool, got {value}"
=======
            raise ValueError(
                f"Expected metadata key to be a str, got {key} which is a {type(key)}"
            )
        # isinstance(True, int) evaluates to True, so we need to check for bools separately
        if not isinstance(value, (str, int, float)) or isinstance(value, bool):
            raise ValueError(
                f"Expected metadata value to be a str, int, or float, got {value} which is a {type(value)}"
>>>>>>> 713019cd
            )
    return metadata


def validate_metadatas(metadatas: Metadatas) -> Metadatas:
    """Validates metadatas to ensure it is a list of dictionaries of strings to strings, ints, or floats"""
    if not isinstance(metadatas, list):
        raise ValueError(f"Expected metadatas to be a list, got {metadatas}")
    for metadata in metadatas:
        validate_metadata(metadata)
    return metadatas


def validate_where(where: Where) -> Where:
    """
    Validates where to ensure it is a dictionary of strings to strings, ints, floats or operator expressions,
    or in the case of $and and $or, a list of where expressions
    """
    if not isinstance(where, dict):
        raise ValueError(f"Expected where to be a dict, got {where}")
    if len(where) != 1:
        raise ValueError(f"Expected where to have exactly one operator, got {where}")
    for key, value in where.items():
        if not isinstance(key, str):
            raise ValueError(f"Expected where key to be a str, got {key}")
        if (
            key != "$and"
            and key != "$or"
            and not isinstance(value, (str, int, float, dict))
        ):
            raise ValueError(
                f"Expected where value to be a str, int, float, or operator expression, got {value}"
            )
        if key == "$and" or key == "$or":
            if not isinstance(value, list):
                raise ValueError(
                    f"Expected where value for $and or $or to be a list of where expressions, got {value}"
                )
            if len(value) <= 1:
                raise ValueError(
                    f"Expected where value for $and or $or to be a list with at least two where expressions, got {value}"
                )
            for where_expression in value:
                validate_where(where_expression)
        # Value is a operator expression
        if isinstance(value, dict):
            # Ensure there is only one operator
            if len(value) != 1:
                raise ValueError(
                    f"Expected operator expression to have exactly one operator, got {value}"
                )

            for operator, operand in value.items():
                # Only numbers can be compared with gt, gte, lt, lte
                if operator in ["$gt", "$gte", "$lt", "$lte"]:
                    if not isinstance(operand, (int, float)):
                        raise ValueError(
                            f"Expected operand value to be an int or a float for operator {operator}, got {operand}"
                        )

                if operator not in ["$gt", "$gte", "$lt", "$lte", "$ne", "$eq"]:
                    raise ValueError(
                        f"Expected where operator to be one of $gt, $gte, $lt, $lte, $ne, $eq, got {operator}"
                    )

                if not isinstance(operand, (str, int, float)):
                    raise ValueError(
                        f"Expected where operand value to be a str, int, or float, got {operand}"
                    )
    return where


def validate_where_document(where_document: WhereDocument) -> WhereDocument:
    """
    Validates where_document to ensure it is a dictionary of WhereDocumentOperator to strings, or in the case of $and and $or,
    a list of where_document expressions
    """
    if not isinstance(where_document, dict):
        raise ValueError(
            f"Expected where document to be a dictionary, got {where_document}"
        )
    if len(where_document) != 1:
        raise ValueError(
            f"Expected where document to have exactly one operator, got {where_document}"
        )
    for operator, operand in where_document.items():
        if operator not in ["$contains", "$and", "$or"]:
            raise ValueError(
                f"Expected where document operator to be one of $contains, $and, $or, got {operator}"
            )
        if operator == "$and" or operator == "$or":
            if not isinstance(operand, list):
                raise ValueError(
                    f"Expected document value for $and or $or to be a list of where document expressions, got {operand}"
                )
            if len(operand) <= 1:
                raise ValueError(
                    f"Expected document value for $and or $or to be a list with at least two where document expressions, got {operand}"
                )
            for where_document_expression in operand:
                validate_where_document(where_document_expression)
        # Value is a $contains operator
        elif not isinstance(operand, str):
            raise ValueError(
                f"Expected where document operand value for operator $contains to be a str, got {operand}"
            )
    return where_document


def validate_include(include: Include, allow_distances: bool) -> Include:
    """Validates include to ensure it is a list of strings. Since get does not allow distances, allow_distances is used
    to control if distances is allowed"""

    if not isinstance(include, list):
        raise ValueError(f"Expected include to be a list, got {include}")
    for item in include:
        if not isinstance(item, str):
            raise ValueError(f"Expected include item to be a str, got {item}")
        allowed_values = ["embeddings", "documents", "metadatas"]
        if allow_distances:
            allowed_values.append("distances")
        if item not in allowed_values:
            raise ValueError(
                f"Expected include item to be one of {', '.join(allowed_values)}, got {item}"
            )
    return include


def validate_n_results(n_results: int) -> int:
    """Validates n_results to ensure it is a positive Integer. Since hnswlib does not allow n_results to be negative."""
    # Check Number of requested results
    if not isinstance(n_results, int):
        raise ValueError(
            f"Expected requested number of results to be a int, got {n_results}"
        )
    if n_results <= 0:
        raise TypeError(
            f"Number of requested results {n_results}, cannot be negative, or zero."
        )
    return n_results


def validate_embeddings(embeddings: Embeddings) -> Embeddings:
    """Validates embeddings to ensure it is a list of list of ints, or floats"""
    if not isinstance(embeddings, list):
        raise ValueError(f"Expected embeddings to be a list, got {embeddings}")
    if len(embeddings) == 0:
        raise ValueError(
            f"Expected embeddings to be a list with at least one item, got {embeddings}"
        )
    if not all([isinstance(e, list) for e in embeddings]):
        raise ValueError(
            f"Expected each embedding in the embeddings to be a list, got {embeddings}"
        )
    for embedding in embeddings:
        if not all([isinstance(value, (int, float)) for value in embedding]):
            raise ValueError(
                f"Expected each value in the embedding to be a int or float, got {embeddings}"
            )
    return embeddings<|MERGE_RESOLUTION|>--- conflicted
+++ resolved
@@ -126,20 +126,12 @@
         raise ValueError(f"Expected metadata to be a dict, got {metadata}")
     for key, value in metadata.items():
         if not isinstance(key, str):
-<<<<<<< HEAD
-            raise ValueError(f"Expected metadata key to be a str, got {key}")
+            raise ValueError(
+                f"Expected metadata key to be a str, got {key} which is a {type(key)}"
+            )
         if not isinstance(value, (str, int, float, bool)):
             raise ValueError(
-                f"Expected metadata value to be a str, int, float or bool, got {value}"
-=======
-            raise ValueError(
-                f"Expected metadata key to be a str, got {key} which is a {type(key)}"
-            )
-        # isinstance(True, int) evaluates to True, so we need to check for bools separately
-        if not isinstance(value, (str, int, float)) or isinstance(value, bool):
-            raise ValueError(
                 f"Expected metadata value to be a str, int, or float, got {value} which is a {type(value)}"
->>>>>>> 713019cd
             )
     return metadata
 
