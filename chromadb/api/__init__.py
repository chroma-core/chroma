--- conflicted
+++ resolved
@@ -93,16 +93,11 @@
     @abstractmethod
     def get_collection(
         self,
-<<<<<<< HEAD
-        name: str,
+        name: str,
+        id: Optional[UUID] = None,
         embedding_function: Optional[
             EmbeddingFunction[Embeddable]
         ] = ef.DefaultEmbeddingFunction(),  # type: ignore
-=======
-        name: Optional[str] = None,
-        id: Optional[UUID] = None,
-        embedding_function: Optional[EmbeddingFunction] = ef.DefaultEmbeddingFunction(),
->>>>>>> cdcafc88
     ) -> Collection:
         """Get a collection with the given name.
         Args:
@@ -511,16 +506,11 @@
     @override
     def get_collection(
         self,
-<<<<<<< HEAD
-        name: str,
+        name: str,
+        id: Optional[UUID] = None,
         embedding_function: Optional[
             EmbeddingFunction[Embeddable]
         ] = ef.DefaultEmbeddingFunction(),  # type: ignore
-=======
-        name: Optional[str] = None,
-        id: Optional[UUID] = None,
-        embedding_function: Optional[EmbeddingFunction] = ef.DefaultEmbeddingFunction(),
->>>>>>> cdcafc88
         tenant: str = DEFAULT_TENANT,
         database: str = DEFAULT_DATABASE,
     ) -> Collection:
