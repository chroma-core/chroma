--- conflicted
+++ resolved
@@ -364,30 +364,6 @@
         pass
 
     @abstractmethod
-<<<<<<< HEAD
-    def raw_sql(self, sql: str) -> pd.DataFrame:
-        """Runs a raw SQL query against the database
-
-        Args:
-            sql: The SQL query to run
-
-        Returns:
-            pd.DataFrame: A pandas dataframe containing the results of the query
-=======
-    def create_index(self, collection_name: str) -> bool:
-        """Creates an index for the given collection
-
-        Args:
-            collection_name: The collection to create the index for. Defaults to None.
-
-        Returns:
-            bool: True if the index was created successfully
-
->>>>>>> dabc2e68
-        """
-        pass
-
-    @abstractmethod
     def get_version(self) -> str:
         """Get the version of Chroma.
 
