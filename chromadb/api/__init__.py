--- conflicted
+++ resolved
@@ -435,12 +435,7 @@
 
     @abstractmethod
     def get_max_batch_size(self) -> int:
-<<<<<<< HEAD
-        """Return the maximum number of records that can be submitted in a single call
-        to submit_embeddings."""
-=======
         """Return the maximum number of records that can be created or mutated in a single call."""
->>>>>>> 87116a8f
         pass
 
 
