from abc import ABC, abstractmethod
from typing import Sequence, Optional, Any, Dict
from uuid import UUID
from chromadb.api.models.Collection import Collection
from chromadb.api.types import (
    CollectionMetadata,
    Documents,
    EmbeddingFunction,
    Embeddings,
    IDs,
    Include,
    Metadatas,
    Where,
    QueryResult,
    GetResult,
    WhereDocument,
)
from chromadb.config import Component, Settings
import chromadb.utils.embedding_functions as ef


class API(Component, ABC):
    @abstractmethod
    def heartbeat(self) -> int:
        """Get the current time in nanoseconds since epoch.
        Used to check if the server is alive.

        Returns:
            int: The current time in nanoseconds since epoch

        """
        pass

    #
    # COLLECTION METHODS
    #

    @abstractmethod
    def list_collections(self) -> Sequence[Collection]:
        """List all collections.
        Returns:
            Sequence[Collection]: A list of collections

        Examples:
            ```python
            client.list_collections()
            # [collection(name="my_collection", metadata={})]
            ```
        """
        pass

    @abstractmethod
    def create_collection(
        self,
        name: str,
        metadata: Optional[CollectionMetadata] = None,
        embedding_function: Optional[EmbeddingFunction] = ef.DefaultEmbeddingFunction(),
        get_or_create: bool = False,
    ) -> Collection:
        """Create a new collection with the given name and metadata.
        Args:
            name: The name of the collection to create.
            metadata: Optional metadata to associate with the collection.
            embedding_function: Optional function to use to embed documents.
                                Uses the default embedding function if not provided.
            get_or_create: If True, return the existing collection if it exists.

        Returns:
            Collection: The newly created collection.

        Raises:
            ValueError: If the collection already exists and get_or_create is False.
            ValueError: If the collection name is invalid.

        Examples:
            ```python
            client.create_collection("my_collection")
            # collection(name="my_collection", metadata={})

            client.create_collection("my_collection", metadata={"foo": "bar"})
            # collection(name="my_collection", metadata={"foo": "bar"})
            ```
        """
        pass

    @abstractmethod
    def get_collection(
        self,
        name: str,
        embedding_function: Optional[EmbeddingFunction] = ef.DefaultEmbeddingFunction(),
    ) -> Collection:
        """Get a collection with the given name.
        Args:
            name: The name of the collection to get
            embedding_function: Optional function to use to embed documents.
                                Uses the default embedding function if not provided.

        Returns:
            Collection: The collection

        Raises:
            ValueError: If the collection does not exist

        Examples:
            ```python
            client.get_collection("my_collection")
            # collection(name="my_collection", metadata={})
            ```
        """
        pass

    @abstractmethod
    def get_or_create_collection(
        self,
        name: str,
        metadata: Optional[CollectionMetadata] = None,
        embedding_function: Optional[EmbeddingFunction] = ef.DefaultEmbeddingFunction(),
    ) -> Collection:
        """Get or create a collection with the given name and metadata.
        Args:
            name: The name of the collection to get or create
            metadata: Optional metadata to associate with the collection
            embedding_function: Optional function to use to embed documents

        Returns:
            The collection

        Examples:
            ```python
            client.get_or_create_collection("my_collection")
            # collection(name="my_collection", metadata={})
            ```
        """
        pass

    def _modify(
        self,
        id: UUID,
        new_name: Optional[str] = None,
        new_metadata: Optional[CollectionMetadata] = None,
    ) -> None:
        """[Internal] Modify a collection by UUID. Can update the name and/or metadata.

        Args:
            id: The internal UUID of the collection to modify.
            new_name: The new name of the collection.
                                If None, the existing name will remain. Defaults to None.
            new_metadata: The new metadata to associate with the collection.
                                      Defaults to None.
        """
        pass

    @abstractmethod
    def delete_collection(
        self,
        name: str,
    ) -> None:
        """Delete a collection with the given name.
        Args:
            name: The name of the collection to delete.

        Raises:
            ValueError: If the collection does not exist.

        Examples:
            ```python
            client.delete_collection("my_collection")
            ```
        """
        pass

    #
    # ITEM METHODS
    #

    @abstractmethod
    def _add(
        self,
        ids: IDs,
        collection_id: UUID,
        embeddings: Embeddings,
        metadatas: Optional[Metadatas] = None,
        documents: Optional[Documents] = None,
    ) -> bool:
        """[Internal] Add embeddings to a collection specified by UUID.
        If (some) ids already exist, only the new embeddings will be added.

        Args:
            ids: The ids to associate with the embeddings.
            collection_id: The UUID of the collection to add the embeddings to.
            embedding: The sequence of embeddings to add.
            metadata: The metadata to associate with the embeddings. Defaults to None.
            documents: The documents to associate with the embeddings. Defaults to None.

        Returns:
            True if the embeddings were added successfully.
        """
        pass

    @abstractmethod
    def _update(
        self,
        collection_id: UUID,
        ids: IDs,
        embeddings: Optional[Embeddings] = None,
        metadatas: Optional[Metadatas] = None,
        documents: Optional[Documents] = None,
    ) -> bool:
        """[Internal] Update entries in a collection specified by UUID.

        Args:
            collection_id: The UUID of the collection to update the embeddings in.
            ids: The IDs of the entries to update.
            embeddings: The sequence of embeddings to update. Defaults to None.
            metadatas: The metadata to associate with the embeddings. Defaults to None.
            documents: The documents to associate with the embeddings. Defaults to None.

        Returns:
            True if the embeddings were updated successfully.
        """
        pass

    @abstractmethod
    def _upsert(
        self,
        collection_id: UUID,
        ids: IDs,
        embeddings: Embeddings,
        metadatas: Optional[Metadatas] = None,
        documents: Optional[Documents] = None,
    ) -> bool:
        """[Internal] Add or update entries in the a collection specified by UUID.
        If an entry with the same id already exists, it will be updated,
        otherwise it will be added.

        Args:
            collection_id: The collection to add the embeddings to
            ids: The ids to associate with the embeddings. Defaults to None.
            embeddings: The sequence of embeddings to add
            metadatas: The metadata to associate with the embeddings. Defaults to None.
            documents: The documents to associate with the embeddings. Defaults to None.
        """
        pass

    @abstractmethod
    def _count(self, collection_id: UUID) -> int:
        """[Internal] Returns the number of entries in a collection specified by UUID.

        Args:
            collection_id: The UUID of the collection to count the embeddings in.

        Returns:
            int: The number of embeddings in the collection

        """
        pass

    @abstractmethod
    def _peek(self, collection_id: UUID, n: int = 10) -> GetResult:
        """[Internal] Returns the first n entries in a collection specified by UUID.

        Args:
            collection_id: The UUID of the collection to peek into.
            n: The number of entries to peek. Defaults to 10.

        Returns:
            GetResult: The first n entries in the collection.

        """

        pass

    @abstractmethod
    def _get(
        self,
        collection_id: UUID,
        ids: Optional[IDs] = None,
        where: Optional[Where] = {},
        sort: Optional[str] = None,
        limit: Optional[int] = None,
        offset: Optional[int] = None,
        page: Optional[int] = None,
        page_size: Optional[int] = None,
        where_document: Optional[WhereDocument] = {},
        include: Include = ["embeddings", "metadatas", "documents"],
    ) -> GetResult:
        """[Internal] Returns entries from a collection specified by UUID.

        Args:
            ids: The IDs of the entries to get. Defaults to None.
            where: Conditional filtering on metadata. Defaults to {}.
            sort: The column to sort the entries by. Defaults to None.
            limit: The maximum number of entries to return. Defaults to None.
            offset: The number of entries to skip before returning. Defaults to None.
            page: The page number to return. Defaults to None.
            page_size: The number of entries to return per page. Defaults to None.
            where_document: Conditional filtering on documents. Defaults to {}.
            include: The fields to include in the response.
                          Defaults to ["embeddings", "metadatas", "documents"].
        Returns:
            GetResult: The entries in the collection that match the query.

        """
        pass

    @abstractmethod
    def _delete(
        self,
        collection_id: UUID,
        ids: Optional[IDs],
        where: Optional[Where] = {},
        where_document: Optional[WhereDocument] = {},
    ) -> IDs:
        """[Internal] Deletes entries from a collection specified by UUID.

        Args:
            collection_id: The UUID of the collection to delete the entries from.
            ids: The IDs of the entries to delete. Defaults to None.
            where: Conditional filtering on metadata. Defaults to {}.
            where_document: Conditional filtering on documents. Defaults to {}.

        Returns:
            IDs: The list of IDs of the entries that were deleted.
        """
        pass

    @abstractmethod
    def _query(
        self,
        collection_id: UUID,
        query_embeddings: Embeddings,
        n_results: int = 10,
        where: Where = {},
        where_document: WhereDocument = {},
        include: Include = ["embeddings", "metadatas", "documents", "distances"],
    ) -> QueryResult:
        """[Internal] Performs a nearest neighbors query on a collection specified by UUID.

        Args:
            collection_id: The UUID of the collection to query.
            query_embeddings: The embeddings to use as the query.
            n_results: The number of results to return. Defaults to 10.
            where: Conditional filtering on metadata. Defaults to {}.
            where_document: Conditional filtering on documents. Defaults to {}.
            include: The fields to include in the response.
                          Defaults to ["embeddings", "metadatas", "documents", "distances"].

        Returns:
            QueryResult: The results of the query.
        """
        pass

    @abstractmethod
    def reset(self) -> bool:
        """Resets the database. This will delete all collections and entries.

        Returns:
            bool: True if the database was reset successfully.
        """
        pass

    @abstractmethod
    def get_version(self) -> str:
        """Get the version of Chroma.

        Returns:
            str: The version of Chroma

        """
        pass

    @abstractmethod
    def get_settings(self) -> Settings:
        """Get the settings used to initialize the client.

        Returns:
            Settings: The settings used to initialize the client.

        """
        pass

<<<<<<< HEAD
    @abstractmethod
    def env(
        self,
        python_version: bool = True,
        os_info: bool = True,
        memory_info: bool = True,
        cpu_info: bool = True,
        disk_info: bool = False,
        network_info: bool = False,
        env_vars: bool = False,
        collections_info: bool = False,
    ) -> Dict[str, Any]:
        """Get system info of the Chroma server.

        Returns:
            dict: The system info of the Chroma server.

        """
=======
    @property
    @abstractmethod
    def max_batch_size(self) -> int:
        """Return the maximum number of records that can be submitted in a single call
        to submit_embeddings."""
>>>>>>> 82b9c830
        pass<|MERGE_RESOLUTION|>--- conflicted
+++ resolved
@@ -379,7 +379,6 @@
         """
         pass
 
-<<<<<<< HEAD
     @abstractmethod
     def env(
         self,
@@ -398,11 +397,11 @@
             dict: The system info of the Chroma server.
 
         """
-=======
+        pass
+      
     @property
     @abstractmethod
     def max_batch_size(self) -> int:
         """Return the maximum number of records that can be submitted in a single call
         to submit_embeddings."""
->>>>>>> 82b9c830
         pass