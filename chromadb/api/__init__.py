from abc import ABC, abstractmethod
from typing import Sequence, Optional
from uuid import UUID

from overrides import override
from chromadb.config import DEFAULT_DATABASE, DEFAULT_TENANT
from chromadb.api.models.Collection import Collection
from chromadb.api.types import (
    CollectionMetadata,
    Documents,
    Embeddable,
    EmbeddingFunction,
    DataLoader,
    Embeddings,
    IDs,
    Include,
    Loadable,
    Metadatas,
    URIs,
    Where,
    QueryResult,
    GetResult,
    WhereDocument,
)
from chromadb.config import Component, Settings
from chromadb.types import Database, Tenant
import chromadb.utils.embedding_functions as ef

# Re-export the async version
from chromadb.api.async_api import (  # noqa: F401
    AsyncBaseAPI,
    AsyncAdminAPI,
    AsyncServerAPI,
)


class BaseAPI(ABC):
    @abstractmethod
    def heartbeat(self) -> int:
        """Get the current time in nanoseconds since epoch.
        Used to check if the server is alive.

        Returns:
            int: The current time in nanoseconds since epoch

        """
        pass

    #
    # COLLECTION METHODS
    #

    @abstractmethod
    def list_collections(
        self,
        limit: Optional[int] = None,
        offset: Optional[int] = None,
    ) -> Sequence[Collection]:
        """List all collections.
        Args:
            limit: The maximum number of entries to return. Defaults to None.
            offset: The number of entries to skip before returning. Defaults to None.

        Returns:
            Sequence[Collection]: A list of collections

        Examples:
            ```python
            client.list_collections()
            # [collection(name="my_collection", metadata={})]
            ```
        """
        pass

    @abstractmethod
    def count_collections(self) -> int:
        """Count the number of collections.

        Returns:
            int: The number of collections.

        Examples:
            ```python
            client.count_collections()
            # 1
            ```
        """
        pass

    @abstractmethod
    def create_collection(
        self,
        name: str,
        metadata: Optional[CollectionMetadata] = None,
        embedding_function: Optional[
            EmbeddingFunction[Embeddable]
        ] = ef.DefaultEmbeddingFunction(),  # type: ignore
        data_loader: Optional[DataLoader[Loadable]] = None,
        get_or_create: bool = False,
    ) -> Collection:
        """Create a new collection with the given name and metadata.
        Args:
            name: The name of the collection to create.
            metadata: Optional metadata to associate with the collection.
            embedding_function: Optional function to use to embed documents.
                                Uses the default embedding function if not provided.
            get_or_create: If True, return the existing collection if it exists.
            data_loader: Optional function to use to load records (documents, images, etc.)

        Returns:
            Collection: The newly created collection.

        Raises:
            ValueError: If the collection already exists and get_or_create is False.
            ValueError: If the collection name is invalid.

        Examples:
            ```python
            client.create_collection("my_collection")
            # collection(name="my_collection", metadata={})

            client.create_collection("my_collection", metadata={"foo": "bar"})
            # collection(name="my_collection", metadata={"foo": "bar"})
            ```
        """
        pass

    @abstractmethod
    def get_collection(
        self,
        name: str,
        id: Optional[UUID] = None,
        embedding_function: Optional[
            EmbeddingFunction[Embeddable]
        ] = ef.DefaultEmbeddingFunction(),  # type: ignore
        data_loader: Optional[DataLoader[Loadable]] = None,
    ) -> Collection:
        """Get a collection with the given name.
        Args:
            id: The UUID of the collection to get. Id and Name are simultaneously used for lookup if provided.
            name: The name of the collection to get
            embedding_function: Optional function to use to embed documents.
                                Uses the default embedding function if not provided.
            data_loader: Optional function to use to load records (documents, images, etc.)

        Returns:
            Collection: The collection

        Raises:
            ValueError: If the collection does not exist

        Examples:
            ```python
            client.get_collection("my_collection")
            # collection(name="my_collection", metadata={})
            ```
        """
        pass

    @abstractmethod
    def get_or_create_collection(
        self,
        name: str,
        metadata: Optional[CollectionMetadata] = None,
        embedding_function: Optional[
            EmbeddingFunction[Embeddable]
        ] = ef.DefaultEmbeddingFunction(),  # type: ignore
        data_loader: Optional[DataLoader[Loadable]] = None,
    ) -> Collection:
        """Get or create a collection with the given name and metadata.
        Args:
            name: The name of the collection to get or create
            metadata: Optional metadata to associate with the collection. If
            the collection alredy exists, the metadata will be updated if
            provided and not None. If the collection does not exist, the
            new collection will be created with the provided metadata.
            embedding_function: Optional function to use to embed documents
            data_loader: Optional function to use to load records (documents, images, etc.)

        Returns:
            The collection

        Examples:
            ```python
            client.get_or_create_collection("my_collection")
            # collection(name="my_collection", metadata={})
            ```
        """
        pass

    def _modify(
        self,
        id: UUID,
        new_name: Optional[str] = None,
        new_metadata: Optional[CollectionMetadata] = None,
    ) -> None:
        """[Internal] Modify a collection by UUID. Can update the name and/or metadata.

        Args:
            id: The internal UUID of the collection to modify.
            new_name: The new name of the collection.
                                If None, the existing name will remain. Defaults to None.
            new_metadata: The new metadata to associate with the collection.
                                      Defaults to None.
        """
        pass

    @abstractmethod
    def delete_collection(
        self,
        name: str,
    ) -> None:
        """Delete a collection with the given name.
        Args:
            name: The name of the collection to delete.

        Raises:
            ValueError: If the collection does not exist.

        Examples:
            ```python
            client.delete_collection("my_collection")
            ```
        """
        pass

    #
    # ITEM METHODS
    #

    @abstractmethod
    def _add(
        self,
        ids: IDs,
        collection_id: UUID,
        embeddings: Embeddings,
        metadatas: Optional[Metadatas] = None,
        documents: Optional[Documents] = None,
        uris: Optional[URIs] = None,
    ) -> bool:
        """[Internal] Add embeddings to a collection specified by UUID.
        If (some) ids already exist, only the new embeddings will be added.

        Args:
            ids: The ids to associate with the embeddings.
            collection_id: The UUID of the collection to add the embeddings to.
            embedding: The sequence of embeddings to add.
            metadata: The metadata to associate with the embeddings. Defaults to None.
            documents: The documents to associate with the embeddings. Defaults to None.
            uris: URIs of data sources for each embedding. Defaults to None.

        Returns:
            True if the embeddings were added successfully.
        """
        pass

    @abstractmethod
    def _update(
        self,
        collection_id: UUID,
        ids: IDs,
        embeddings: Optional[Embeddings] = None,
        metadatas: Optional[Metadatas] = None,
        documents: Optional[Documents] = None,
        uris: Optional[URIs] = None,
    ) -> bool:
        """[Internal] Update entries in a collection specified by UUID.

        Args:
            collection_id: The UUID of the collection to update the embeddings in.
            ids: The IDs of the entries to update.
            embeddings: The sequence of embeddings to update. Defaults to None.
            metadatas: The metadata to associate with the embeddings. Defaults to None.
            documents: The documents to associate with the embeddings. Defaults to None.
            uris: URIs of data sources for each embedding. Defaults to None.
        Returns:
            True if the embeddings were updated successfully.
        """
        pass

    @abstractmethod
    def _upsert(
        self,
        collection_id: UUID,
        ids: IDs,
        embeddings: Embeddings,
        metadatas: Optional[Metadatas] = None,
        documents: Optional[Documents] = None,
        uris: Optional[URIs] = None,
    ) -> bool:
        """[Internal] Add or update entries in the a collection specified by UUID.
        If an entry with the same id already exists, it will be updated,
        otherwise it will be added.

        Args:
            collection_id: The collection to add the embeddings to
            ids: The ids to associate with the embeddings. Defaults to None.
            embeddings: The sequence of embeddings to add
            metadatas: The metadata to associate with the embeddings. Defaults to None.
            documents: The documents to associate with the embeddings. Defaults to None.
            uris: URIs of data sources for each embedding. Defaults to None.
        """
        pass

    @abstractmethod
    def _count(self, collection_id: UUID) -> int:
        """[Internal] Returns the number of entries in a collection specified by UUID.

        Args:
            collection_id: The UUID of the collection to count the embeddings in.

        Returns:
            int: The number of embeddings in the collection

        """
        pass

    @abstractmethod
    def _peek(self, collection_id: UUID, n: int = 10) -> GetResult:
        """[Internal] Returns the first n entries in a collection specified by UUID.

        Args:
            collection_id: The UUID of the collection to peek into.
            n: The number of entries to peek. Defaults to 10.

        Returns:
            GetResult: The first n entries in the collection.

        """

        pass

    @abstractmethod
    def _get(
        self,
        collection_id: UUID,
        ids: Optional[IDs] = None,
        where: Optional[Where] = {},
        sort: Optional[str] = None,
        limit: Optional[int] = None,
        offset: Optional[int] = None,
        page: Optional[int] = None,
        page_size: Optional[int] = None,
        where_document: Optional[WhereDocument] = {},
        include: Include = ["embeddings", "metadatas", "documents"],
    ) -> GetResult:
        """[Internal] Returns entries from a collection specified by UUID.

        Args:
            ids: The IDs of the entries to get. Defaults to None.
            where: Conditional filtering on metadata. Defaults to {}.
            sort: The column to sort the entries by. Defaults to None.
            limit: The maximum number of entries to return. Defaults to None.
            offset: The number of entries to skip before returning. Defaults to None.
            page: The page number to return. Defaults to None.
            page_size: The number of entries to return per page. Defaults to None.
            where_document: Conditional filtering on documents. Defaults to {}.
            include: The fields to include in the response.
                          Defaults to ["embeddings", "metadatas", "documents"].
        Returns:
            GetResult: The entries in the collection that match the query.

        """
        pass

    @abstractmethod
    def _delete(
        self,
        collection_id: UUID,
        ids: Optional[IDs],
        where: Optional[Where] = {},
        where_document: Optional[WhereDocument] = {},
    ) -> IDs:
        """[Internal] Deletes entries from a collection specified by UUID.

        Args:
            collection_id: The UUID of the collection to delete the entries from.
            ids: The IDs of the entries to delete. Defaults to None.
            where: Conditional filtering on metadata. Defaults to {}.
            where_document: Conditional filtering on documents. Defaults to {}.

        Returns:
            IDs: The list of IDs of the entries that were deleted.
        """
        pass

    @abstractmethod
    def _query(
        self,
        collection_id: UUID,
        query_embeddings: Embeddings,
        n_results: int = 10,
        where: Where = {},
        where_document: WhereDocument = {},
        include: Include = ["embeddings", "metadatas", "documents", "distances"],
    ) -> QueryResult:
        """[Internal] Performs a nearest neighbors query on a collection specified by UUID.

        Args:
            collection_id: The UUID of the collection to query.
            query_embeddings: The embeddings to use as the query.
            n_results: The number of results to return. Defaults to 10.
            where: Conditional filtering on metadata. Defaults to {}.
            where_document: Conditional filtering on documents. Defaults to {}.
            include: The fields to include in the response.
                          Defaults to ["embeddings", "metadatas", "documents", "distances"].

        Returns:
            QueryResult: The results of the query.
        """
        pass

    @abstractmethod
    def reset(self) -> bool:
        """Resets the database. This will delete all collections and entries.

        Returns:
            bool: True if the database was reset successfully.
        """
        pass

    @abstractmethod
    def get_version(self) -> str:
        """Get the version of Chroma.

        Returns:
            str: The version of Chroma

        """
        pass

    @abstractmethod
    def get_settings(self) -> Settings:
        """Get the settings used to initialize.

        Returns:
            Settings: The settings used to initialize.

        """
        pass

    @abstractmethod
    def get_max_batch_size(self) -> int:
        """Return the maximum number of records that can be created or mutated in a single call."""
        pass


class ClientAPI(BaseAPI, ABC):
    tenant: str
    database: str

    @abstractmethod
    def set_tenant(self, tenant: str, database: str = DEFAULT_DATABASE) -> None:
        """Set the tenant and database for the client. Raises an error if the tenant or
        database does not exist.

        Args:
            tenant: The tenant to set.
            database: The database to set.

        """
        pass

    @abstractmethod
    def set_database(self, database: str) -> None:
        """Set the database for the client. Raises an error if the database does not exist.

        Args:
            database: The database to set.

        """
        pass

    @staticmethod
    @abstractmethod
    def clear_system_cache() -> None:
        """Clear the system cache so that new systems can be created for an existing path.
        This should only be used for testing purposes."""
        pass


class AdminAPI(ABC):
    @abstractmethod
    def create_database(self, name: str, tenant: str = DEFAULT_TENANT) -> None:
        """Create a new database. Raises an error if the database already exists.

        Args:
            database: The name of the database to create.

        """
        pass

    @abstractmethod
    def get_database(self, name: str, tenant: str = DEFAULT_TENANT) -> Database:
        """Get a database. Raises an error if the database does not exist.

        Args:
            database: The name of the database to get.
            tenant: The tenant of the database to get.

        """
        pass

    @abstractmethod
    def create_tenant(self, name: str) -> None:
        """Create a new tenant. Raises an error if the tenant already exists.

        Args:
            tenant: The name of the tenant to create.

        """
        pass

    @abstractmethod
    def get_tenant(self, name: str) -> Tenant:
        """Get a tenant. Raises an error if the tenant does not exist.

        Args:
            tenant: The name of the tenant to get.

        """
        pass


class ServerAPI(BaseAPI, AdminAPI, Component):
    """An API instance that extends the relevant Base API methods by passing
    in a tenant and database. This is the root component of the Chroma System"""

    @abstractmethod
    @override
    def list_collections(
        self,
        limit: Optional[int] = None,
        offset: Optional[int] = None,
        tenant: str = DEFAULT_TENANT,
        database: str = DEFAULT_DATABASE,
    ) -> Sequence[Collection]:
        pass

    @abstractmethod
    @override
    def count_collections(
        self, tenant: str = DEFAULT_TENANT, database: str = DEFAULT_DATABASE
    ) -> int:
        pass

    @abstractmethod
    @override
    def create_collection(
        self,
        name: str,
        metadata: Optional[CollectionMetadata] = None,
        embedding_function: Optional[
            EmbeddingFunction[Embeddable]
        ] = ef.DefaultEmbeddingFunction(),  # type: ignore
        data_loader: Optional[DataLoader[Loadable]] = None,
        get_or_create: bool = False,
        tenant: str = DEFAULT_TENANT,
        database: str = DEFAULT_DATABASE,
    ) -> Collection:
        pass

    @abstractmethod
    @override
    def get_collection(
        self,
        name: str,
        id: Optional[UUID] = None,
        embedding_function: Optional[
            EmbeddingFunction[Embeddable]
        ] = ef.DefaultEmbeddingFunction(),  # type: ignore
        data_loader: Optional[DataLoader[Loadable]] = None,
        tenant: str = DEFAULT_TENANT,
        database: str = DEFAULT_DATABASE,
    ) -> Collection:
        pass

    @abstractmethod
    @override
    def get_or_create_collection(
        self,
        name: str,
        metadata: Optional[CollectionMetadata] = None,
        embedding_function: Optional[
            EmbeddingFunction[Embeddable]
        ] = ef.DefaultEmbeddingFunction(),  # type: ignore
        data_loader: Optional[DataLoader[Loadable]] = None,
        tenant: str = DEFAULT_TENANT,
        database: str = DEFAULT_DATABASE,
    ) -> Collection:
        pass

    @abstractmethod
    @override
    def delete_collection(
        self,
        name: str,
        tenant: str = DEFAULT_TENANT,
        database: str = DEFAULT_DATABASE,
    ) -> None:
<<<<<<< HEAD
        pass


#############
# Async API #
#############


class AsyncBaseAPI(ABC):
    @abstractmethod
    async def heartbeat(self) -> int:
        """Get the current time in nanoseconds since epoch.
        Used to check if the server is alive.

        Returns:
            int: The current time in nanoseconds since epoch

        """
        pass

    #
    # COLLECTION METHODS
    #

    @abstractmethod
    async def list_collections(
        self,
        limit: Optional[int] = None,
        offset: Optional[int] = None,
    ) -> Sequence[AsyncCollection]:
        """List all collections.
        Args:
            limit: The maximum number of entries to return. Defaults to None.
            offset: The number of entries to skip before returning. Defaults to None.

        Returns:
            Sequence[Collection]: A list of collections

        Examples:
            ```python
            await client.list_collections()
            # [collection(name="my_collection", metadata={})]
            ```
        """
        pass

    @abstractmethod
    async def count_collections(self) -> int:
        """Count the number of collections.

        Returns:
            int: The number of collections.

        Examples:
            ```python
            await client.count_collections()
            # 1
            ```
        """
        pass

    @abstractmethod
    async def create_collection(
        self,
        name: str,
        metadata: Optional[CollectionMetadata] = None,
        embedding_function: Optional[
            EmbeddingFunction[Embeddable]
        ] = ef.DefaultEmbeddingFunction(),  # type: ignore
        data_loader: Optional[DataLoader[Loadable]] = None,
        get_or_create: bool = False,
    ) -> AsyncCollection:
        """Create a new collection with the given name and metadata.
        Args:
            name: The name of the collection to create.
            metadata: Optional metadata to associate with the collection.
            embedding_function: Optional function to use to embed documents.
                                Uses the default embedding function if not provided.
            get_or_create: If True, return the existing collection if it exists.
            data_loader: Optional function to use to load records (documents, images, etc.)

        Returns:
            Collection: The newly created collection.

        Raises:
            ValueError: If the collection already exists and get_or_create is False.
            ValueError: If the collection name is invalid.

        Examples:
            ```python
            await client.create_collection("my_collection")
            # collection(name="my_collection", metadata={})

            await client.create_collection("my_collection", metadata={"foo": "bar"})
            # collection(name="my_collection", metadata={"foo": "bar"})
            ```
        """
        pass

    @abstractmethod
    async def get_collection(
        self,
        name: str,
        id: Optional[UUID] = None,
        embedding_function: Optional[
            EmbeddingFunction[Embeddable]
        ] = ef.DefaultEmbeddingFunction(),  # type: ignore
        data_loader: Optional[DataLoader[Loadable]] = None,
    ) -> AsyncCollection:
        """Get a collection with the given name.
        Args:
            id: The UUID of the collection to get. Id and Name are simultaneously used for lookup if provided.
            name: The name of the collection to get
            embedding_function: Optional function to use to embed documents.
                                Uses the default embedding function if not provided.
            data_loader: Optional function to use to load records (documents, images, etc.)

        Returns:
            Collection: The collection

        Raises:
            ValueError: If the collection does not exist

        Examples:
            ```python
            await client.get_collection("my_collection")
            # collection(name="my_collection", metadata={})
            ```
        """
        pass

    @abstractmethod
    async def get_or_create_collection(
        self,
        name: str,
        metadata: Optional[CollectionMetadata] = None,
        embedding_function: Optional[
            EmbeddingFunction[Embeddable]
        ] = ef.DefaultEmbeddingFunction(),  # type: ignore
        data_loader: Optional[DataLoader[Loadable]] = None,
    ) -> AsyncCollection:
        """Get or create a collection with the given name and metadata.
        Args:
            name: The name of the collection to get or create
            metadata: Optional metadata to associate with the collection. If
            the collection alredy exists, the metadata will be updated if
            provided and not None. If the collection does not exist, the
            new collection will be created with the provided metadata.
            embedding_function: Optional function to use to embed documents
            data_loader: Optional function to use to load records (documents, images, etc.)

        Returns:
            The collection

        Examples:
            ```python
            await client.get_or_create_collection("my_collection")
            # collection(name="my_collection", metadata={})
            ```
        """
        pass

    @abstractmethod
    async def _modify(
        self,
        id: UUID,
        new_name: Optional[str] = None,
        new_metadata: Optional[CollectionMetadata] = None,
    ) -> None:
        """[Internal] Modify a collection by UUID. Can update the name and/or metadata.

        Args:
            id: The internal UUID of the collection to modify.
            new_name: The new name of the collection.
                                If None, the existing name will remain. Defaults to None.
            new_metadata: The new metadata to associate with the collection.
                                      Defaults to None.
        """
        pass

    @abstractmethod
    async def delete_collection(
        self,
        name: str,
    ) -> None:
        """Delete a collection with the given name.
        Args:
            name: The name of the collection to delete.

        Raises:
            ValueError: If the collection does not exist.

        Examples:
            ```python
            await client.delete_collection("my_collection")
            ```
        """
        pass

    #
    # ITEM METHODS
    #

    @abstractmethod
    async def _add(
        self,
        ids: IDs,
        collection_id: UUID,
        embeddings: Embeddings,
        metadatas: Optional[Metadatas] = None,
        documents: Optional[Documents] = None,
        uris: Optional[URIs] = None,
    ) -> bool:
        """[Internal] Add embeddings to a collection specified by UUID.
        If (some) ids already exist, only the new embeddings will be added.

        Args:
            ids: The ids to associate with the embeddings.
            collection_id: The UUID of the collection to add the embeddings to.
            embedding: The sequence of embeddings to add.
            metadata: The metadata to associate with the embeddings. Defaults to None.
            documents: The documents to associate with the embeddings. Defaults to None.
            uris: URIs of data sources for each embedding. Defaults to None.

        Returns:
            True if the embeddings were added successfully.
        """
        pass

    @abstractmethod
    async def _update(
        self,
        collection_id: UUID,
        ids: IDs,
        embeddings: Optional[Embeddings] = None,
        metadatas: Optional[Metadatas] = None,
        documents: Optional[Documents] = None,
        uris: Optional[URIs] = None,
    ) -> bool:
        """[Internal] Update entries in a collection specified by UUID.

        Args:
            collection_id: The UUID of the collection to update the embeddings in.
            ids: The IDs of the entries to update.
            embeddings: The sequence of embeddings to update. Defaults to None.
            metadatas: The metadata to associate with the embeddings. Defaults to None.
            documents: The documents to associate with the embeddings. Defaults to None.
            uris: URIs of data sources for each embedding. Defaults to None.
        Returns:
            True if the embeddings were updated successfully.
        """
        pass

    @abstractmethod
    async def _upsert(
        self,
        collection_id: UUID,
        ids: IDs,
        embeddings: Embeddings,
        metadatas: Optional[Metadatas] = None,
        documents: Optional[Documents] = None,
        uris: Optional[URIs] = None,
    ) -> bool:
        """[Internal] Add or update entries in the a collection specified by UUID.
        If an entry with the same id already exists, it will be updated,
        otherwise it will be added.

        Args:
            collection_id: The collection to add the embeddings to
            ids: The ids to associate with the embeddings. Defaults to None.
            embeddings: The sequence of embeddings to add
            metadatas: The metadata to associate with the embeddings. Defaults to None.
            documents: The documents to associate with the embeddings. Defaults to None.
            uris: URIs of data sources for each embedding. Defaults to None.
        """
        pass

    @abstractmethod
    async def _count(self, collection_id: UUID) -> int:
        """[Internal] Returns the number of entries in a collection specified by UUID.

        Args:
            collection_id: The UUID of the collection to count the embeddings in.

        Returns:
            int: The number of embeddings in the collection

        """
        pass

    @abstractmethod
    async def _peek(self, collection_id: UUID, n: int = 10) -> GetResult:
        """[Internal] Returns the first n entries in a collection specified by UUID.

        Args:
            collection_id: The UUID of the collection to peek into.
            n: The number of entries to peek. Defaults to 10.

        Returns:
            GetResult: The first n entries in the collection.

        """

        pass

    @abstractmethod
    async def _get(
        self,
        collection_id: UUID,
        ids: Optional[IDs] = None,
        where: Optional[Where] = {},
        sort: Optional[str] = None,
        limit: Optional[int] = None,
        offset: Optional[int] = None,
        page: Optional[int] = None,
        page_size: Optional[int] = None,
        where_document: Optional[WhereDocument] = {},
        include: Include = ["embeddings", "metadatas", "documents"],
    ) -> GetResult:
        """[Internal] Returns entries from a collection specified by UUID.

        Args:
            ids: The IDs of the entries to get. Defaults to None.
            where: Conditional filtering on metadata. Defaults to {}.
            sort: The column to sort the entries by. Defaults to None.
            limit: The maximum number of entries to return. Defaults to None.
            offset: The number of entries to skip before returning. Defaults to None.
            page: The page number to return. Defaults to None.
            page_size: The number of entries to return per page. Defaults to None.
            where_document: Conditional filtering on documents. Defaults to {}.
            include: The fields to include in the response.
                          Defaults to ["embeddings", "metadatas", "documents"].
        Returns:
            GetResult: The entries in the collection that match the query.

        """
        pass

    @abstractmethod
    async def _delete(
        self,
        collection_id: UUID,
        ids: Optional[IDs],
        where: Optional[Where] = {},
        where_document: Optional[WhereDocument] = {},
    ) -> IDs:
        """[Internal] Deletes entries from a collection specified by UUID.

        Args:
            collection_id: The UUID of the collection to delete the entries from.
            ids: The IDs of the entries to delete. Defaults to None.
            where: Conditional filtering on metadata. Defaults to {}.
            where_document: Conditional filtering on documents. Defaults to {}.

        Returns:
            IDs: The list of IDs of the entries that were deleted.
        """
        pass

    @abstractmethod
    async def _query(
        self,
        collection_id: UUID,
        query_embeddings: Embeddings,
        n_results: int = 10,
        where: Where = {},
        where_document: WhereDocument = {},
        include: Include = ["embeddings", "metadatas", "documents", "distances"],
    ) -> QueryResult:
        """[Internal] Performs a nearest neighbors query on a collection specified by UUID.

        Args:
            collection_id: The UUID of the collection to query.
            query_embeddings: The embeddings to use as the query.
            n_results: The number of results to return. Defaults to 10.
            where: Conditional filtering on metadata. Defaults to {}.
            where_document: Conditional filtering on documents. Defaults to {}.
            include: The fields to include in the response.
                          Defaults to ["embeddings", "metadatas", "documents", "distances"].

        Returns:
            QueryResult: The results of the query.
        """
        pass

    @abstractmethod
    async def reset(self) -> bool:
        """Resets the database. This will delete all collections and entries.

        Returns:
            bool: True if the database was reset successfully.
        """
        pass

    @abstractmethod
    async def get_version(self) -> str:
        """Get the version of Chroma.

        Returns:
            str: The version of Chroma

        """
        pass

    @abstractmethod
    def get_settings(self) -> Settings:
        """Get the settings used to initialize.

        Returns:
            Settings: The settings used to initialize.

        """
        pass

    @abstractmethod
    async def get_max_batch_size(self) -> int:
        """Return the maximum number of records that can be created or mutated in a single call."""
        pass


class AsyncClientAPI(AsyncBaseAPI, ABC):
    tenant: str
    database: str

    @abstractmethod
    def set_tenant(self, tenant: str, database: str = DEFAULT_DATABASE) -> None:
        """Set the tenant and database for the client. Raises an error if the tenant or
        database does not exist.

        Args:
            tenant: The tenant to set.
            database: The database to set.

        """
        pass

    @abstractmethod
    def set_database(self, database: str) -> None:
        """Set the database for the client. Raises an error if the database does not exist.

        Args:
            database: The database to set.

        """
        pass

    @staticmethod
    @abstractmethod
    def clear_system_cache() -> None:
        """Clear the system cache so that new systems can be created for an existing path.
        This should only be used for testing purposes."""
        pass


class AsyncAdminAPI(ABC):
    @abstractmethod
    async def create_database(self, name: str, tenant: str = DEFAULT_TENANT) -> None:
        """Create a new database. Raises an error if the database already exists.

        Args:
            database: The name of the database to create.

        """
        pass

    @abstractmethod
    async def get_database(self, name: str, tenant: str = DEFAULT_TENANT) -> Database:
        """Get a database. Raises an error if the database does not exist.

        Args:
            database: The name of the database to get.
            tenant: The tenant of the database to get.

        """
        pass

    @abstractmethod
    async def create_tenant(self, name: str) -> None:
        """Create a new tenant. Raises an error if the tenant already exists.

        Args:
            tenant: The name of the tenant to create.

        """
        pass

    @abstractmethod
    async def get_tenant(self, name: str) -> Tenant:
        """Get a tenant. Raises an error if the tenant does not exist.

        Args:
            tenant: The name of the tenant to get.

        """
        pass


class AsyncServerAPI(AsyncBaseAPI, AsyncAdminAPI, Component):
    """An API instance that extends the relevant Base API methods by passing
    in a tenant and database. This is the root component of the Chroma System"""

    @abstractmethod
    @override
    async def list_collections(
        self,
        limit: Optional[int] = None,
        offset: Optional[int] = None,
        tenant: str = DEFAULT_TENANT,
        database: str = DEFAULT_DATABASE,
    ) -> Sequence[AsyncCollection]:
        pass

    @abstractmethod
    @override
    async def count_collections(
        self, tenant: str = DEFAULT_TENANT, database: str = DEFAULT_DATABASE
    ) -> int:
        pass

    @abstractmethod
    @override
    async def create_collection(
        self,
        name: str,
        metadata: Optional[CollectionMetadata] = None,
        embedding_function: Optional[
            EmbeddingFunction[Embeddable]
        ] = ef.DefaultEmbeddingFunction(),  # type: ignore
        data_loader: Optional[DataLoader[Loadable]] = None,
        get_or_create: bool = False,
        tenant: str = DEFAULT_TENANT,
        database: str = DEFAULT_DATABASE,
    ) -> AsyncCollection:
        pass

    @abstractmethod
    @override
    async def get_collection(
        self,
        name: str,
        id: Optional[UUID] = None,
        embedding_function: Optional[
            EmbeddingFunction[Embeddable]
        ] = ef.DefaultEmbeddingFunction(),  # type: ignore
        data_loader: Optional[DataLoader[Loadable]] = None,
        tenant: str = DEFAULT_TENANT,
        database: str = DEFAULT_DATABASE,
    ) -> AsyncCollection:
        pass

    @abstractmethod
    @override
    async def get_or_create_collection(
        self,
        name: str,
        metadata: Optional[CollectionMetadata] = None,
        embedding_function: Optional[
            EmbeddingFunction[Embeddable]
        ] = ef.DefaultEmbeddingFunction(),  # type: ignore
        data_loader: Optional[DataLoader[Loadable]] = None,
        tenant: str = DEFAULT_TENANT,
        database: str = DEFAULT_DATABASE,
    ) -> AsyncCollection:
        pass

    @abstractmethod
    @override
    async def delete_collection(
        self,
        name: str,
        tenant: str = DEFAULT_TENANT,
        database: str = DEFAULT_DATABASE,
    ) -> None:
=======
>>>>>>> cd2d7c6c
        pass<|MERGE_RESOLUTION|>--- conflicted
+++ resolved
@@ -29,6 +29,7 @@
 # Re-export the async version
 from chromadb.api.async_api import (  # noqa: F401
     AsyncBaseAPI,
+    AsyncClientAPI,
     AsyncAdminAPI,
     AsyncServerAPI,
 )
@@ -598,580 +599,4 @@
         tenant: str = DEFAULT_TENANT,
         database: str = DEFAULT_DATABASE,
     ) -> None:
-<<<<<<< HEAD
-        pass
-
-
-#############
-# Async API #
-#############
-
-
-class AsyncBaseAPI(ABC):
-    @abstractmethod
-    async def heartbeat(self) -> int:
-        """Get the current time in nanoseconds since epoch.
-        Used to check if the server is alive.
-
-        Returns:
-            int: The current time in nanoseconds since epoch
-
-        """
-        pass
-
-    #
-    # COLLECTION METHODS
-    #
-
-    @abstractmethod
-    async def list_collections(
-        self,
-        limit: Optional[int] = None,
-        offset: Optional[int] = None,
-    ) -> Sequence[AsyncCollection]:
-        """List all collections.
-        Args:
-            limit: The maximum number of entries to return. Defaults to None.
-            offset: The number of entries to skip before returning. Defaults to None.
-
-        Returns:
-            Sequence[Collection]: A list of collections
-
-        Examples:
-            ```python
-            await client.list_collections()
-            # [collection(name="my_collection", metadata={})]
-            ```
-        """
-        pass
-
-    @abstractmethod
-    async def count_collections(self) -> int:
-        """Count the number of collections.
-
-        Returns:
-            int: The number of collections.
-
-        Examples:
-            ```python
-            await client.count_collections()
-            # 1
-            ```
-        """
-        pass
-
-    @abstractmethod
-    async def create_collection(
-        self,
-        name: str,
-        metadata: Optional[CollectionMetadata] = None,
-        embedding_function: Optional[
-            EmbeddingFunction[Embeddable]
-        ] = ef.DefaultEmbeddingFunction(),  # type: ignore
-        data_loader: Optional[DataLoader[Loadable]] = None,
-        get_or_create: bool = False,
-    ) -> AsyncCollection:
-        """Create a new collection with the given name and metadata.
-        Args:
-            name: The name of the collection to create.
-            metadata: Optional metadata to associate with the collection.
-            embedding_function: Optional function to use to embed documents.
-                                Uses the default embedding function if not provided.
-            get_or_create: If True, return the existing collection if it exists.
-            data_loader: Optional function to use to load records (documents, images, etc.)
-
-        Returns:
-            Collection: The newly created collection.
-
-        Raises:
-            ValueError: If the collection already exists and get_or_create is False.
-            ValueError: If the collection name is invalid.
-
-        Examples:
-            ```python
-            await client.create_collection("my_collection")
-            # collection(name="my_collection", metadata={})
-
-            await client.create_collection("my_collection", metadata={"foo": "bar"})
-            # collection(name="my_collection", metadata={"foo": "bar"})
-            ```
-        """
-        pass
-
-    @abstractmethod
-    async def get_collection(
-        self,
-        name: str,
-        id: Optional[UUID] = None,
-        embedding_function: Optional[
-            EmbeddingFunction[Embeddable]
-        ] = ef.DefaultEmbeddingFunction(),  # type: ignore
-        data_loader: Optional[DataLoader[Loadable]] = None,
-    ) -> AsyncCollection:
-        """Get a collection with the given name.
-        Args:
-            id: The UUID of the collection to get. Id and Name are simultaneously used for lookup if provided.
-            name: The name of the collection to get
-            embedding_function: Optional function to use to embed documents.
-                                Uses the default embedding function if not provided.
-            data_loader: Optional function to use to load records (documents, images, etc.)
-
-        Returns:
-            Collection: The collection
-
-        Raises:
-            ValueError: If the collection does not exist
-
-        Examples:
-            ```python
-            await client.get_collection("my_collection")
-            # collection(name="my_collection", metadata={})
-            ```
-        """
-        pass
-
-    @abstractmethod
-    async def get_or_create_collection(
-        self,
-        name: str,
-        metadata: Optional[CollectionMetadata] = None,
-        embedding_function: Optional[
-            EmbeddingFunction[Embeddable]
-        ] = ef.DefaultEmbeddingFunction(),  # type: ignore
-        data_loader: Optional[DataLoader[Loadable]] = None,
-    ) -> AsyncCollection:
-        """Get or create a collection with the given name and metadata.
-        Args:
-            name: The name of the collection to get or create
-            metadata: Optional metadata to associate with the collection. If
-            the collection alredy exists, the metadata will be updated if
-            provided and not None. If the collection does not exist, the
-            new collection will be created with the provided metadata.
-            embedding_function: Optional function to use to embed documents
-            data_loader: Optional function to use to load records (documents, images, etc.)
-
-        Returns:
-            The collection
-
-        Examples:
-            ```python
-            await client.get_or_create_collection("my_collection")
-            # collection(name="my_collection", metadata={})
-            ```
-        """
-        pass
-
-    @abstractmethod
-    async def _modify(
-        self,
-        id: UUID,
-        new_name: Optional[str] = None,
-        new_metadata: Optional[CollectionMetadata] = None,
-    ) -> None:
-        """[Internal] Modify a collection by UUID. Can update the name and/or metadata.
-
-        Args:
-            id: The internal UUID of the collection to modify.
-            new_name: The new name of the collection.
-                                If None, the existing name will remain. Defaults to None.
-            new_metadata: The new metadata to associate with the collection.
-                                      Defaults to None.
-        """
-        pass
-
-    @abstractmethod
-    async def delete_collection(
-        self,
-        name: str,
-    ) -> None:
-        """Delete a collection with the given name.
-        Args:
-            name: The name of the collection to delete.
-
-        Raises:
-            ValueError: If the collection does not exist.
-
-        Examples:
-            ```python
-            await client.delete_collection("my_collection")
-            ```
-        """
-        pass
-
-    #
-    # ITEM METHODS
-    #
-
-    @abstractmethod
-    async def _add(
-        self,
-        ids: IDs,
-        collection_id: UUID,
-        embeddings: Embeddings,
-        metadatas: Optional[Metadatas] = None,
-        documents: Optional[Documents] = None,
-        uris: Optional[URIs] = None,
-    ) -> bool:
-        """[Internal] Add embeddings to a collection specified by UUID.
-        If (some) ids already exist, only the new embeddings will be added.
-
-        Args:
-            ids: The ids to associate with the embeddings.
-            collection_id: The UUID of the collection to add the embeddings to.
-            embedding: The sequence of embeddings to add.
-            metadata: The metadata to associate with the embeddings. Defaults to None.
-            documents: The documents to associate with the embeddings. Defaults to None.
-            uris: URIs of data sources for each embedding. Defaults to None.
-
-        Returns:
-            True if the embeddings were added successfully.
-        """
-        pass
-
-    @abstractmethod
-    async def _update(
-        self,
-        collection_id: UUID,
-        ids: IDs,
-        embeddings: Optional[Embeddings] = None,
-        metadatas: Optional[Metadatas] = None,
-        documents: Optional[Documents] = None,
-        uris: Optional[URIs] = None,
-    ) -> bool:
-        """[Internal] Update entries in a collection specified by UUID.
-
-        Args:
-            collection_id: The UUID of the collection to update the embeddings in.
-            ids: The IDs of the entries to update.
-            embeddings: The sequence of embeddings to update. Defaults to None.
-            metadatas: The metadata to associate with the embeddings. Defaults to None.
-            documents: The documents to associate with the embeddings. Defaults to None.
-            uris: URIs of data sources for each embedding. Defaults to None.
-        Returns:
-            True if the embeddings were updated successfully.
-        """
-        pass
-
-    @abstractmethod
-    async def _upsert(
-        self,
-        collection_id: UUID,
-        ids: IDs,
-        embeddings: Embeddings,
-        metadatas: Optional[Metadatas] = None,
-        documents: Optional[Documents] = None,
-        uris: Optional[URIs] = None,
-    ) -> bool:
-        """[Internal] Add or update entries in the a collection specified by UUID.
-        If an entry with the same id already exists, it will be updated,
-        otherwise it will be added.
-
-        Args:
-            collection_id: The collection to add the embeddings to
-            ids: The ids to associate with the embeddings. Defaults to None.
-            embeddings: The sequence of embeddings to add
-            metadatas: The metadata to associate with the embeddings. Defaults to None.
-            documents: The documents to associate with the embeddings. Defaults to None.
-            uris: URIs of data sources for each embedding. Defaults to None.
-        """
-        pass
-
-    @abstractmethod
-    async def _count(self, collection_id: UUID) -> int:
-        """[Internal] Returns the number of entries in a collection specified by UUID.
-
-        Args:
-            collection_id: The UUID of the collection to count the embeddings in.
-
-        Returns:
-            int: The number of embeddings in the collection
-
-        """
-        pass
-
-    @abstractmethod
-    async def _peek(self, collection_id: UUID, n: int = 10) -> GetResult:
-        """[Internal] Returns the first n entries in a collection specified by UUID.
-
-        Args:
-            collection_id: The UUID of the collection to peek into.
-            n: The number of entries to peek. Defaults to 10.
-
-        Returns:
-            GetResult: The first n entries in the collection.
-
-        """
-
-        pass
-
-    @abstractmethod
-    async def _get(
-        self,
-        collection_id: UUID,
-        ids: Optional[IDs] = None,
-        where: Optional[Where] = {},
-        sort: Optional[str] = None,
-        limit: Optional[int] = None,
-        offset: Optional[int] = None,
-        page: Optional[int] = None,
-        page_size: Optional[int] = None,
-        where_document: Optional[WhereDocument] = {},
-        include: Include = ["embeddings", "metadatas", "documents"],
-    ) -> GetResult:
-        """[Internal] Returns entries from a collection specified by UUID.
-
-        Args:
-            ids: The IDs of the entries to get. Defaults to None.
-            where: Conditional filtering on metadata. Defaults to {}.
-            sort: The column to sort the entries by. Defaults to None.
-            limit: The maximum number of entries to return. Defaults to None.
-            offset: The number of entries to skip before returning. Defaults to None.
-            page: The page number to return. Defaults to None.
-            page_size: The number of entries to return per page. Defaults to None.
-            where_document: Conditional filtering on documents. Defaults to {}.
-            include: The fields to include in the response.
-                          Defaults to ["embeddings", "metadatas", "documents"].
-        Returns:
-            GetResult: The entries in the collection that match the query.
-
-        """
-        pass
-
-    @abstractmethod
-    async def _delete(
-        self,
-        collection_id: UUID,
-        ids: Optional[IDs],
-        where: Optional[Where] = {},
-        where_document: Optional[WhereDocument] = {},
-    ) -> IDs:
-        """[Internal] Deletes entries from a collection specified by UUID.
-
-        Args:
-            collection_id: The UUID of the collection to delete the entries from.
-            ids: The IDs of the entries to delete. Defaults to None.
-            where: Conditional filtering on metadata. Defaults to {}.
-            where_document: Conditional filtering on documents. Defaults to {}.
-
-        Returns:
-            IDs: The list of IDs of the entries that were deleted.
-        """
-        pass
-
-    @abstractmethod
-    async def _query(
-        self,
-        collection_id: UUID,
-        query_embeddings: Embeddings,
-        n_results: int = 10,
-        where: Where = {},
-        where_document: WhereDocument = {},
-        include: Include = ["embeddings", "metadatas", "documents", "distances"],
-    ) -> QueryResult:
-        """[Internal] Performs a nearest neighbors query on a collection specified by UUID.
-
-        Args:
-            collection_id: The UUID of the collection to query.
-            query_embeddings: The embeddings to use as the query.
-            n_results: The number of results to return. Defaults to 10.
-            where: Conditional filtering on metadata. Defaults to {}.
-            where_document: Conditional filtering on documents. Defaults to {}.
-            include: The fields to include in the response.
-                          Defaults to ["embeddings", "metadatas", "documents", "distances"].
-
-        Returns:
-            QueryResult: The results of the query.
-        """
-        pass
-
-    @abstractmethod
-    async def reset(self) -> bool:
-        """Resets the database. This will delete all collections and entries.
-
-        Returns:
-            bool: True if the database was reset successfully.
-        """
-        pass
-
-    @abstractmethod
-    async def get_version(self) -> str:
-        """Get the version of Chroma.
-
-        Returns:
-            str: The version of Chroma
-
-        """
-        pass
-
-    @abstractmethod
-    def get_settings(self) -> Settings:
-        """Get the settings used to initialize.
-
-        Returns:
-            Settings: The settings used to initialize.
-
-        """
-        pass
-
-    @abstractmethod
-    async def get_max_batch_size(self) -> int:
-        """Return the maximum number of records that can be created or mutated in a single call."""
-        pass
-
-
-class AsyncClientAPI(AsyncBaseAPI, ABC):
-    tenant: str
-    database: str
-
-    @abstractmethod
-    def set_tenant(self, tenant: str, database: str = DEFAULT_DATABASE) -> None:
-        """Set the tenant and database for the client. Raises an error if the tenant or
-        database does not exist.
-
-        Args:
-            tenant: The tenant to set.
-            database: The database to set.
-
-        """
-        pass
-
-    @abstractmethod
-    def set_database(self, database: str) -> None:
-        """Set the database for the client. Raises an error if the database does not exist.
-
-        Args:
-            database: The database to set.
-
-        """
-        pass
-
-    @staticmethod
-    @abstractmethod
-    def clear_system_cache() -> None:
-        """Clear the system cache so that new systems can be created for an existing path.
-        This should only be used for testing purposes."""
-        pass
-
-
-class AsyncAdminAPI(ABC):
-    @abstractmethod
-    async def create_database(self, name: str, tenant: str = DEFAULT_TENANT) -> None:
-        """Create a new database. Raises an error if the database already exists.
-
-        Args:
-            database: The name of the database to create.
-
-        """
-        pass
-
-    @abstractmethod
-    async def get_database(self, name: str, tenant: str = DEFAULT_TENANT) -> Database:
-        """Get a database. Raises an error if the database does not exist.
-
-        Args:
-            database: The name of the database to get.
-            tenant: The tenant of the database to get.
-
-        """
-        pass
-
-    @abstractmethod
-    async def create_tenant(self, name: str) -> None:
-        """Create a new tenant. Raises an error if the tenant already exists.
-
-        Args:
-            tenant: The name of the tenant to create.
-
-        """
-        pass
-
-    @abstractmethod
-    async def get_tenant(self, name: str) -> Tenant:
-        """Get a tenant. Raises an error if the tenant does not exist.
-
-        Args:
-            tenant: The name of the tenant to get.
-
-        """
-        pass
-
-
-class AsyncServerAPI(AsyncBaseAPI, AsyncAdminAPI, Component):
-    """An API instance that extends the relevant Base API methods by passing
-    in a tenant and database. This is the root component of the Chroma System"""
-
-    @abstractmethod
-    @override
-    async def list_collections(
-        self,
-        limit: Optional[int] = None,
-        offset: Optional[int] = None,
-        tenant: str = DEFAULT_TENANT,
-        database: str = DEFAULT_DATABASE,
-    ) -> Sequence[AsyncCollection]:
-        pass
-
-    @abstractmethod
-    @override
-    async def count_collections(
-        self, tenant: str = DEFAULT_TENANT, database: str = DEFAULT_DATABASE
-    ) -> int:
-        pass
-
-    @abstractmethod
-    @override
-    async def create_collection(
-        self,
-        name: str,
-        metadata: Optional[CollectionMetadata] = None,
-        embedding_function: Optional[
-            EmbeddingFunction[Embeddable]
-        ] = ef.DefaultEmbeddingFunction(),  # type: ignore
-        data_loader: Optional[DataLoader[Loadable]] = None,
-        get_or_create: bool = False,
-        tenant: str = DEFAULT_TENANT,
-        database: str = DEFAULT_DATABASE,
-    ) -> AsyncCollection:
-        pass
-
-    @abstractmethod
-    @override
-    async def get_collection(
-        self,
-        name: str,
-        id: Optional[UUID] = None,
-        embedding_function: Optional[
-            EmbeddingFunction[Embeddable]
-        ] = ef.DefaultEmbeddingFunction(),  # type: ignore
-        data_loader: Optional[DataLoader[Loadable]] = None,
-        tenant: str = DEFAULT_TENANT,
-        database: str = DEFAULT_DATABASE,
-    ) -> AsyncCollection:
-        pass
-
-    @abstractmethod
-    @override
-    async def get_or_create_collection(
-        self,
-        name: str,
-        metadata: Optional[CollectionMetadata] = None,
-        embedding_function: Optional[
-            EmbeddingFunction[Embeddable]
-        ] = ef.DefaultEmbeddingFunction(),  # type: ignore
-        data_loader: Optional[DataLoader[Loadable]] = None,
-        tenant: str = DEFAULT_TENANT,
-        database: str = DEFAULT_DATABASE,
-    ) -> AsyncCollection:
-        pass
-
-    @abstractmethod
-    @override
-    async def delete_collection(
-        self,
-        name: str,
-        tenant: str = DEFAULT_TENANT,
-        database: str = DEFAULT_DATABASE,
-    ) -> None:
-=======
->>>>>>> cd2d7c6c
         pass