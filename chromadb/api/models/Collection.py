from typing import TYPE_CHECKING, Optional, Tuple, Any
from pydantic import BaseModel, PrivateAttr

from uuid import UUID
import chromadb.utils.embedding_functions as ef

from chromadb.api.types import (
    CollectionMetadata,
    Embedding,
    Embeddings,
    Embeddable,
    Include,
    Metadata,
    Metadatas,
    Document,
    Documents,
    Image,
    Images,
    Where,
    IDs,
    EmbeddingFunction,
    GetResult,
    QueryResult,
    ID,
    OneOrMany,
    WhereDocument,
    maybe_cast_one_to_many_ids,
    maybe_cast_one_to_many_embedding,
    maybe_cast_one_to_many_metadata,
    maybe_cast_one_to_many_document,
    maybe_cast_one_to_many_image,
    validate_ids,
    validate_include,
    validate_metadata,
    validate_metadatas,
    validate_where,
    validate_where_document,
    validate_n_results,
    validate_embeddings,
)
import logging

logger = logging.getLogger(__name__)

if TYPE_CHECKING:
    from chromadb.api import ServerAPI


class Collection(BaseModel):
    name: str
    id: UUID
    metadata: Optional[CollectionMetadata] = None
    tenant: Optional[str] = None
    database: Optional[str] = None
    _client: "ServerAPI" = PrivateAttr()
    _embedding_function: Optional[EmbeddingFunction[Embeddable]] = PrivateAttr()

    def __init__(
        self,
        client: "ServerAPI",
        name: str,
        id: UUID,
<<<<<<< HEAD
        embedding_function: Optional[
            EmbeddingFunction[Embeddable]
        ] = ef.DefaultEmbeddingFunction(),  # type: ignore
=======
        embedding_function: Optional[EmbeddingFunction] = ef.DefaultEmbeddingFunction(),
        tenant: Optional[str] = None,
        database: Optional[str] = None,
>>>>>>> cdcafc88
        metadata: Optional[CollectionMetadata] = None,
    ):
        super().__init__(
            name=name, metadata=metadata, id=id, tenant=tenant, database=database
        )
        self._client = client
        self._embedding_function = embedding_function

    def __repr__(self) -> str:
        return f"Collection(name={self.name})"

    def count(self) -> int:
        """The total number of embeddings added to the database

        Returns:
            int: The total number of embeddings added to the database

        """
        return self._client._count(collection_id=self.id)

    def add(
        self,
        ids: OneOrMany[ID],
        embeddings: Optional[OneOrMany[Embedding]] = None,
        metadatas: Optional[OneOrMany[Metadata]] = None,
        documents: Optional[OneOrMany[Document]] = None,
        images: Optional[OneOrMany[Image]] = None,
    ) -> None:
        """Add embeddings to the data store.
        Args:
            ids: The ids of the embeddings you wish to add
            embeddings: The embeddings to add. If None, embeddings will be computed based on the documents or images using the embedding_function set for the Collection. Optional.
            metadatas: The metadata to associate with the embeddings. When querying, you can filter on this metadata. Optional.
            documents: The documents to associate with the embeddings. Optional.
            images: The images to associate with the embeddings. Optional.

        Returns:
            None

        Raises:
            ValueError: If you don't provide either embeddings or documents
            ValueError: If the length of ids, embeddings, metadatas, or documents don't match
            ValueError: If you don't provide an embedding function and don't provide embeddings
            ValueError: If you provide both embeddings and documents
            ValueError: If you provide an id that already exists

        """

        ids, embeddings, metadatas, documents, images = self._validate_embedding_set(
            ids, embeddings, metadatas, documents, images
        )

        # We need to compute the embeddings if they're not provided
        if embeddings is None:
            # At this point, we know that one of documents or images are provided from the validation above
            if documents is not None:
                embeddings = self._embed(input=documents)
            elif images is not None:
                embeddings = self._embed(input=images)
            else:
                raise ValueError(
                    "You must provide embeddings, documents, or images, or an embedding function."
                )

        self._client._add(ids, self.id, embeddings, metadatas, documents)

    def get(
        self,
        ids: Optional[OneOrMany[ID]] = None,
        where: Optional[Where] = None,
        limit: Optional[int] = None,
        offset: Optional[int] = None,
        where_document: Optional[WhereDocument] = None,
        include: Include = ["metadatas", "documents"],
    ) -> GetResult:
        """Get embeddings and their associate data from the data store. If no ids or where filter is provided returns
        all embeddings up to limit starting at offset.

        Args:
            ids: The ids of the embeddings to get. Optional.
            where: A Where type dict used to filter results by. E.g. `{"$and": ["color" : "red", "price": {"$gte": 4.20}]}`. Optional.
            limit: The number of documents to return. Optional.
            offset: The offset to start returning results from. Useful for paging results with limit. Optional.
            where_document: A WhereDocument type dict used to filter by the documents. E.g. `{$contains: {"text": "hello"}}`. Optional.
            include: A list of what to include in the results. Can contain `"embeddings"`, `"metadatas"`, `"documents"`. Ids are always included. Defaults to `["metadatas", "documents"]`. Optional.

        Returns:
            GetResult: A GetResult object containing the results.

        """
        where = validate_where(where) if where else None
        where_document = (
            validate_where_document(where_document) if where_document else None
        )
        ids = validate_ids(maybe_cast_one_to_many_ids(ids)) if ids else None
        include = validate_include(include, allow_distances=False)
        return self._client._get(
            self.id,
            ids,
            where,
            None,
            limit,
            offset,
            where_document=where_document,
            include=include,
        )

    def peek(self, limit: int = 10) -> GetResult:
        """Get the first few results in the database up to limit

        Args:
            limit: The number of results to return.

        Returns:
            GetResult: A GetResult object containing the results.
        """
        return self._client._peek(self.id, limit)

    def query(
        self,
        query_embeddings: Optional[OneOrMany[Embedding]] = None,
        query_texts: Optional[OneOrMany[Document]] = None,
        query_images: Optional[OneOrMany[Image]] = None,
        n_results: int = 10,
        where: Optional[Where] = None,
        where_document: Optional[WhereDocument] = None,
        include: Include = ["metadatas", "documents", "distances"],
    ) -> QueryResult:
        """Get the n_results nearest neighbor embeddings for provided query_embeddings or query_texts.

        Args:
            query_embeddings: The embeddings to get the closes neighbors of. Optional.
            query_texts: The document texts to get the closes neighbors of. Optional.
            query_images: The images to get the closes neighbors of. Optional.
            n_results: The number of neighbors to return for each query_embedding or query_texts. Optional.
            where: A Where type dict used to filter results by. E.g. `{"$and": ["color" : "red", "price": {"$gte": 4.20}]}`. Optional.
            where_document: A WhereDocument type dict used to filter by the documents. E.g. `{$contains: {"text": "hello"}}`. Optional.
            include: A list of what to include in the results. Can contain `"embeddings"`, `"metadatas"`, `"documents"`, `"distances"`. Ids are always included. Defaults to `["metadatas", "documents", "distances"]`. Optional.

        Returns:
            QueryResult: A QueryResult object containing the results.

        Raises:
            ValueError: If you don't provide either query_embeddings, query_texts, or query_images
            ValueError: If you provide both query_embeddings and query_texts
            ValueError: If you provide both query_embeddings and query_images
            ValueError: If you provide both query_texts and query_images

        """
        # If neither query_embeddings nor query_texts are provided, or both are provided, raise an error
        if (
            (query_embeddings is None and query_texts is None and query_images is None)
            or (
                query_embeddings is not None
                and (query_texts is not None or query_images is not None)
            )
            or (query_texts is not None and query_images is not None)
        ):
            raise ValueError(
                "You must provide either query embeddings, or else one of query texts or query images."
            )

        where = validate_where(where) if where else None
        where_document = (
            validate_where_document(where_document) if where_document else None
        )
        query_embeddings = (
            validate_embeddings(maybe_cast_one_to_many_embedding(query_embeddings))
            if query_embeddings is not None
            else None
        )
        query_texts = (
            maybe_cast_one_to_many_document(query_texts)
            if query_texts is not None
            else None
        )
        query_images = (
            maybe_cast_one_to_many_image(query_images)
            if query_images is not None
            else None
        )
        include = validate_include(include, allow_distances=True)
        n_results = validate_n_results(n_results)

        # If query_embeddings are not provided, we need to compute them from the inputs
        if query_embeddings is None:
            # At this point, we know that one of query_texts or query_images are provided from the validation above
            if query_texts is not None:
                query_embeddings = self._embed(input=query_texts)
            elif query_images is not None:
                query_embeddings = self._embed(input=query_images)
            else:
                raise ValueError(
                    "You must provide either query embeddings, or else one of query texts or query images."
                )

        if where is None:
            where = {}

        if where_document is None:
            where_document = {}

        return self._client._query(
            collection_id=self.id,
            query_embeddings=query_embeddings,
            n_results=n_results,
            where=where,
            where_document=where_document,
            include=include,
        )

    def modify(
        self, name: Optional[str] = None, metadata: Optional[CollectionMetadata] = None
    ) -> None:
        """Modify the collection name or metadata

        Args:
            name: The updated name for the collection. Optional.
            metadata: The updated metadata for the collection. Optional.

        Returns:
            None
        """
        if metadata is not None:
            validate_metadata(metadata)

        self._client._modify(id=self.id, new_name=name, new_metadata=metadata)
        if name:
            self.name = name
        if metadata:
            self.metadata = metadata

    def update(
        self,
        ids: OneOrMany[ID],
        embeddings: Optional[OneOrMany[Embedding]] = None,
        metadatas: Optional[OneOrMany[Metadata]] = None,
        documents: Optional[OneOrMany[Document]] = None,
        images: Optional[OneOrMany[Image]] = None,
    ) -> None:
        """Update the embeddings, metadatas or documents for provided ids.

        Args:
            ids: The ids of the embeddings to update
            embeddings: The embeddings to update. If None, embeddings will be computed based on the documents or images using the embedding_function set for the Collection. Optional.
            metadatas:  The metadata to associate with the embeddings. When querying, you can filter on this metadata. Optional.
            documents: The documents to associate with the embeddings. Optional.
            images: The images to associate with the embeddings. Optional.
        Returns:
            None
        """

        ids, embeddings, metadatas, documents, images = self._validate_embedding_set(
            ids,
            embeddings,
            metadatas,
            documents,
            images,
            require_embeddings_or_data=False,
        )

        if embeddings is None:
            if documents is not None:
                embeddings = self._embed(input=documents)
            elif images is not None:
                embeddings = self._embed(input=images)

        self._client._update(self.id, ids, embeddings, metadatas, documents)

    def upsert(
        self,
        ids: OneOrMany[ID],
        embeddings: Optional[OneOrMany[Embedding]] = None,
        metadatas: Optional[OneOrMany[Metadata]] = None,
        documents: Optional[OneOrMany[Document]] = None,
        images: Optional[OneOrMany[Image]] = None,
    ) -> None:
        """Update the embeddings, metadatas or documents for provided ids, or create them if they don't exist.

        Args:
            ids: The ids of the embeddings to update
            embeddings: The embeddings to add. If None, embeddings will be computed based on the documents using the embedding_function set for the Collection. Optional.
            metadatas:  The metadata to associate with the embeddings. When querying, you can filter on this metadata. Optional.
            documents: The documents to associate with the embeddings. Optional.

        Returns:
            None
        """

        ids, embeddings, metadatas, documents, images = self._validate_embedding_set(
            ids, embeddings, metadatas, documents, images
        )

        if embeddings is None:
            if documents is not None:
                embeddings = self._embed(input=documents)
            else:
                embeddings = self._embed(input=images)

        self._client._upsert(
            collection_id=self.id,
            ids=ids,
            embeddings=embeddings,
            metadatas=metadatas,
            documents=documents,
        )

    def delete(
        self,
        ids: Optional[IDs] = None,
        where: Optional[Where] = None,
        where_document: Optional[WhereDocument] = None,
    ) -> None:
        """Delete the embeddings based on ids and/or a where filter

        Args:
            ids: The ids of the embeddings to delete
            where: A Where type dict used to filter the delection by. E.g. `{"$and": ["color" : "red", "price": {"$gte": 4.20}]}`. Optional.
            where_document: A WhereDocument type dict used to filter the deletion by the document content. E.g. `{$contains: {"text": "hello"}}`. Optional.

        Returns:
            None

        Raises:
            ValueError: If you don't provide either ids, where, or where_document
        """
        ids = validate_ids(maybe_cast_one_to_many_ids(ids)) if ids else None
        where = validate_where(where) if where else None
        where_document = (
            validate_where_document(where_document) if where_document else None
        )

        self._client._delete(self.id, ids, where, where_document)

    def _validate_embedding_set(
        self,
        ids: OneOrMany[ID],
        embeddings: Optional[OneOrMany[Embedding]],
        metadatas: Optional[OneOrMany[Metadata]],
        documents: Optional[OneOrMany[Document]],
        images: Optional[OneOrMany[Image]] = None,
        require_embeddings_or_data: bool = True,
    ) -> Tuple[
        IDs,
        Optional[Embeddings],
        Optional[Metadatas],
        Optional[Documents],
        Optional[Images],
    ]:
        valid_ids = validate_ids(maybe_cast_one_to_many_ids(ids))
        valid_embeddings = (
            validate_embeddings(maybe_cast_one_to_many_embedding(embeddings))
            if embeddings is not None
            else None
        )
        valid_metadatas = (
            validate_metadatas(maybe_cast_one_to_many_metadata(metadatas))
            if metadatas is not None
            else None
        )
        valid_documents = (
            maybe_cast_one_to_many_document(documents)
            if documents is not None
            else None
        )
        valid_images = (
            maybe_cast_one_to_many_image(images) if images is not None else None
        )

        # Check that one of embeddings or ducuments or images is provided
        if require_embeddings_or_data:
            if (
                valid_embeddings is None
                and valid_documents is None
                and valid_images is None
            ):
                raise ValueError("You must provide embeddings, documents, or images.")

        # Only one of documents or images can be provided
        if valid_documents is not None and valid_images is not None:
            raise ValueError("You can only provide documents or images, not both.")

        # Check that, if they're provided, the lengths of the arrays match the length of ids
        if valid_embeddings is not None and len(valid_embeddings) != len(valid_ids):
            raise ValueError(
                f"Number of embeddings {len(valid_embeddings)} must match number of ids {len(valid_ids)}"
            )
        if valid_metadatas is not None and len(valid_metadatas) != len(valid_ids):
            raise ValueError(
                f"Number of metadatas {len(valid_metadatas)} must match number of ids {len(valid_ids)}"
            )
        if valid_documents is not None and len(valid_documents) != len(valid_ids):
            raise ValueError(
                f"Number of documents {len(valid_documents)} must match number of ids {len(valid_ids)}"
            )

        return (
            valid_ids,
            valid_embeddings,
            valid_metadatas,
            valid_documents,
            valid_images,
        )

    def _embed(self, input: Any) -> Embeddings:
        if self._embedding_function is None:
            raise ValueError(
                "You must provide an embedding function to compute embeddings."
                "https://docs.trychroma.com/embeddings"
            )
        return self._embedding_function(input=input)<|MERGE_RESOLUTION|>--- conflicted
+++ resolved
@@ -60,15 +60,11 @@
         client: "ServerAPI",
         name: str,
         id: UUID,
-<<<<<<< HEAD
         embedding_function: Optional[
             EmbeddingFunction[Embeddable]
         ] = ef.DefaultEmbeddingFunction(),  # type: ignore
-=======
-        embedding_function: Optional[EmbeddingFunction] = ef.DefaultEmbeddingFunction(),
         tenant: Optional[str] = None,
         database: Optional[str] = None,
->>>>>>> cdcafc88
         metadata: Optional[CollectionMetadata] = None,
     ):
         super().__init__(
