from typing import TYPE_CHECKING, Optional, Tuple, Any
from pydantic import BaseModel, PrivateAttr

from uuid import UUID
import chromadb.utils.embedding_functions as ef

from chromadb.api.types import (
    CollectionMetadata,
    Embedding,
    Embeddings,
    Embeddable,
    Include,
    Metadata,
    Metadatas,
    Document,
    Documents,
    Image,
    Images,
    Where,
    IDs,
    EmbeddingFunction,
    GetResult,
    QueryResult,
    ID,
    OneOrMany,
    WhereDocument,
    maybe_cast_one_to_many_ids,
    maybe_cast_one_to_many_embedding,
    maybe_cast_one_to_many_metadata,
    maybe_cast_one_to_many_document,
    maybe_cast_one_to_many_image,
    validate_ids,
    validate_include,
    validate_metadata,
    validate_metadatas,
    validate_where,
    validate_where_document,
    validate_n_results,
    validate_embeddings,
)
import logging

logger = logging.getLogger(__name__)

if TYPE_CHECKING:
    from chromadb.api import ServerAPI


class Collection(BaseModel):
    name: str
    id: UUID
    metadata: Optional[CollectionMetadata] = None
<<<<<<< HEAD
    _client: "API" = PrivateAttr()
    _embedding_function: Optional[EmbeddingFunction[Embeddable]] = PrivateAttr()
=======
    _client: "ServerAPI" = PrivateAttr()
    _embedding_function: Optional[EmbeddingFunction] = PrivateAttr()
>>>>>>> f5ee5816

    def __init__(
        self,
        client: "ServerAPI",
        name: str,
        id: UUID,
        embedding_function: Optional[
            EmbeddingFunction[Embeddable]
        ] = ef.DefaultEmbeddingFunction(),  # type: ignore
        metadata: Optional[CollectionMetadata] = None,
    ):
        super().__init__(name=name, metadata=metadata, id=id)
        self._client = client
        self._embedding_function = embedding_function

    def __repr__(self) -> str:
        return f"Collection(name={self.name})"

    def count(self) -> int:
        """The total number of embeddings added to the database

        Returns:
            int: The total number of embeddings added to the database

        """
        return self._client._count(collection_id=self.id)

    def add(
        self,
        ids: OneOrMany[ID],
        embeddings: Optional[OneOrMany[Embedding]] = None,
        metadatas: Optional[OneOrMany[Metadata]] = None,
        documents: Optional[OneOrMany[Document]] = None,
        images: Optional[OneOrMany[Image]] = None,
    ) -> None:
        """Add embeddings to the data store.
        Args:
            ids: The ids of the embeddings you wish to add
            embeddings: The embeddings to add. If None, embeddings will be computed based on the documents or images using the embedding_function set for the Collection. Optional.
            metadatas: The metadata to associate with the embeddings. When querying, you can filter on this metadata. Optional.
            documents: The documents to associate with the embeddings. Optional.
            images: The images to associate with the embeddings. Optional.

        Returns:
            None

        Raises:
            ValueError: If you don't provide either embeddings or documents
            ValueError: If the length of ids, embeddings, metadatas, or documents don't match
            ValueError: If you don't provide an embedding function and don't provide embeddings
            ValueError: If you provide both embeddings and documents
            ValueError: If you provide an id that already exists

        """

        ids, embeddings, metadatas, documents, images = self._validate_embedding_set(
            ids, embeddings, metadatas, documents, images
        )

        # We need to compute the embeddings if they're not provided
        if embeddings is None:
            # At this point, we know that one of documents or images are provided from the validation above
            if documents is not None:
                embeddings = self._embed(input=documents)
            elif images is not None:
                embeddings = self._embed(input=images)
            else:
                raise ValueError(
                    "You must provide embeddings, documents, or images, or an embedding function."
                )

        self._client._add(ids, self.id, embeddings, metadatas, documents)

    def get(
        self,
        ids: Optional[OneOrMany[ID]] = None,
        where: Optional[Where] = None,
        limit: Optional[int] = None,
        offset: Optional[int] = None,
        where_document: Optional[WhereDocument] = None,
        include: Include = ["metadatas", "documents"],
    ) -> GetResult:
        """Get embeddings and their associate data from the data store. If no ids or where filter is provided returns
        all embeddings up to limit starting at offset.

        Args:
            ids: The ids of the embeddings to get. Optional.
            where: A Where type dict used to filter results by. E.g. `{"$and": ["color" : "red", "price": {"$gte": 4.20}]}`. Optional.
            limit: The number of documents to return. Optional.
            offset: The offset to start returning results from. Useful for paging results with limit. Optional.
            where_document: A WhereDocument type dict used to filter by the documents. E.g. `{$contains: {"text": "hello"}}`. Optional.
            include: A list of what to include in the results. Can contain `"embeddings"`, `"metadatas"`, `"documents"`. Ids are always included. Defaults to `["metadatas", "documents"]`. Optional.

        Returns:
            GetResult: A GetResult object containing the results.

        """
        where = validate_where(where) if where else None
        where_document = (
            validate_where_document(where_document) if where_document else None
        )
        ids = validate_ids(maybe_cast_one_to_many_ids(ids)) if ids else None
        include = validate_include(include, allow_distances=False)
        return self._client._get(
            self.id,
            ids,
            where,
            None,
            limit,
            offset,
            where_document=where_document,
            include=include,
        )

    def peek(self, limit: int = 10) -> GetResult:
        """Get the first few results in the database up to limit

        Args:
            limit: The number of results to return.

        Returns:
            GetResult: A GetResult object containing the results.
        """
        return self._client._peek(self.id, limit)

    def query(
        self,
        query_embeddings: Optional[OneOrMany[Embedding]] = None,
        query_texts: Optional[OneOrMany[Document]] = None,
        query_images: Optional[OneOrMany[Image]] = None,
        n_results: int = 10,
        where: Optional[Where] = None,
        where_document: Optional[WhereDocument] = None,
        include: Include = ["metadatas", "documents", "distances"],
    ) -> QueryResult:
        """Get the n_results nearest neighbor embeddings for provided query_embeddings or query_texts.

        Args:
            query_embeddings: The embeddings to get the closes neighbors of. Optional.
            query_texts: The document texts to get the closes neighbors of. Optional.
            query_images: The images to get the closes neighbors of. Optional.
            n_results: The number of neighbors to return for each query_embedding or query_texts. Optional.
            where: A Where type dict used to filter results by. E.g. `{"$and": ["color" : "red", "price": {"$gte": 4.20}]}`. Optional.
            where_document: A WhereDocument type dict used to filter by the documents. E.g. `{$contains: {"text": "hello"}}`. Optional.
            include: A list of what to include in the results. Can contain `"embeddings"`, `"metadatas"`, `"documents"`, `"distances"`. Ids are always included. Defaults to `["metadatas", "documents", "distances"]`. Optional.

        Returns:
            QueryResult: A QueryResult object containing the results.

        Raises:
            ValueError: If you don't provide either query_embeddings, query_texts, or query_images
            ValueError: If you provide both query_embeddings and query_texts
            ValueError: If you provide both query_embeddings and query_images
            ValueError: If you provide both query_texts and query_images

        """
        # If neither query_embeddings nor query_texts are provided, or both are provided, raise an error
        if (
            (query_embeddings is None and query_texts is None and query_images is None)
            or (
                query_embeddings is not None
                and (query_texts is not None or query_images is not None)
            )
            or (query_texts is not None and query_images is not None)
        ):
            raise ValueError(
                "You must provide either query embeddings, or else one of query texts or query images."
            )

        where = validate_where(where) if where else None
        where_document = (
            validate_where_document(where_document) if where_document else None
        )
        query_embeddings = (
            validate_embeddings(maybe_cast_one_to_many_embedding(query_embeddings))
            if query_embeddings is not None
            else None
        )
        query_texts = (
            maybe_cast_one_to_many_document(query_texts)
            if query_texts is not None
            else None
        )
        query_images = (
            maybe_cast_one_to_many_image(query_images)
            if query_images is not None
            else None
        )
        include = validate_include(include, allow_distances=True)
        n_results = validate_n_results(n_results)

        # If query_embeddings are not provided, we need to compute them from the inputs
        if query_embeddings is None:
            # At this point, we know that one of query_texts or query_images are provided from the validation above
            if query_texts is not None:
                query_embeddings = self._embed(input=query_texts)
            elif query_images is not None:
                query_embeddings = self._embed(input=query_images)
            else:
                raise ValueError(
                    "You must provide either query embeddings, or else one of query texts or query images."
                )

        if where is None:
            where = {}

        if where_document is None:
            where_document = {}

        return self._client._query(
            collection_id=self.id,
            query_embeddings=query_embeddings,
            n_results=n_results,
            where=where,
            where_document=where_document,
            include=include,
        )

    def modify(
        self, name: Optional[str] = None, metadata: Optional[CollectionMetadata] = None
    ) -> None:
        """Modify the collection name or metadata

        Args:
            name: The updated name for the collection. Optional.
            metadata: The updated metadata for the collection. Optional.

        Returns:
            None
        """
        if metadata is not None:
            validate_metadata(metadata)

        self._client._modify(id=self.id, new_name=name, new_metadata=metadata)
        if name:
            self.name = name
        if metadata:
            self.metadata = metadata

    def update(
        self,
        ids: OneOrMany[ID],
        embeddings: Optional[OneOrMany[Embedding]] = None,
        metadatas: Optional[OneOrMany[Metadata]] = None,
        documents: Optional[OneOrMany[Document]] = None,
        images: Optional[OneOrMany[Image]] = None,
    ) -> None:
        """Update the embeddings, metadatas or documents for provided ids.

        Args:
            ids: The ids of the embeddings to update
            embeddings: The embeddings to update. If None, embeddings will be computed based on the documents or images using the embedding_function set for the Collection. Optional.
            metadatas:  The metadata to associate with the embeddings. When querying, you can filter on this metadata. Optional.
            documents: The documents to associate with the embeddings. Optional.
            images: The images to associate with the embeddings. Optional.
        Returns:
            None
        """

        ids, embeddings, metadatas, documents, images = self._validate_embedding_set(
            ids,
            embeddings,
            metadatas,
            documents,
            images,
            require_embeddings_or_data=False,
        )

        if embeddings is None:
            if documents is not None:
                embeddings = self._embed(input=documents)
            elif images is not None:
                embeddings = self._embed(input=images)

        self._client._update(self.id, ids, embeddings, metadatas, documents)

    def upsert(
        self,
        ids: OneOrMany[ID],
        embeddings: Optional[OneOrMany[Embedding]] = None,
        metadatas: Optional[OneOrMany[Metadata]] = None,
        documents: Optional[OneOrMany[Document]] = None,
        images: Optional[OneOrMany[Image]] = None,
    ) -> None:
        """Update the embeddings, metadatas or documents for provided ids, or create them if they don't exist.

        Args:
            ids: The ids of the embeddings to update
            embeddings: The embeddings to add. If None, embeddings will be computed based on the documents using the embedding_function set for the Collection. Optional.
            metadatas:  The metadata to associate with the embeddings. When querying, you can filter on this metadata. Optional.
            documents: The documents to associate with the embeddings. Optional.

        Returns:
            None
        """

        ids, embeddings, metadatas, documents, images = self._validate_embedding_set(
            ids, embeddings, metadatas, documents, images
        )

        if embeddings is None:
            if documents is not None:
                embeddings = self._embed(input=documents)
            else:
                embeddings = self._embed(input=images)

        self._client._upsert(
            collection_id=self.id,
            ids=ids,
            embeddings=embeddings,
            metadatas=metadatas,
            documents=documents,
        )

    def delete(
        self,
        ids: Optional[IDs] = None,
        where: Optional[Where] = None,
        where_document: Optional[WhereDocument] = None,
    ) -> None:
        """Delete the embeddings based on ids and/or a where filter

        Args:
            ids: The ids of the embeddings to delete
            where: A Where type dict used to filter the delection by. E.g. `{"$and": ["color" : "red", "price": {"$gte": 4.20}]}`. Optional.
            where_document: A WhereDocument type dict used to filter the deletion by the document content. E.g. `{$contains: {"text": "hello"}}`. Optional.

        Returns:
            None

        Raises:
            ValueError: If you don't provide either ids, where, or where_document
        """
        ids = validate_ids(maybe_cast_one_to_many_ids(ids)) if ids else None
        where = validate_where(where) if where else None
        where_document = (
            validate_where_document(where_document) if where_document else None
        )

        self._client._delete(self.id, ids, where, where_document)

    def _validate_embedding_set(
        self,
        valid_ids: OneOrMany[ID],
        valid_embeddings: Optional[OneOrMany[Embedding]],
        valid_metadatas: Optional[OneOrMany[Metadata]],
        valid_documents: Optional[OneOrMany[Document]],
        valid_images: Optional[OneOrMany[Image]] = None,
        require_embeddings_or_data: bool = True,
    ) -> Tuple[
        IDs,
        Optional[Embeddings],
        Optional[Metadatas],
        Optional[Documents],
        Optional[Images],
    ]:
        valid_ids = validate_ids(maybe_cast_one_to_many_ids(valid_ids))
        valid_embeddings = (
            validate_embeddings(maybe_cast_one_to_many_embedding(valid_embeddings))
            if valid_embeddings is not None
            else None
        )
        valid_metadatas = (
            validate_metadatas(maybe_cast_one_to_many_metadata(valid_metadatas))
            if valid_metadatas is not None
            else None
        )
        valid_documents = (
            maybe_cast_one_to_many_document(valid_documents)
            if valid_documents is not None
            else None
        )
        valid_images = (
            maybe_cast_one_to_many_image(valid_images)
            if valid_images is not None
            else None
        )

        # Check that one of embeddings or ducuments or images is provided
        if require_embeddings_or_data:
            if (
                valid_embeddings is None
                and valid_documents is None
                and valid_images is None
            ):
                raise ValueError("You must provide embeddings, documents, or images.")

        # Only one of documents or images can be provided
        if valid_documents is not None and valid_images is not None:
            raise ValueError("You can only provide documents or images, not both.")

        # Check that, if they're provided, the lengths of the arrays match the length of ids
        if valid_embeddings is not None and len(valid_embeddings) != len(valid_ids):
            raise ValueError(
                f"Number of embeddings {len(valid_embeddings)} must match number of ids {len(valid_ids)}"
            )
        if valid_metadatas is not None and len(valid_metadatas) != len(valid_ids):
            raise ValueError(
                f"Number of metadatas {len(valid_metadatas)} must match number of ids {len(valid_ids)}"
            )
        if valid_documents is not None and len(valid_documents) != len(valid_ids):
            raise ValueError(
                f"Number of documents {len(valid_documents)} must match number of ids {len(valid_ids)}"
            )

        return (
            valid_ids,
            valid_embeddings,
            valid_metadatas,
            valid_documents,
            valid_images,
        )

    def _embed(self, input: Any) -> Embeddings:
        if self._embedding_function is None:
            raise ValueError(
                "You must provide an embedding function to compute embeddings."
                "https://docs.trychroma.com/embeddings"
            )
        return self._embedding_function(input=input)<|MERGE_RESOLUTION|>--- conflicted
+++ resolved
@@ -50,13 +50,8 @@
     name: str
     id: UUID
     metadata: Optional[CollectionMetadata] = None
-<<<<<<< HEAD
-    _client: "API" = PrivateAttr()
+    _client: "ServerAPI" = PrivateAttr()
     _embedding_function: Optional[EmbeddingFunction[Embeddable]] = PrivateAttr()
-=======
-    _client: "ServerAPI" = PrivateAttr()
-    _embedding_function: Optional[EmbeddingFunction] = PrivateAttr()
->>>>>>> f5ee5816
 
     def __init__(
         self,
