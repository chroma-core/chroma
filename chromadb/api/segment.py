--- conflicted
+++ resolved
@@ -39,10 +39,7 @@
 import logging
 import re
 
-<<<<<<< HEAD
 from chromadb.utils import system_info_utils
-=======
->>>>>>> 82b9c830
 
 logger = logging.getLogger(__name__)
 
