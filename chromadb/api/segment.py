from chromadb.api import API
from chromadb.config import Settings, System
from chromadb.db.system import SysDB
from chromadb.segment import SegmentManager, MetadataReader, VectorReader
from chromadb.telemetry.opentelemetry import (
    add_attributes_to_current_span,
    OpenTelemetryClient,
    OpenTelemetryGranularity,
    trace_method,
)
from chromadb.telemetry.product import ProductTelemetryClient
from chromadb.ingest import Producer
from chromadb.api.models.Collection import Collection
from chromadb import __version__
from chromadb.errors import InvalidDimensionException, InvalidCollectionException
import chromadb.utils.embedding_functions as ef

from chromadb.api.types import (
    CollectionMetadata,
    EmbeddingFunction,
    IDs,
    Embeddings,
    Embedding,
    Metadatas,
    Documents,
    Where,
    WhereDocument,
    Include,
    GetResult,
    QueryResult,
    validate_metadata,
    validate_update_metadata,
    validate_where,
    validate_where_document,
    validate_batch,
)
from chromadb.telemetry.product.events import (
    CollectionAddEvent,
    CollectionDeleteEvent,
    CollectionGetEvent,
    CollectionUpdateEvent,
    CollectionQueryEvent,
    ClientCreateCollectionEvent,
)

import chromadb.types as t

from typing import Optional, Sequence, Generator, List, cast, Set, Dict
from overrides import override
from uuid import UUID, uuid4
import time
import logging
import re


logger = logging.getLogger(__name__)


# mimics s3 bucket requirements for naming
def check_index_name(index_name: str) -> None:
    msg = (
        "Expected collection name that "
        "(1) contains 3-63 characters, "
        "(2) starts and ends with an alphanumeric character, "
        "(3) otherwise contains only alphanumeric characters, underscores or hyphens (-), "
        "(4) contains no two consecutive periods (..) and "
        "(5) is not a valid IPv4 address, "
        f"got {index_name}"
    )
    if len(index_name) < 3 or len(index_name) > 63:
        raise ValueError(msg)
    if not re.match("^[a-zA-Z0-9][a-zA-Z0-9._-]*[a-zA-Z0-9]$", index_name):
        raise ValueError(msg)
    if ".." in index_name:
        raise ValueError(msg)
    if re.match("^[0-9]{1,3}\\.[0-9]{1,3}\\.[0-9]{1,3}\\.[0-9]{1,3}$", index_name):
        raise ValueError(msg)


class SegmentAPI(API):
    """API implementation utilizing the new segment-based internal architecture"""

    _settings: Settings
    _sysdb: SysDB
    _manager: SegmentManager
    _producer: Producer
    _product_telemetry_client: ProductTelemetryClient
    _opentelemetry_client: OpenTelemetryClient
    _tenant_id: str
    _topic_ns: str
    _collection_cache: Dict[UUID, t.Collection]

    def __init__(self, system: System):
        super().__init__(system)
        self._settings = system.settings
        self._sysdb = self.require(SysDB)
        self._manager = self.require(SegmentManager)
        self._product_telemetry_client = self.require(ProductTelemetryClient)
        self._opentelemetry_client = self.require(OpenTelemetryClient)
        self._producer = self.require(Producer)
        self._collection_cache = {}

    @override
    def heartbeat(self) -> int:
        return int(time.time_ns())

    # TODO: Actually fix CollectionMetadata type to remove type: ignore flags. This is
    # necessary because changing the value type from `Any` to`` `Union[str, int, float]`
    # causes the system to somehow convert all values to strings.
    @trace_method("SegmentAPI.create_collection", OpenTelemetryGranularity.OPERATION)
    @override
    def create_collection(
        self,
        name: str,
        metadata: Optional[CollectionMetadata] = None,
        embedding_function: Optional[EmbeddingFunction] = ef.DefaultEmbeddingFunction(
        ),
        get_or_create: bool = False,
    ) -> Collection:
        if metadata is not None:
            validate_metadata(metadata)

<<<<<<< HEAD
        if existing:
            if get_or_create:
                if metadata and existing[0]["metadata"] != metadata:
                    self._modify(id=existing[0]["id"], new_metadata=metadata)
                    existing = self._sysdb.get_collections(
                        id=existing[0]["id"])
                return Collection(
                    client=self,
                    id=existing[0]["id"],
                    name=existing[0]["name"],
                    metadata=existing[0]["metadata"],  # type: ignore
                    embedding_function=embedding_function,
                )
            else:
                raise ValueError(f"Collection {name} already exists.")

=======
>>>>>>> 019b954e
        # TODO: remove backwards compatibility in naming requirements
        check_index_name(name)

        id = uuid4()

        coll, created = self._sysdb.create_collection(
            id=id,
            name=name,
            metadata=metadata,
            dimension=None,
            get_or_create=get_or_create,
        )

        if created:
            segments = self._manager.create_segments(coll)
            for segment in segments:
                self._sysdb.create_segment(segment)

        # TODO: This event doesn't capture the get_or_create case appropriately
        self._product_telemetry_client.capture(
            ClientCreateCollectionEvent(
                collection_uuid=str(id),
                embedding_function=embedding_function.__class__.__name__,
            )
        )
        add_attributes_to_current_span({"collection_uuid": str(id)})

        return Collection(
            client=self,
            id=coll["id"],
            name=name,
            metadata=coll["metadata"],  # type: ignore
            embedding_function=embedding_function,
        )

    @trace_method(
        "SegmentAPI.get_or_create_collection", OpenTelemetryGranularity.OPERATION
    )
    @override
    def get_or_create_collection(
        self,
        name: str,
        metadata: Optional[CollectionMetadata] = None,
        embedding_function: Optional[EmbeddingFunction] = ef.DefaultEmbeddingFunction(
        ),
    ) -> Collection:
        return self.create_collection(  # type: ignore
            name=name,
            metadata=metadata,
            embedding_function=embedding_function,
            get_or_create=True,
        )

    # TODO: Actually fix CollectionMetadata type to remove type: ignore flags. This is
    # necessary because changing the value type from `Any` to`` `Union[str, int, float]`
    # causes the system to somehow convert all values to strings
    @trace_method("SegmentAPI.get_collection", OpenTelemetryGranularity.OPERATION)
    @override
    def get_collection(
        self,
        name: str,
        embedding_function: Optional[EmbeddingFunction] = ef.DefaultEmbeddingFunction(
        ),
    ) -> Collection:
        existing = self._sysdb.get_collections(name=name)

        if existing:
            return Collection(
                client=self,
                id=existing[0]["id"],
                name=existing[0]["name"],
                metadata=existing[0]["metadata"],  # type: ignore
                embedding_function=embedding_function,
            )
        else:
            raise ValueError(f"Collection {name} does not exist.")

    @trace_method("SegmentAPI.list_collection", OpenTelemetryGranularity.OPERATION)
    @override
    def list_collections(self) -> Sequence[Collection]:
        collections = []
        db_collections = self._sysdb.get_collections()
        for db_collection in db_collections:
            collections.append(
                Collection(
                    client=self,
                    id=db_collection["id"],
                    name=db_collection["name"],
                    metadata=db_collection["metadata"],  # type: ignore
                )
            )
        return collections

    @trace_method("SegmentAPI._modify", OpenTelemetryGranularity.OPERATION)
    @override
    def _modify(
        self,
        id: UUID,
        new_name: Optional[str] = None,
        new_metadata: Optional[CollectionMetadata] = None,
    ) -> None:
        if new_name:
            # backwards compatibility in naming requirements (for now)
            check_index_name(new_name)

        if new_metadata:
            validate_update_metadata(new_metadata)

        # TODO eventually we'll want to use OptionalArgument and Unspecified in the
        # signature of `_modify` but not changing the API right now.
        if new_name and new_metadata:
            self._sysdb.update_collection(
                id, name=new_name, metadata=new_metadata)
        elif new_name:
            self._sysdb.update_collection(id, name=new_name)
        elif new_metadata:
            self._sysdb.update_collection(id, metadata=new_metadata)

    @trace_method("SegmentAPI.delete_collection", OpenTelemetryGranularity.OPERATION)
    @override
    def delete_collection(self, name: str) -> None:
        existing = self._sysdb.get_collections(name=name)

        if existing:
            self._sysdb.delete_collection(existing[0]["id"])
            for s in self._manager.delete_segments(existing[0]["id"]):
                self._sysdb.delete_segment(s)
            if existing and existing[0]["id"] in self._collection_cache:
                del self._collection_cache[existing[0]["id"]]
        else:
            raise ValueError(f"Collection {name} does not exist.")

    @trace_method("SegmentAPI._add", OpenTelemetryGranularity.OPERATION)
    @override
    def _add(
        self,
        ids: IDs,
        collection_id: UUID,
        embeddings: Embeddings,
        metadatas: Optional[Metadatas] = None,
        documents: Optional[Documents] = None,
    ) -> bool:
        coll = self._get_collection(collection_id)
        self._manager.hint_use_collection(collection_id, t.Operation.ADD)
        validate_batch(
            (ids, embeddings, metadatas, documents),
            {"max_batch_size": self.max_batch_size},
        )
        records_to_submit = []
        for r in _records(
            t.Operation.ADD,
            ids=ids,
            embeddings=embeddings,
            metadatas=metadatas,
            documents=documents,
        ):
            self._validate_embedding_record(coll, r)
            records_to_submit.append(r)
        self._producer.submit_embeddings(coll["topic"], records_to_submit)

        self._product_telemetry_client.capture(
            CollectionAddEvent(
                collection_uuid=str(collection_id),
                add_amount=len(ids),
                with_metadata=len(ids) if metadatas is not None else 0,
                with_documents=len(ids) if documents is not None else 0,
            )
        )
        return True

    @trace_method("SegmentAPI._update", OpenTelemetryGranularity.OPERATION)
    @override
    def _update(
        self,
        collection_id: UUID,
        ids: IDs,
        embeddings: Optional[Embeddings] = None,
        metadatas: Optional[Metadatas] = None,
        documents: Optional[Documents] = None,
    ) -> bool:
        coll = self._get_collection(collection_id)
        self._manager.hint_use_collection(collection_id, t.Operation.UPDATE)
        validate_batch(
            (ids, embeddings, metadatas, documents),
            {"max_batch_size": self.max_batch_size},
        )
        records_to_submit = []
        for r in _records(
            t.Operation.UPDATE,
            ids=ids,
            embeddings=embeddings,
            metadatas=metadatas,
            documents=documents,
        ):
            self._validate_embedding_record(coll, r)
            records_to_submit.append(r)
        self._producer.submit_embeddings(coll["topic"], records_to_submit)

        self._product_telemetry_client.capture(
            CollectionUpdateEvent(
                collection_uuid=str(collection_id),
                update_amount=len(ids),
                with_embeddings=len(embeddings) if embeddings else 0,
                with_metadata=len(metadatas) if metadatas else 0,
                with_documents=len(documents) if documents else 0,
            )
        )

        return True

    @trace_method("SegmentAPI._upsert", OpenTelemetryGranularity.OPERATION)
    @override
    def _upsert(
        self,
        collection_id: UUID,
        ids: IDs,
        embeddings: Embeddings,
        metadatas: Optional[Metadatas] = None,
        documents: Optional[Documents] = None,
    ) -> bool:
        coll = self._get_collection(collection_id)
        self._manager.hint_use_collection(collection_id, t.Operation.UPSERT)
        validate_batch(
            (ids, embeddings, metadatas, documents),
            {"max_batch_size": self.max_batch_size},
        )
        records_to_submit = []
        for r in _records(
            t.Operation.UPSERT,
            ids=ids,
            embeddings=embeddings,
            metadatas=metadatas,
            documents=documents,
        ):
            self._validate_embedding_record(coll, r)
            records_to_submit.append(r)
        self._producer.submit_embeddings(coll["topic"], records_to_submit)

        return True

    @trace_method("SegmentAPI._get", OpenTelemetryGranularity.OPERATION)
    @override
    def _get(
        self,
        collection_id: UUID,
        ids: Optional[IDs] = None,
        where: Optional[Where] = {},
        sort: Optional[str] = None,
        limit: Optional[int] = None,
        offset: Optional[int] = None,
        page: Optional[int] = None,
        page_size: Optional[int] = None,
        where_document: Optional[WhereDocument] = {},
        include: Include = ["embeddings", "metadatas", "documents"],
    ) -> GetResult:
<<<<<<< HEAD
        where = validate_where(where) if where is not None and len(
            where) > 0 else None
=======
        add_attributes_to_current_span(
            {
                "collection_id": str(collection_id),
                "ids_count": len(ids) if ids else 0,
            }
        )

        where = validate_where(where) if where is not None and len(where) > 0 else None
>>>>>>> 019b954e
        where_document = (
            validate_where_document(where_document)
            if where_document is not None and len(where_document) > 0
            else None
        )

        metadata_segment = self._manager.get_segment(
            collection_id, MetadataReader)

        if sort is not None:
            raise NotImplementedError("Sorting is not yet supported")

        if page and page_size:
            offset = (page - 1) * page_size
            limit = page_size

        records = metadata_segment.get_metadata(
            where=where,
            where_document=where_document,
            ids=ids,
            limit=limit,
            offset=offset,
        )

        vectors: Sequence[t.VectorEmbeddingRecord] = []
        if "embeddings" in include:
            vector_ids = [r["id"] for r in records]
            vector_segment = self._manager.get_segment(
                collection_id, VectorReader)
            vectors = vector_segment.get_vectors(ids=vector_ids)

        # TODO: Fix type so we don't need to ignore
        # It is possible to have a set of records, some with metadata and some without
        # Same with documents

        metadatas = [r["metadata"] for r in records]

        if "documents" in include:
            documents = [_doc(m) for m in metadatas]

        ids_amount = len(ids) if ids else 0
        self._product_telemetry_client.capture(
            CollectionGetEvent(
                collection_uuid=str(collection_id),
                ids_count=ids_amount,
                limit=limit if limit else 0,
                include_metadata=ids_amount if "metadatas" in include else 0,
                include_documents=ids_amount if "documents" in include else 0,
            )
        )

        return GetResult(
            ids=[r["id"] for r in records],
            embeddings=[r["embedding"] for r in vectors]
            if "embeddings" in include
            else None,
            metadatas=_clean_metadatas(
                metadatas) if "metadatas" in include else None,  # type: ignore
            documents=documents if "documents" in include else None,  # type: ignore
        )

    @trace_method("SegmentAPI._delete", OpenTelemetryGranularity.OPERATION)
    @override
    def _delete(
        self,
        collection_id: UUID,
        ids: Optional[IDs] = None,
        where: Optional[Where] = None,
        where_document: Optional[WhereDocument] = None,
    ) -> IDs:
<<<<<<< HEAD
        where = validate_where(where) if where is not None and len(
            where) > 0 else None
=======
        add_attributes_to_current_span(
            {
                "collection_id": str(collection_id),
                "ids_count": len(ids) if ids else 0,
            }
        )

        where = validate_where(where) if where is not None and len(where) > 0 else None
>>>>>>> 019b954e
        where_document = (
            validate_where_document(where_document)
            if where_document is not None and len(where_document) > 0
            else None
        )

        # You must have at least one of non-empty ids, where, or where_document.
        if (
            (ids is None or (ids is not None and len(ids) == 0))
            and (where is None or (where is not None and len(where) == 0))
            and (
                where_document is None
                or (where_document is not None and len(where_document) == 0)
            )
        ):
            raise ValueError(
                """
                You must provide either ids, where, or where_document to delete. If
                you want to delete all data in a collection you can delete the
                collection itself using the delete_collection method. Or alternatively,
                you can get() all the relevant ids and then delete them.
                """
            )

        coll = self._get_collection(collection_id)
        self._manager.hint_use_collection(collection_id, t.Operation.DELETE)

        if (where or where_document) or not ids:
            metadata_segment = self._manager.get_segment(
                collection_id, MetadataReader)
            records = metadata_segment.get_metadata(
                where=where, where_document=where_document, ids=ids
            )
            ids_to_delete = [r["id"] for r in records]
        else:
            ids_to_delete = ids

        if len(ids_to_delete) == 0:
            return []

        records_to_submit = []
        for r in _records(t.Operation.DELETE, ids_to_delete):
            self._validate_embedding_record(coll, r)
            records_to_submit.append(r)
        self._producer.submit_embeddings(coll["topic"], records_to_submit)

        self._product_telemetry_client.capture(
            CollectionDeleteEvent(
                collection_uuid=str(collection_id), delete_amount=len(ids_to_delete)
            )
        )
        return ids_to_delete

    @trace_method("SegmentAPI._count", OpenTelemetryGranularity.OPERATION)
    @override
    def _count(self, collection_id: UUID) -> int:
<<<<<<< HEAD
        metadata_segment = self._manager.get_segment(
            collection_id, MetadataReader)
=======
        add_attributes_to_current_span({"collection_id": str(collection_id)})
        metadata_segment = self._manager.get_segment(collection_id, MetadataReader)
>>>>>>> 019b954e
        return metadata_segment.count()

    @trace_method("SegmentAPI._query", OpenTelemetryGranularity.OPERATION)
    @override
    def _dimensions(self, collection_id: UUID) -> int:
        coll = self._get_collection(collection_id)
        return coll["dimension"] if coll["dimension"] is not None else -1

    @override
    def _query(
        self,
        collection_id: UUID,
        query_embeddings: Embeddings,
        n_results: int = 10,
        where: Where = {},
        where_document: WhereDocument = {},
        include: Include = ["documents", "metadatas", "distances"],
    ) -> QueryResult:
<<<<<<< HEAD
        where = validate_where(where) if where is not None and len(
            where) > 0 else where
=======
        add_attributes_to_current_span(
            {
                "collection_id": str(collection_id),
                "n_results": n_results,
                "where": str(where),
            }
        )
        where = validate_where(where) if where is not None and len(where) > 0 else where
>>>>>>> 019b954e
        where_document = (
            validate_where_document(where_document)
            if where_document is not None and len(where_document) > 0
            else where_document
        )

        allowed_ids = None

        coll = self._get_collection(collection_id)
        for embedding in query_embeddings:
            self._validate_dimension(coll, len(embedding), update=False)

        metadata_reader = self._manager.get_segment(
            collection_id, MetadataReader)

        if where or where_document:
            records = metadata_reader.get_metadata(
                where=where, where_document=where_document
            )
            allowed_ids = [r["id"] for r in records]

        query = t.VectorQuery(
            vectors=query_embeddings,
            k=n_results,
            allowed_ids=allowed_ids,
            include_embeddings="embeddings" in include,
            options=None,
        )

        vector_reader = self._manager.get_segment(collection_id, VectorReader)
        results = vector_reader.query_vectors(query)

        ids: List[List[str]] = []
        distances: List[List[float]] = []
        embeddings: List[List[Embedding]] = []
        documents: List[List[str]] = []
        metadatas: List[List[t.Metadata]] = []

        for result in results:
            ids.append([r["id"] for r in result])
            if "distances" in include:
                distances.append([r["distance"] for r in result])
            if "embeddings" in include:
                embeddings.append([cast(Embedding, r["embedding"])
                                  for r in result])

        if "documents" in include or "metadatas" in include:
            all_ids: Set[str] = set()
            for id_list in ids:
                all_ids.update(id_list)
            records = metadata_reader.get_metadata(ids=list(all_ids))
            metadata_by_id = {r["id"]: r["metadata"] for r in records}
            for id_list in ids:
                # In the segment based architecture, it is possible for one segment
                # to have a record that another segment does not have. This results in
                # data inconsistency. For the case of the local segments and the
                # local segment manager, there is a case where a thread writes
                # a record to the vector segment but not the metadata segment.
                # Then a query'ing thread reads from the vector segment and
                # queries the metadata segment. The metadata segment does not have
                # the record. In this case we choose to return potentially
                # incorrect data in the form of None.
                metadata_list = [metadata_by_id.get(
                    id, None) for id in id_list]
                if "metadatas" in include:
                    metadatas.append(_clean_metadatas(
                        metadata_list))  # type: ignore
                if "documents" in include:
                    doc_list = [_doc(m) for m in metadata_list]
                    documents.append(doc_list)  # type: ignore

        query_amount = len(query_embeddings)
        self._product_telemetry_client.capture(
            CollectionQueryEvent(
                collection_uuid=str(collection_id),
                query_amount=query_amount,
                n_results=n_results,
                with_metadata_filter=query_amount if where is not None else 0,
                with_document_filter=query_amount if where_document is not None else 0,
                include_metadatas=query_amount if "metadatas" in include else 0,
                include_documents=query_amount if "documents" in include else 0,
                include_distances=query_amount if "distances" in include else 0,
            )
        )

        return QueryResult(
            ids=ids,
            distances=distances if distances else None,
            metadatas=metadatas if metadatas else None,
            embeddings=embeddings if embeddings else None,
            documents=documents if documents else None,
        )

    @trace_method("SegmentAPI._peek", OpenTelemetryGranularity.OPERATION)
    @override
    def _peek(self, collection_id: UUID, n: int = 10) -> GetResult:
        add_attributes_to_current_span({"collection_id": str(collection_id)})
        return self._get(collection_id, limit=n)  # type: ignore

    @override
    def get_version(self) -> str:
        return __version__

    @override
    def reset_state(self) -> None:
        self._collection_cache = {}

    @override
    def reset(self) -> bool:
        self._system.reset_state()
        return True

    @override
    def get_settings(self) -> Settings:
        return self._settings

    @property
    @override
    def max_batch_size(self) -> int:
        return self._producer.max_batch_size

    # TODO: This could potentially cause race conditions in a distributed version of the
    # system, since the cache is only local.
    # TODO: promote collection -> topic to a base class method so that it can be
    # used for channel assignment in the distributed version of the system.
    @trace_method("SegmentAPI._validate_embedding_record", OpenTelemetryGranularity.ALL)
    def _validate_embedding_record(
        self, collection: t.Collection, record: t.SubmitEmbeddingRecord
    ) -> None:
        """Validate the dimension of an embedding record before submitting it to the system."""
        add_attributes_to_current_span({"collection_id": str(collection["id"])})
        if record["embedding"]:
            self._validate_dimension(collection, len(
                record["embedding"]), update=True)

    @trace_method("SegmentAPI._validate_dimension", OpenTelemetryGranularity.ALL)
    def _validate_dimension(
        self, collection: t.Collection, dim: int, update: bool
    ) -> None:
        """Validate that a collection supports records of the given dimension. If update
        is true, update the collection if the collection doesn't already have a
        dimension."""
        if collection["dimension"] is None:
            if update:
                id = collection["id"]
                self._sysdb.update_collection(id=id, dimension=dim)
                self._collection_cache[id]["dimension"] = dim
        elif collection["dimension"] != dim:
            raise InvalidDimensionException(
                f"Embedding dimension {dim} does not match collection dimensionality {collection['dimension']}"
            )
        else:
            return  # all is well

    @trace_method("SegmentAPI._get_collection", OpenTelemetryGranularity.ALL)
    def _get_collection(self, collection_id: UUID) -> t.Collection:
        """Read-through cache for collection data"""
        if collection_id not in self._collection_cache:
            collections = self._sysdb.get_collections(id=collection_id)
            if not collections:
                raise InvalidCollectionException(
                    f"Collection {collection_id} does not exist."
                )
            self._collection_cache[collection_id] = collections[0]
        return self._collection_cache[collection_id]


def _records(
    operation: t.Operation,
    ids: IDs,
    embeddings: Optional[Embeddings] = None,
    metadatas: Optional[Metadatas] = None,
    documents: Optional[Documents] = None,
) -> Generator[t.SubmitEmbeddingRecord, None, None]:
    """Convert parallel lists of embeddings, metadatas and documents to a sequence of
    SubmitEmbeddingRecords"""

    # Presumes that callers were invoked via  Collection model, which means
    # that we know that the embeddings, metadatas and documents have already been
    # normalized and are guaranteed to be consistently named lists.

    # TODO: Fix API types to make it explicit that they've already been normalized

    for i, id in enumerate(ids):
        metadata = None
        if metadatas:
            metadata = metadatas[i]

        if documents:
            document = documents[i]
            if metadata:
                metadata = {**metadata, "chroma:document": document}
            else:
                metadata = {"chroma:document": document}

        record = t.SubmitEmbeddingRecord(
            id=id,
            embedding=embeddings[i] if embeddings else None,
            encoding=t.ScalarEncoding.FLOAT32,  # Hardcode for now
            metadata=metadata,
            operation=operation,
        )
        yield record


def _doc(metadata: Optional[t.Metadata]) -> Optional[str]:
    """Retrieve the document (if any) from a Metadata map"""

    if metadata and "chroma:document" in metadata:
        return str(metadata["chroma:document"])
    return None


def _clean_metadatas(
    metadata: List[Optional[t.Metadata]],
) -> List[Optional[t.Metadata]]:
    """Remove any chroma-specific metadata keys that the client shouldn't see from a
    list of metadata maps."""
    return [_clean_metadata(m) for m in metadata]


def _clean_metadata(metadata: Optional[t.Metadata]) -> Optional[t.Metadata]:
    """Remove any chroma-specific metadata keys that the client shouldn't see from a
    metadata map."""
    if not metadata:
        return None
    result = {}
    for k, v in metadata.items():
        if not k.startswith("chroma:"):
            result[k] = v
    if len(result) == 0:
        return None
    return result<|MERGE_RESOLUTION|>--- conflicted
+++ resolved
@@ -119,26 +119,7 @@
     ) -> Collection:
         if metadata is not None:
             validate_metadata(metadata)
-
-<<<<<<< HEAD
-        if existing:
-            if get_or_create:
-                if metadata and existing[0]["metadata"] != metadata:
-                    self._modify(id=existing[0]["id"], new_metadata=metadata)
-                    existing = self._sysdb.get_collections(
-                        id=existing[0]["id"])
-                return Collection(
-                    client=self,
-                    id=existing[0]["id"],
-                    name=existing[0]["name"],
-                    metadata=existing[0]["metadata"],  # type: ignore
-                    embedding_function=embedding_function,
-                )
-            else:
-                raise ValueError(f"Collection {name} already exists.")
-
-=======
->>>>>>> 019b954e
+        
         # TODO: remove backwards compatibility in naming requirements
         check_index_name(name)
 
@@ -394,10 +375,6 @@
         where_document: Optional[WhereDocument] = {},
         include: Include = ["embeddings", "metadatas", "documents"],
     ) -> GetResult:
-<<<<<<< HEAD
-        where = validate_where(where) if where is not None and len(
-            where) > 0 else None
-=======
         add_attributes_to_current_span(
             {
                 "collection_id": str(collection_id),
@@ -406,7 +383,6 @@
         )
 
         where = validate_where(where) if where is not None and len(where) > 0 else None
->>>>>>> 019b954e
         where_document = (
             validate_where_document(where_document)
             if where_document is not None and len(where_document) > 0
@@ -477,10 +453,6 @@
         where: Optional[Where] = None,
         where_document: Optional[WhereDocument] = None,
     ) -> IDs:
-<<<<<<< HEAD
-        where = validate_where(where) if where is not None and len(
-            where) > 0 else None
-=======
         add_attributes_to_current_span(
             {
                 "collection_id": str(collection_id),
@@ -489,7 +461,6 @@
         )
 
         where = validate_where(where) if where is not None and len(where) > 0 else None
->>>>>>> 019b954e
         where_document = (
             validate_where_document(where_document)
             if where_document is not None and len(where_document) > 0
@@ -546,13 +517,8 @@
     @trace_method("SegmentAPI._count", OpenTelemetryGranularity.OPERATION)
     @override
     def _count(self, collection_id: UUID) -> int:
-<<<<<<< HEAD
-        metadata_segment = self._manager.get_segment(
-            collection_id, MetadataReader)
-=======
         add_attributes_to_current_span({"collection_id": str(collection_id)})
         metadata_segment = self._manager.get_segment(collection_id, MetadataReader)
->>>>>>> 019b954e
         return metadata_segment.count()
 
     @trace_method("SegmentAPI._query", OpenTelemetryGranularity.OPERATION)
@@ -571,10 +537,6 @@
         where_document: WhereDocument = {},
         include: Include = ["documents", "metadatas", "distances"],
     ) -> QueryResult:
-<<<<<<< HEAD
-        where = validate_where(where) if where is not None and len(
-            where) > 0 else where
-=======
         add_attributes_to_current_span(
             {
                 "collection_id": str(collection_id),
@@ -583,7 +545,6 @@
             }
         )
         where = validate_where(where) if where is not None and len(where) > 0 else where
->>>>>>> 019b954e
         where_document = (
             validate_where_document(where_document)
             if where_document is not None and len(where_document) > 0
