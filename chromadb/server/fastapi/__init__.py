--- conflicted
+++ resolved
@@ -243,26 +243,21 @@
     def version(self) -> str:
         return self._api.get_version()
 
-<<<<<<< HEAD
+
     @authz_context(action="list_collections",
                    resource=DynamicAuthzResource(
                        id="*",
                        type="db"))
-    def list_collections(self) -> Sequence[Collection]:
-        return self._api.list_collections()
-
-    @authz_context(action="create_collection",
-                   resource=DynamicAuthzResource(
-                       id="*",
-                       type="db"
-                   ))
-=======
     @trace_method("FastAPI.list_collections", OpenTelemetryGranularity.OPERATION)
     def list_collections(self) -> Sequence[Collection]:
         return self._api.list_collections()
 
+    @authz_context(action="create_collection",
+                   resource=DynamicAuthzResource(
+                       id="*",
+                       type="db"
+                   ))
     @trace_method("FastAPI.create_collection", OpenTelemetryGranularity.OPERATION)
->>>>>>> ac644a82
     def create_collection(self, collection: CreateCollection) -> Collection:
         return self._api.create_collection(
             name=collection.name,
@@ -270,29 +265,23 @@
             get_or_create=collection.get_or_create,
         )
 
-<<<<<<< HEAD
+
     @authz_context(action="get_collection",
                    resource=DynamicAuthzResource(
                        id=AuthzDynamicParams.from_function_kwargs(
                            arg_name="collection_name"),
                        type="db",
                    ))
-    def get_collection(self, collection_name: str) -> Collection:
-        return self._api.get_collection(collection_name)
-
-    @authz_context(action="update_collection",
-                   resource=DynamicAuthzResource(
-                       id=AuthzDynamicParams.from_function_kwargs(
-                           arg_name="collection_name"),
-                       type="db",
-                   ))
-=======
     @trace_method("FastAPI.get_collection", OpenTelemetryGranularity.OPERATION)
     def get_collection(self, collection_name: str) -> Collection:
         return self._api.get_collection(collection_name)
-
+    @authz_context(action="update_collection",
+                   resource=DynamicAuthzResource(
+                       id=AuthzDynamicParams.from_function_kwargs(
+                           arg_name="collection_name"),
+                       type="db",
+                   ))
     @trace_method("FastAPI.update_collection", OpenTelemetryGranularity.OPERATION)
->>>>>>> ac644a82
     def update_collection(
         self, collection_id: str, collection: UpdateCollection
     ) -> None:
@@ -302,29 +291,26 @@
             new_metadata=collection.new_metadata,
         )
 
-<<<<<<< HEAD
+
     @authz_context(action="delete_collection",
                    resource=DynamicAuthzResource(
                        id=AuthzDynamicParams.from_function_kwargs(
                            arg_name="collection_name"),
                        type="db",
                    ))
-    def delete_collection(self, collection_name: str) -> None:
-        return self._api.delete_collection(collection_name)
-
-    @authz_context(action="add",
-                   resource=DynamicAuthzResource(
-                       id=AuthzDynamicParams.from_function_kwargs(
-                           arg_name="collection_id"),
-                       type="collection",
-                   ))
-=======
+
+  
     @trace_method("FastAPI.delete_collection", OpenTelemetryGranularity.OPERATION)
     def delete_collection(self, collection_name: str) -> None:
         return self._api.delete_collection(collection_name)
 
+    @authz_context(action="add",
+                   resource=DynamicAuthzResource(
+                       id=AuthzDynamicParams.from_function_kwargs(
+                           arg_name="collection_id"),
+                       type="collection",
+                   ))
     @trace_method("FastAPI.add", OpenTelemetryGranularity.OPERATION)
->>>>>>> ac644a82
     def add(self, collection_id: str, add: AddEmbedding) -> None:
         try:
             result = self._api._add(
@@ -338,16 +324,14 @@
             raise HTTPException(status_code=500, detail=str(e))
         return result
 
-<<<<<<< HEAD
+
     @authz_context(action="update",
                    resource=DynamicAuthzResource(
                        id=AuthzDynamicParams.from_function_kwargs(
                            arg_name="collection_id"),
                        type="collection",
                    ))
-=======
     @trace_method("FastAPI.update", OpenTelemetryGranularity.OPERATION)
->>>>>>> ac644a82
     def update(self, collection_id: str, add: UpdateEmbedding) -> None:
         return self._api._update(
             ids=add.ids,
@@ -357,16 +341,14 @@
             metadatas=add.metadatas,
         )
 
-<<<<<<< HEAD
+
     @authz_context(action="upsert",
                    resource=DynamicAuthzResource(
                        id=AuthzDynamicParams.from_function_kwargs(
                            arg_name="collection_id"),
                        type="collection",
                    ))
-=======
     @trace_method("FastAPI.upsert", OpenTelemetryGranularity.OPERATION)
->>>>>>> ac644a82
     def upsert(self, collection_id: str, upsert: AddEmbedding) -> None:
         return self._api._upsert(
             collection_id=_uuid(collection_id),
@@ -376,16 +358,14 @@
             metadatas=upsert.metadatas,
         )
 
-<<<<<<< HEAD
+
     @authz_context(action="get",
                    resource=DynamicAuthzResource(
                        id=AuthzDynamicParams.from_function_kwargs(
                            arg_name="collection_id"),
                        type="collection",
                    ))
-=======
     @trace_method("FastAPI.get", OpenTelemetryGranularity.OPERATION)
->>>>>>> ac644a82
     def get(self, collection_id: str, get: GetEmbedding) -> GetResult:
         return self._api._get(
             collection_id=_uuid(collection_id),
@@ -398,16 +378,14 @@
             include=get.include,
         )
 
-<<<<<<< HEAD
+
     @authz_context(action="delete",
                    resource=DynamicAuthzResource(
                        id=AuthzDynamicParams.from_function_kwargs(
                            arg_name="collection_id"),
                        type="collection",
                    ))
-=======
     @trace_method("FastAPI.delete", OpenTelemetryGranularity.OPERATION)
->>>>>>> ac644a82
     def delete(self, collection_id: str, delete: DeleteEmbedding) -> List[UUID]:
         return self._api._delete(
             where=delete.where,
@@ -416,32 +394,28 @@
             where_document=delete.where_document,
         )
 
-<<<<<<< HEAD
+
     @authz_context(action="count",
                    resource=DynamicAuthzResource(
                        id=AuthzDynamicParams.from_function_kwargs(
                            arg_name="collection_id"),
                        type="collection",
                    ))
-=======
     @trace_method("FastAPI.count", OpenTelemetryGranularity.OPERATION)
->>>>>>> ac644a82
     def count(self, collection_id: str) -> int:
         return self._api._count(_uuid(collection_id))
 
     def reset(self) -> bool:
         return self._api.reset()
 
-<<<<<<< HEAD
+
     @authz_context(action="query",
                    resource=DynamicAuthzResource(
                        id=AuthzDynamicParams.from_function_kwargs(
                            arg_name="collection_id"),
                        type="collection",
                    ))
-=======
     @trace_method("FastAPI.get_nearest_neighbors", OpenTelemetryGranularity.OPERATION)
->>>>>>> ac644a82
     def get_nearest_neighbors(
         self, collection_id: str, query: QueryEmbedding
     ) -> QueryResult:
