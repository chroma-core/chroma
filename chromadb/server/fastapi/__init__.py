from typing import Any, Callable, Dict, List, Sequence
import fastapi
from fastapi import FastAPI as _FastAPI, Response
from fastapi.responses import JSONResponse

from fastapi.middleware.cors import CORSMiddleware
from fastapi.routing import APIRoute
from fastapi import HTTPException, status
from uuid import UUID
import chromadb
from chromadb.api.models.Collection import Collection
from chromadb.api.types import GetResult, QueryResult
from chromadb.auth import (
    AuthzDynamicParams,
    AuthzResourceActions,
    AuthzResourceTypes,
    DynamicAuthzResource,
)
from chromadb.auth.fastapi import (
    FastAPIChromaAuthMiddleware,
    FastAPIChromaAuthMiddlewareWrapper,
    FastAPIChromaAuthzMiddleware,
    FastAPIChromaAuthzMiddlewareWrapper,
    authz_context,
)
from chromadb.auth.fastapi_utils import (
    attr_from_collection_lookup,
    attr_from_resource_object,
)
from chromadb.config import DEFAULT_DATABASE, DEFAULT_TENANT, Settings, System
import chromadb.server
import chromadb.api
from chromadb.api import ServerAPI
from chromadb.errors import (
    ChromaError,
    InvalidUUIDError,
    InvalidDimensionException,
    InvalidHTTPVersion,
)
from chromadb.server.fastapi.types import (
    AddEmbedding,
    CreateDatabase,
    CreateTenant,
    DeleteEmbedding,
    GetEmbedding,
    QueryEmbedding,
    CreateCollection,
    UpdateCollection,
    UpdateEmbedding,
)
from starlette.requests import Request

import logging
from chromadb.telemetry.opentelemetry.fastapi import instrument_fastapi
from chromadb.types import Database, Tenant
from chromadb.telemetry.product import ServerContext, ProductTelemetryClient
from chromadb.telemetry.opentelemetry import (
    OpenTelemetryClient,
    OpenTelemetryGranularity,
    trace_method,
)

logger = logging.getLogger(__name__)


def use_route_names_as_operation_ids(app: _FastAPI) -> None:
    """
    Simplify operation IDs so that generated API clients have simpler function
    names.
    Should be called only after all routes have been added.
    """
    for route in app.routes:
        if isinstance(route, APIRoute):
            route.operation_id = route.name


async def catch_exceptions_middleware(
    request: Request, call_next: Callable[[Request], Any]
) -> Response:
    try:
        return await call_next(request)
    except ChromaError as e:
        return JSONResponse(
            content={"error": e.name(), "message": e.message()}, status_code=e.code()
        )
    except Exception as e:
        logger.exception(e)
        return JSONResponse(content={"error": repr(e)}, status_code=500)


async def check_http_version_middleware(
    request: Request, call_next: Callable[[Request], Any]
) -> Response:
    http_version = request.scope.get("http_version")
    if http_version not in ["1.1", "2"]:
        raise InvalidHTTPVersion(f"HTTP version {http_version} is not supported")
    return await call_next(request)


def _uuid(uuid_str: str) -> UUID:
    try:
        return UUID(uuid_str)
    except ValueError:
        raise InvalidUUIDError(f"Could not parse {uuid_str} as a UUID")


class ChromaAPIRouter(fastapi.APIRouter):  # type: ignore
    # A simple subclass of fastapi's APIRouter which treats URLs with a trailing "/" the
    # same as URLs without. Docs will only contain URLs without trailing "/"s.
    def add_api_route(self, path: str, *args: Any, **kwargs: Any) -> None:
        # If kwargs["include_in_schema"] isn't passed OR is True, we should only
        # include the non-"/" path. If kwargs["include_in_schema"] is False, include
        # neither.
        exclude_from_schema = (
            "include_in_schema" in kwargs and not kwargs["include_in_schema"]
        )

        def include_in_schema(path: str) -> bool:
            nonlocal exclude_from_schema
            return not exclude_from_schema and not path.endswith("/")

        kwargs["include_in_schema"] = include_in_schema(path)
        super().add_api_route(path, *args, **kwargs)

        if path.endswith("/"):
            path = path[:-1]
        else:
            path = path + "/"

        kwargs["include_in_schema"] = include_in_schema(path)
        super().add_api_route(path, *args, **kwargs)


class FastAPI(chromadb.server.Server):
    def __init__(self, settings: Settings):
        super().__init__(settings)
        ProductTelemetryClient.SERVER_CONTEXT = ServerContext.FASTAPI
        self._app = fastapi.FastAPI(debug=True)
        self._system = System(settings)
        self._api: ServerAPI = self._system.instance(ServerAPI)
        self._opentelemetry_client = self._api.require(OpenTelemetryClient)
        self._system.start()

        self._app.middleware("http")(check_http_version_middleware)
        self._app.middleware("http")(catch_exceptions_middleware)
        self._app.add_middleware(
            CORSMiddleware,
            allow_headers=["*"],
            allow_origins=settings.chroma_server_cors_allow_origins,
            allow_methods=["*"],
        )

        if settings.chroma_server_authz_provider:
            self._app.add_middleware(
                FastAPIChromaAuthzMiddlewareWrapper,
                authz_middleware=self._api.require(FastAPIChromaAuthzMiddleware),
            )

        if settings.chroma_server_auth_provider:
            self._app.add_middleware(
                FastAPIChromaAuthMiddlewareWrapper,
                auth_middleware=self._api.require(FastAPIChromaAuthMiddleware),
            )

        self.router = ChromaAPIRouter()

        self.router.add_api_route("/api/v1", self.root, methods=["GET"])
        self.router.add_api_route("/api/v1/reset", self.reset, methods=["POST"])
        self.router.add_api_route("/api/v1/version", self.version, methods=["GET"])
        self.router.add_api_route("/api/v1/heartbeat", self.heartbeat, methods=["GET"])
        self.router.add_api_route(
            "/api/v1/pre-flight-checks", self.pre_flight_checks, methods=["GET"]
        )

        self.router.add_api_route(
            "/api/v1/databases",
            self.create_database,
            methods=["POST"],
            response_model=None,
        )

        self.router.add_api_route(
            "/api/v1/databases/{database}",
            self.get_database,
            methods=["GET"],
            response_model=None,
        )

        self.router.add_api_route(
            "/api/v1/tenants",
            self.create_tenant,
            methods=["POST"],
            response_model=None,
        )

        self.router.add_api_route(
            "/api/v1/tenants/{tenant}",
            self.get_tenant,
            methods=["GET"],
            response_model=None,
        )

        self.router.add_api_route(
            "/api/v1/collections",
            self.list_collections,
            methods=["GET"],
            response_model=None,
        )
        self.router.add_api_route(
            "/api/v1/collections",
            self.create_collection,
            methods=["POST"],
            response_model=None,
        )

        self.router.add_api_route(
            "/api/v1/collections/{collection_id}/add",
            self.add,
            methods=["POST"],
            status_code=status.HTTP_201_CREATED,
            response_model=None,
        )
        self.router.add_api_route(
            "/api/v1/collections/{collection_id}/update",
            self.update,
            methods=["POST"],
            response_model=None,
        )
        self.router.add_api_route(
            "/api/v1/collections/{collection_id}/upsert",
            self.upsert,
            methods=["POST"],
            response_model=None,
        )
        self.router.add_api_route(
            "/api/v1/collections/{collection_id}/get",
            self.get,
            methods=["POST"],
            response_model=None,
        )
        self.router.add_api_route(
            "/api/v1/collections/{collection_id}/delete",
            self.delete,
            methods=["POST"],
            response_model=None,
        )
        self.router.add_api_route(
            "/api/v1/collections/{collection_id}/count",
            self.count,
            methods=["GET"],
            response_model=None,
        )
        self.router.add_api_route(
            "/api/v1/collections/{collection_id}/dimensions",
            self.dimensions,
            methods=["GET"],
            response_model=None,
        )
        self.router.add_api_route(
            "/api/v1/collections/{collection_id}/query",
            self.get_nearest_neighbors,
            methods=["POST"],
            response_model=None,
        )
        self.router.add_api_route(
            "/api/v1/collections/{collection_name}",
            self.get_collection,
            methods=["GET"],
            response_model=None,
        )
        self.router.add_api_route(
            "/api/v1/collections/{collection_id}",
            self.update_collection,
            methods=["PUT"],
            response_model=None,
        )
        self.router.add_api_route(
            "/api/v1/collections/{collection_name}",
            self.delete_collection,
            methods=["DELETE"],
            response_model=None,
        )

        self._app.include_router(self.router)

        use_route_names_as_operation_ids(self._app)
        instrument_fastapi(self._app)

    def app(self) -> fastapi.FastAPI:
        return self._app

    def root(self) -> Dict[str, int]:
        return {"nanosecond heartbeat": self._api.heartbeat()}

    def heartbeat(self) -> Dict[str, int]:
        return self.root()

    def version(self) -> str:
        return self._api.get_version()

    @trace_method("FastAPI.create_database", OpenTelemetryGranularity.OPERATION)
    @authz_context(
        action=AuthzResourceActions.CREATE_DATABASE,
        resource=DynamicAuthzResource(
            type=AuthzResourceTypes.DB,
            attributes=attr_from_resource_object(
                type=AuthzResourceTypes.DB, additional_attrs=["tenant"]
            ),
        ),
    )
    def create_database(
        self, database: CreateDatabase, tenant: str = DEFAULT_TENANT
    ) -> None:
        return self._api.create_database(database.name, tenant)

    @trace_method("FastAPI.get_database", OpenTelemetryGranularity.OPERATION)
    @authz_context(
        action=AuthzResourceActions.GET_DATABASE,
        resource=DynamicAuthzResource(
            id="*",
            type=AuthzResourceTypes.DB,
            attributes=AuthzDynamicParams.dict_from_function_kwargs(
                arg_names=["tenant", "database"]
            ),
        ),
    )
    def get_database(self, database: str, tenant: str = DEFAULT_TENANT) -> Database:
        return self._api.get_database(database, tenant)

    @trace_method("FastAPI.create_tenant", OpenTelemetryGranularity.OPERATION)
    @authz_context(
        action=AuthzResourceActions.CREATE_TENANT,
        resource=DynamicAuthzResource(
            type=AuthzResourceTypes.TENANT,
        ),
    )
    def create_tenant(self, tenant: CreateTenant) -> None:
        return self._api.create_tenant(tenant.name)

    @trace_method("FastAPI.get_tenant", OpenTelemetryGranularity.OPERATION)
    @authz_context(
        action=AuthzResourceActions.GET_TENANT,
        resource=DynamicAuthzResource(
            id="*",
            type=AuthzResourceTypes.TENANT,
        ),
    )
    def get_tenant(self, tenant: str) -> Tenant:
        return self._api.get_tenant(tenant)

    @trace_method("FastAPI.list_collections", OpenTelemetryGranularity.OPERATION)
    @authz_context(
        action=AuthzResourceActions.LIST_COLLECTIONS,
        resource=DynamicAuthzResource(
            id="*",
            type=AuthzResourceTypes.DB,
            attributes=AuthzDynamicParams.dict_from_function_kwargs(
                arg_names=["tenant", "database"]
            ),
        ),
    )
    def list_collections(
        self, tenant: str = DEFAULT_TENANT, database: str = DEFAULT_DATABASE
    ) -> Sequence[Collection]:
        return self._api.list_collections(tenant=tenant, database=database)

    @trace_method("FastAPI.create_collection", OpenTelemetryGranularity.OPERATION)
    @authz_context(
        action=AuthzResourceActions.CREATE_COLLECTION,
        resource=DynamicAuthzResource(
            id="*",
            type=AuthzResourceTypes.DB,
            attributes=AuthzDynamicParams.dict_from_function_kwargs(
                arg_names=["tenant", "database"]
            ),
        ),
    )
    def create_collection(
        self,
        collection: CreateCollection,
        tenant: str = DEFAULT_TENANT,
        database: str = DEFAULT_DATABASE,
    ) -> Collection:
        return self._api.create_collection(
            name=collection.name,
            metadata=collection.metadata,
            get_or_create=collection.get_or_create,
            tenant=tenant,
            database=database,
        )

    @trace_method("FastAPI.get_collection", OpenTelemetryGranularity.OPERATION)
    @authz_context(
        action=AuthzResourceActions.GET_COLLECTION,
        resource=DynamicAuthzResource(
            id=AuthzDynamicParams.from_function_kwargs(arg_name="collection_name"),
            type=AuthzResourceTypes.COLLECTION,
            attributes=AuthzDynamicParams.dict_from_function_kwargs(
                arg_names=["tenant", "database"]
            ),
        ),
    )
    def get_collection(
        self,
        collection_name: str,
        tenant: str = DEFAULT_TENANT,
        database: str = DEFAULT_DATABASE,
    ) -> Collection:
        return self._api.get_collection(
            collection_name, tenant=tenant, database=database
        )

    @trace_method("FastAPI.update_collection", OpenTelemetryGranularity.OPERATION)
    @authz_context(
        action=AuthzResourceActions.UPDATE_COLLECTION,
        resource=DynamicAuthzResource(
            id=AuthzDynamicParams.from_function_kwargs(arg_name="collection_id"),
            type=AuthzResourceTypes.COLLECTION,
            attributes=attr_from_collection_lookup(collection_id_arg="collection_id"),
        ),
    )
    def update_collection(
        self, collection_id: str, collection: UpdateCollection
    ) -> None:
        return self._api._modify(
            id=_uuid(collection_id),
            new_name=collection.new_name,
            new_metadata=collection.new_metadata,
        )

    @trace_method("FastAPI.delete_collection", OpenTelemetryGranularity.OPERATION)
    @authz_context(
        action=AuthzResourceActions.DELETE_COLLECTION,
        resource=DynamicAuthzResource(
            id=AuthzDynamicParams.from_function_kwargs(arg_name="collection_name"),
            type=AuthzResourceTypes.COLLECTION,
            attributes=AuthzDynamicParams.dict_from_function_kwargs(
                arg_names=["tenant", "database"]
            ),
        ),
    )
    def delete_collection(
        self,
        collection_name: str,
        tenant: str = DEFAULT_TENANT,
        database: str = DEFAULT_DATABASE,
    ) -> None:
        return self._api.delete_collection(
            collection_name, tenant=tenant, database=database
        )

    @trace_method("FastAPI.add", OpenTelemetryGranularity.OPERATION)
    @authz_context(
        action=AuthzResourceActions.ADD,
        resource=DynamicAuthzResource(
            id=AuthzDynamicParams.from_function_kwargs(arg_name="collection_id"),
            type=AuthzResourceTypes.COLLECTION,
            attributes=attr_from_collection_lookup(collection_id_arg="collection_id"),
        ),
    )
    def add(self, collection_id: str, add: AddEmbedding) -> None:
        try:
            result = self._api._add(
                collection_id=_uuid(collection_id),
                embeddings=add.embeddings,  # type: ignore
                metadatas=add.metadatas,  # type: ignore
                documents=add.documents,  # type: ignore
                uris=add.uris,  # type: ignore
                ids=add.ids,
            )
        except InvalidDimensionException as e:
            raise HTTPException(status_code=500, detail=str(e))
        return result  # type: ignore

    @trace_method("FastAPI.update", OpenTelemetryGranularity.OPERATION)
    @authz_context(
        action=AuthzResourceActions.UPDATE,
        resource=DynamicAuthzResource(
            id=AuthzDynamicParams.from_function_kwargs(arg_name="collection_id"),
            type=AuthzResourceTypes.COLLECTION,
            attributes=attr_from_collection_lookup(collection_id_arg="collection_id"),
        ),
    )
    def update(self, collection_id: str, add: UpdateEmbedding) -> None:
        self._api._update(
            ids=add.ids,
            collection_id=_uuid(collection_id),
            embeddings=add.embeddings,
            documents=add.documents,  # type: ignore
            uris=add.uris,  # type: ignore
            metadatas=add.metadatas,  # type: ignore
        )

    @trace_method("FastAPI.upsert", OpenTelemetryGranularity.OPERATION)
    @authz_context(
        action=AuthzResourceActions.UPSERT,
        resource=DynamicAuthzResource(
            id=AuthzDynamicParams.from_function_kwargs(arg_name="collection_id"),
            type=AuthzResourceTypes.COLLECTION,
            attributes=attr_from_collection_lookup(collection_id_arg="collection_id"),
        ),
    )
    def upsert(self, collection_id: str, upsert: AddEmbedding) -> None:
        self._api._upsert(
            collection_id=_uuid(collection_id),
            ids=upsert.ids,
            embeddings=upsert.embeddings,  # type: ignore
            documents=upsert.documents,  # type: ignore
            uris=upsert.uris,  # type: ignore
            metadatas=upsert.metadatas,  # type: ignore
        )

    @trace_method("FastAPI.get", OpenTelemetryGranularity.OPERATION)
    @authz_context(
        action=AuthzResourceActions.GET,
        resource=DynamicAuthzResource(
            id=AuthzDynamicParams.from_function_kwargs(arg_name="collection_id"),
            type=AuthzResourceTypes.COLLECTION,
            attributes=attr_from_collection_lookup(collection_id_arg="collection_id"),
        ),
    )
    def get(self, collection_id: str, get: GetEmbedding) -> GetResult:
        return self._api._get(
            collection_id=_uuid(collection_id),
            ids=get.ids,
            where=get.where,
            where_document=get.where_document,
            sort=get.sort,
            limit=get.limit,
            offset=get.offset,
            include=get.include,
        )

    @trace_method("FastAPI.delete", OpenTelemetryGranularity.OPERATION)
    @authz_context(
        action=AuthzResourceActions.DELETE,
        resource=DynamicAuthzResource(
            id=AuthzDynamicParams.from_function_kwargs(arg_name="collection_id"),
            type=AuthzResourceTypes.COLLECTION,
            attributes=attr_from_collection_lookup(collection_id_arg="collection_id"),
        ),
    )
    def delete(self, collection_id: str, delete: DeleteEmbedding) -> List[UUID]:
        return self._api._delete(
            where=delete.where,  # type: ignore
            ids=delete.ids,
            collection_id=_uuid(collection_id),
            where_document=delete.where_document,
        )

    @trace_method("FastAPI.count", OpenTelemetryGranularity.OPERATION)
    @authz_context(
        action=AuthzResourceActions.COUNT,
        resource=DynamicAuthzResource(
            id=AuthzDynamicParams.from_function_kwargs(arg_name="collection_id"),
            type=AuthzResourceTypes.COLLECTION,
            attributes=attr_from_collection_lookup(collection_id_arg="collection_id"),
        ),
    )
    def count(self, collection_id: str) -> int:
        return self._api._count(_uuid(collection_id))

<<<<<<< HEAD
    def dimensions(self, collection_id: str) -> int:
        return self._api._dimensions(_uuid(collection_id))

=======
    @trace_method("FastAPI.reset", OpenTelemetryGranularity.OPERATION)
    @authz_context(
        action=AuthzResourceActions.RESET,
        resource=DynamicAuthzResource(
            id="*",
            type=AuthzResourceTypes.DB,
        ),
    )
>>>>>>> aa4702b6
    def reset(self) -> bool:
        return self._api.reset()

    @trace_method("FastAPI.get_nearest_neighbors", OpenTelemetryGranularity.OPERATION)
    @authz_context(
        action=AuthzResourceActions.QUERY,
        resource=DynamicAuthzResource(
            id=AuthzDynamicParams.from_function_kwargs(arg_name="collection_id"),
            type=AuthzResourceTypes.COLLECTION,
            attributes=attr_from_collection_lookup(collection_id_arg="collection_id"),
        ),
    )
    def get_nearest_neighbors(
        self, collection_id: str, query: QueryEmbedding
    ) -> QueryResult:
        nnresult = self._api._query(
            collection_id=_uuid(collection_id),
            where=query.where,  # type: ignore
            where_document=query.where_document,  # type: ignore
            query_embeddings=query.query_embeddings,
            n_results=query.n_results,
            include=query.include,
        )
        return nnresult

    def pre_flight_checks(self) -> Dict[str, Any]:
        return {
            "max_batch_size": self._api.max_batch_size,
        }<|MERGE_RESOLUTION|>--- conflicted
+++ resolved
@@ -560,11 +560,18 @@
     def count(self, collection_id: str) -> int:
         return self._api._count(_uuid(collection_id))
 
-<<<<<<< HEAD
+    @trace_method("FastAPI.count", OpenTelemetryGranularity.OPERATION)
+    @authz_context(
+        action=AuthzResourceActions.DIMENSIONS,
+        resource=DynamicAuthzResource(
+            id=AuthzDynamicParams.from_function_kwargs(arg_name="collection_id"),
+            type=AuthzResourceTypes.COLLECTION,
+            attributes=attr_from_collection_lookup(collection_id_arg="collection_id"),
+        ),
+    )
     def dimensions(self, collection_id: str) -> int:
         return self._api._dimensions(_uuid(collection_id))
 
-=======
     @trace_method("FastAPI.reset", OpenTelemetryGranularity.OPERATION)
     @authz_context(
         action=AuthzResourceActions.RESET,
@@ -573,7 +580,6 @@
             type=AuthzResourceTypes.DB,
         ),
     )
->>>>>>> aa4702b6
     def reset(self) -> bool:
         return self._api.reset()
 
