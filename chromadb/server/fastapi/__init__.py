--- conflicted
+++ resolved
@@ -277,12 +277,4 @@
             n_results=query.n_results,
             include=query.include,
         )
-        return nnresult
-
-<<<<<<< HEAD
-    def raw_sql(self, raw_sql: RawSql) -> pd.DataFrame:
-        return self._api.raw_sql(raw_sql.raw_sql)
-=======
-    def create_index(self, collection_name: str) -> bool:
-        return self._api.create_index(collection_name)
->>>>>>> dabc2e68
+        return nnresult