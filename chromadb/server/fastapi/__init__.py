--- conflicted
+++ resolved
@@ -7,12 +7,7 @@
 from fastapi.routing import APIRoute
 from fastapi import HTTPException, status
 from uuid import UUID
-
-<<<<<<< HEAD
 from prometheus_fastapi_instrumentator import Instrumentator
-import pandas as pd
-=======
->>>>>>> 7b31f8f5
 
 import chromadb
 from chromadb.api.models.Collection import Collection
