import logging
from typing import Optional

import yaml
from typing_extensions import Annotated
import typer
import uvicorn
import os
import webbrowser

<<<<<<< HEAD
from chromadb.utils.client_utils import _upgrade_check
=======
from chromadb.cli.utils import set_log_file_path
>>>>>>> f44d9e82

app = typer.Typer()

_logo = """
                \033[38;5;069m(((((((((    \033[38;5;203m(((((\033[38;5;220m####
             \033[38;5;069m(((((((((((((\033[38;5;203m(((((((((\033[38;5;220m#########
           \033[38;5;069m(((((((((((((\033[38;5;203m(((((((((((\033[38;5;220m###########
         \033[38;5;069m((((((((((((((\033[38;5;203m((((((((((((\033[38;5;220m############
        \033[38;5;069m(((((((((((((\033[38;5;203m((((((((((((((\033[38;5;220m#############
        \033[38;5;069m(((((((((((((\033[38;5;203m((((((((((((((\033[38;5;220m#############
         \033[38;5;069m((((((((((((\033[38;5;203m(((((((((((((\033[38;5;220m##############
         \033[38;5;069m((((((((((((\033[38;5;203m((((((((((((\033[38;5;220m##############
           \033[38;5;069m((((((((((\033[38;5;203m(((((((((((\033[38;5;220m#############
             \033[38;5;069m((((((((\033[38;5;203m((((((((\033[38;5;220m##############
                \033[38;5;069m(((((\033[38;5;203m((((    \033[38;5;220m#########\033[0m

    """


@app.command()  # type: ignore
def run(
        path: str = typer.Option(
            "./chroma_data", help="The path to the file or directory."
        ),
        host: Annotated[
            Optional[str], typer.Option(help="The host to listen to. Default: localhost")
        ] = "localhost",
        log_path: Annotated[
            Optional[str], typer.Option(help="The path to the log file.")
        ] = "chroma.log",
        port: int = typer.Option(8000, help="The port to run the server on."),
        test: bool = typer.Option(False, help="Test mode.", show_envvar=False, hidden=True),
) -> None:
    """Run a chroma server"""

    print("\033[1m")  # Bold logo
    print(_logo)
    print("\033[1m")  # Bold
    print("Running Chroma")
    print("\033[0m")  # Reset

    typer.echo(f"\033[1mSaving data to\033[0m: \033[32m{path}\033[0m")
    typer.echo(
        f"\033[1mConnect to chroma at\033[0m: \033[32mhttp://{host}:{port}\033[0m"
    )
    typer.echo(
        "\033[1mGetting started guide\033[0m: https://docs.trychroma.com/getting-started\n\n"
    )

    upgrade_message = _upgrade_check()
    if upgrade_message:
        for m in upgrade_message:
            typer.echo(m)

    # set ENV variable for PERSIST_DIRECTORY to path
    os.environ["IS_PERSISTENT"] = "True"
    os.environ["PERSIST_DIRECTORY"] = path
    os.environ["CHROMA_SERVER_NOFILE"] = "65535"

    # get the path where chromadb is installed
    chromadb_path = os.path.dirname(os.path.realpath(__file__))

    # this is the path of the CLI, we want to move up one directory
    chromadb_path = os.path.dirname(chromadb_path)
    log_config = set_log_file_path(f"{chromadb_path}/log_config.yml", f"{log_path}")
    config = {
        "app": "chromadb.app:app",
        "host": host,
        "port": port,
        "workers": 1,
        "log_config": log_config,  # Pass the modified log_config dictionary
        "timeout_keep_alive": 30,
    }
    if test:
        return

    uvicorn.run(**config)


@app.command()  # type: ignore
def help() -> None:
    """Opens help url in your browser"""

    webbrowser.open("https://discord.gg/MMeYNTmh3x")


@app.command()  # type: ignore
def docs() -> None:
    """Opens docs url in your browser"""

    webbrowser.open("https://docs.trychroma.com")


if __name__ == "__main__":
    app()<|MERGE_RESOLUTION|>--- conflicted
+++ resolved
@@ -8,11 +8,8 @@
 import os
 import webbrowser
 
-<<<<<<< HEAD
 from chromadb.utils.client_utils import _upgrade_check
-=======
 from chromadb.cli.utils import set_log_file_path
->>>>>>> f44d9e82
 
 app = typer.Typer()
 
